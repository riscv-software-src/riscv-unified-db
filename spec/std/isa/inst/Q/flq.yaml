--- conflicted
+++ resolved
@@ -6,14 +6,6 @@
 $schema: "inst_schema.json#"
 kind: instruction
 name: flq
-<<<<<<< HEAD
-long_name: No synopsis available
-description: |
-  No description available.
-definedBy:
-  extension:
-    name: Q
-=======
 long_name: Floating-Point Load Quad-Precision
 description:
   - id: inst-flq-behaviour
@@ -25,8 +17,9 @@
 
       `flq` does not modify the bits being transferred; in particular, the payloads of non-canonical
       _NaNs_ are preserved.
-definedBy: Q
->>>>>>> 5d6c397a
+definedBy:
+  extension:
+    name: Q
 assembly: fd, xs1, imm
 encoding:
   match: "-----------------100-----0000111"
