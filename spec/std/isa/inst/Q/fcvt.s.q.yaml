# Copyright (c) Qualcomm Technologies, Inc. and/or its subsidiaries.
# SPDX-License-Identifier: BSD-3-Clause-Clear

# yaml-language-server: $schema=../../../../schemas/inst_schema.json

$schema: "inst_schema.json#"
kind: instruction
name: fcvt.s.q
long_name: Floating-Point Convert Quad-Precision to Single-Precision
<<<<<<< HEAD
description:
  - id: inst-fcvt.s.q-behaviour
    normative: false
    text: |
      `fcvt.s.q` converts a quad-precision floating-point number to a single-precision floating-point number.
definedBy:
  extension:
    name: Q
=======
description: |
  `fcvt.s.q` converts a quad-precision floating-point number to a single-precision floating-point number.
definedBy: Q
>>>>>>> 7a8c5726
assembly: fd, fs1, rm
encoding:
  match: 010000000011-------------1010011
  variables:
    - name: fs1
      location: 19-15
    - name: rm
      location: 14-12
    - name: fd
      location: 11-7
access:
  s: always
  u: always
  vs: always
  vu: always
data_independent_timing: false
operation(): |<|MERGE_RESOLUTION|>--- conflicted
+++ resolved
@@ -7,20 +7,11 @@
 kind: instruction
 name: fcvt.s.q
 long_name: Floating-Point Convert Quad-Precision to Single-Precision
-<<<<<<< HEAD
-description:
-  - id: inst-fcvt.s.q-behaviour
-    normative: false
-    text: |
-      `fcvt.s.q` converts a quad-precision floating-point number to a single-precision floating-point number.
 definedBy:
   extension:
     name: Q
-=======
 description: |
   `fcvt.s.q` converts a quad-precision floating-point number to a single-precision floating-point number.
-definedBy: Q
->>>>>>> 7a8c5726
 assembly: fd, fs1, rm
 encoding:
   match: 010000000011-------------1010011
