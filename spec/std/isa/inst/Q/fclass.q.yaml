# Copyright (c) Qualcomm Technologies, Inc. and/or its subsidiaries.
# SPDX-License-Identifier: BSD-3-Clause-Clear

# yaml-language-server: $schema=../../../../schemas/inst_schema.json

$schema: "inst_schema.json#"
kind: instruction
name: fclass.q
<<<<<<< HEAD
long_name: No synopsis available
description: |
  No description available.
definedBy:
  extension:
    name: Q
=======
long_name: Floating-Point Classify Quad-Precision
description:
  - id: inst-fclass.q-behaviour
    normative: false
    text: |
      The `fclass.q` instruction examines the value in floating-point register `rs1` and writes to integer
      register `rd` a 10-bit mask that indicates the class of the floating-point number.

      The format of the mask is described in table given below. The corresponding bit in `rd`
      will be set if the property is true and clear otherwise. All other bits in `rd` are cleared.

      Note that exactly one bit in `rd` will be set. `fclass.q` does not set the floating-point
      exception flags.

      .Format of result of `fclass` instruction.
      [%autowidth,float="center",align="center",cols="^,<",options="header",]
      |===
      |_xd_ bit |Meaning
      |0 |_fs1_ is latexmath:[$-\infty$].
      |1 |_fs1_ is a negative normal number.
      |2 |_fs1_ is a negative subnormal number.
      |3 |_fs1_ is latexmath:[$-0$].
      |4 |_fs1_ is latexmath:[$+0$].
      |5 |_fs1_ is a positive subnormal number.
      |6 |_fs1_ is a positive normal number.
      |7 |_fs1_ is latexmath:[$+\infty$].
      |8 |_fs1_ is a signaling NaN.
      |9 |_fs1_ is a quiet NaN.
      |===
definedBy: Q
>>>>>>> 5d6c397a
assembly: xd, fs1
encoding:
  match: 111001100000-----001-----1010011
  variables:
    - name: fs1
      location: 19-15
    - name: xd
      location: 11-7
access:
  s: always
  u: always
  vs: always
  vu: always
data_independent_timing: false
operation(): |<|MERGE_RESOLUTION|>--- conflicted
+++ resolved
@@ -6,14 +6,6 @@
 $schema: "inst_schema.json#"
 kind: instruction
 name: fclass.q
-<<<<<<< HEAD
-long_name: No synopsis available
-description: |
-  No description available.
-definedBy:
-  extension:
-    name: Q
-=======
 long_name: Floating-Point Classify Quad-Precision
 description:
   - id: inst-fclass.q-behaviour
@@ -43,8 +35,9 @@
       |8 |_fs1_ is a signaling NaN.
       |9 |_fs1_ is a quiet NaN.
       |===
-definedBy: Q
->>>>>>> 5d6c397a
+definedBy:
+  extension:
+    name: Q
 assembly: xd, fs1
 encoding:
   match: 111001100000-----001-----1010011
