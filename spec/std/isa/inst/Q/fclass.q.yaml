# Copyright (c) Qualcomm Technologies, Inc. and/or its subsidiaries.
# SPDX-License-Identifier: BSD-3-Clause-Clear

# yaml-language-server: $schema=../../../../schemas/inst_schema.json

$schema: "inst_schema.json#"
kind: instruction
name: fclass.q
long_name: Floating-Point Classify Quad-Precision
description: |
  The `fclass.q` instruction examines the value in floating-point register `rs1` and writes to integer
  register `rd` a 10-bit mask that indicates the class of the floating-point number.

  The format of the mask is described in table given below. The corresponding bit in `rd`
  will be set if the property is true and clear otherwise. All other bits in `rd` are cleared.

  Note that exactly one bit in `rd` will be set. `fclass.q` does not set the floating-point
  exception flags.

<<<<<<< HEAD
      .Format of result of `fclass` instruction.
      [%autowidth,float="center",align="center",cols="^,<",options="header",]
      |===
      |_xd_ bit |Meaning
      |0 |_fs1_ is latexmath:[$-\infty$].
      |1 |_fs1_ is a negative normal number.
      |2 |_fs1_ is a negative subnormal number.
      |3 |_fs1_ is latexmath:[$-0$].
      |4 |_fs1_ is latexmath:[$+0$].
      |5 |_fs1_ is a positive subnormal number.
      |6 |_fs1_ is a positive normal number.
      |7 |_fs1_ is latexmath:[$+\infty$].
      |8 |_fs1_ is a signaling NaN.
      |9 |_fs1_ is a quiet NaN.
      |===
definedBy:
  extension:
    name: Q
=======
  .Format of result of `fclass` instruction.
  [%autowidth,float="center",align="center",cols="^,<",options="header",]
  |===
  |_xd_ bit |Meaning
  |0 |_fs1_ is latexmath:[$-\infty$].
  |1 |_fs1_ is a negative normal number.
  |2 |_fs1_ is a negative subnormal number.
  |3 |_fs1_ is latexmath:[$-0$].
  |4 |_fs1_ is latexmath:[$+0$].
  |5 |_fs1_ is a positive subnormal number.
  |6 |_fs1_ is a positive normal number.
  |7 |_fs1_ is latexmath:[$+\infty$].
  |8 |_fs1_ is a signaling NaN.
  |9 |_fs1_ is a quiet NaN.
  |===
definedBy: Q
>>>>>>> 7a8c5726
assembly: xd, fs1
encoding:
  match: 111001100000-----001-----1010011
  variables:
    - name: fs1
      location: 19-15
    - name: xd
      location: 11-7
access:
  s: always
  u: always
  vs: always
  vu: always
data_independent_timing: false
operation(): |<|MERGE_RESOLUTION|>--- conflicted
+++ resolved
@@ -17,26 +17,6 @@
   Note that exactly one bit in `rd` will be set. `fclass.q` does not set the floating-point
   exception flags.
 
-<<<<<<< HEAD
-      .Format of result of `fclass` instruction.
-      [%autowidth,float="center",align="center",cols="^,<",options="header",]
-      |===
-      |_xd_ bit |Meaning
-      |0 |_fs1_ is latexmath:[$-\infty$].
-      |1 |_fs1_ is a negative normal number.
-      |2 |_fs1_ is a negative subnormal number.
-      |3 |_fs1_ is latexmath:[$-0$].
-      |4 |_fs1_ is latexmath:[$+0$].
-      |5 |_fs1_ is a positive subnormal number.
-      |6 |_fs1_ is a positive normal number.
-      |7 |_fs1_ is latexmath:[$+\infty$].
-      |8 |_fs1_ is a signaling NaN.
-      |9 |_fs1_ is a quiet NaN.
-      |===
-definedBy:
-  extension:
-    name: Q
-=======
   .Format of result of `fclass` instruction.
   [%autowidth,float="center",align="center",cols="^,<",options="header",]
   |===
@@ -52,8 +32,10 @@
   |8 |_fs1_ is a signaling NaN.
   |9 |_fs1_ is a quiet NaN.
   |===
-definedBy: Q
->>>>>>> 7a8c5726
+
+definedBy:
+  extension:
+    name: Q
 assembly: xd, fs1
 encoding:
   match: 111001100000-----001-----1010011
