# Copyright (c) Qualcomm Technologies, Inc. and/or its subsidiaries.
# SPDX-License-Identifier: BSD-3-Clause-Clear

# yaml-language-server: $schema=../../../../schemas/inst_schema.json

$schema: "inst_schema.json#"
kind: instruction
name: fsgnj.q
<<<<<<< HEAD
long_name: No synopsis available
description: |
  No description available.
definedBy:
  extension:
    name: Q
=======
long_name: Floating-Point Sign-Inject Quad-Precision
description:
  - id: inst-fsgnj.q-behaviour
    normative: false
    text: |
      The `fsgnj.q` instruction produces a result that takes all bits except the sign bit from `fs1`.
      The result's sign bit is taken from `fs2`'s sign bit, and the result is written to the destination register `fd`.
      `fsgnj.q` does not set floating-point exception flags, nor do they canonicalize _NaN_s.
definedBy: Q
>>>>>>> 5d6c397a
assembly: fd, fs1, fs2
encoding:
  match: 0010011----------000-----1010011
  variables:
    - name: fs2
      location: 24-20
    - name: fs1
      location: 19-15
    - name: fd
      location: 11-7
access:
  s: always
  u: always
  vs: always
  vu: always
data_independent_timing: false
pseudoinstructions:
  - when: (rs2 == rs1)
    to: fmv.q
operation(): |<|MERGE_RESOLUTION|>--- conflicted
+++ resolved
@@ -6,14 +6,6 @@
 $schema: "inst_schema.json#"
 kind: instruction
 name: fsgnj.q
-<<<<<<< HEAD
-long_name: No synopsis available
-description: |
-  No description available.
-definedBy:
-  extension:
-    name: Q
-=======
 long_name: Floating-Point Sign-Inject Quad-Precision
 description:
   - id: inst-fsgnj.q-behaviour
@@ -22,8 +14,9 @@
       The `fsgnj.q` instruction produces a result that takes all bits except the sign bit from `fs1`.
       The result's sign bit is taken from `fs2`'s sign bit, and the result is written to the destination register `fd`.
       `fsgnj.q` does not set floating-point exception flags, nor do they canonicalize _NaN_s.
-definedBy: Q
->>>>>>> 5d6c397a
+definedBy:
+  extension:
+    name: Q
 assembly: fd, fs1, fs2
 encoding:
   match: 0010011----------000-----1010011
