# Copyright (c) Qualcomm Technologies, Inc. and/or its subsidiaries.
# SPDX-License-Identifier: BSD-3-Clause-Clear

# yaml-language-server: $schema=../../../../schemas/inst_schema.json

$schema: "inst_schema.json#"
kind: instruction
name: fmul.q
<<<<<<< HEAD
long_name: No synopsis available
description: |
  No description available.
definedBy:
  extension:
    name: Q
=======
long_name: Floating-point Multiply Quad-Precision
description:
  - id: inst-fmul.q-behaviour
    normative: false
    text: |
      `fmul.q` performs quad-precision floating-point multiplication, between `fs1` and `fs2`.
definedBy: Q
>>>>>>> 5d6c397a
assembly: fd, fs1, fs2, rm
encoding:
  match: 0001011------------------1010011
  variables:
    - name: fs2
      location: 24-20
    - name: fs1
      location: 19-15
    - name: rm
      location: 14-12
    - name: fd
      location: 11-7
access:
  s: always
  u: always
  vs: always
  vu: always
data_independent_timing: false
operation(): |<|MERGE_RESOLUTION|>--- conflicted
+++ resolved
@@ -6,22 +6,15 @@
 $schema: "inst_schema.json#"
 kind: instruction
 name: fmul.q
-<<<<<<< HEAD
-long_name: No synopsis available
-description: |
-  No description available.
-definedBy:
-  extension:
-    name: Q
-=======
 long_name: Floating-point Multiply Quad-Precision
 description:
   - id: inst-fmul.q-behaviour
     normative: false
     text: |
       `fmul.q` performs quad-precision floating-point multiplication, between `fs1` and `fs2`.
-definedBy: Q
->>>>>>> 5d6c397a
+definedBy:
+  extension:
+    name: Q
 assembly: fd, fs1, fs2, rm
 encoding:
   match: 0001011------------------1010011
