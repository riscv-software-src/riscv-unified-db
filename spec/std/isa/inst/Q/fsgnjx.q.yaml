# Copyright (c) Qualcomm Technologies, Inc. and/or its subsidiaries.
# SPDX-License-Identifier: BSD-3-Clause-Clear

# yaml-language-server: $schema=../../../../schemas/inst_schema.json

$schema: "inst_schema.json#"
kind: instruction
name: fsgnjx.q
<<<<<<< HEAD
long_name: No synopsis available
description: |
  No description available.
definedBy:
  extension:
    name: Q
=======
long_name: Floating-Point Sign-Inject XOR Quad-Precision
description:
  - id: inst-fsgnjx.q-behaviour
    normative: false
    text: |
      The `fsgnjx.q` instruction produces a result that takes all bits except the sign bit from `fs1`.
      The result's sign bit is the XOR of sign bits of `fs1` and `fs2`, and the result is written to the destination register `fd`.
      `fsgnjx.q` does not set floating-point exception flags, nor do they canonicalize _NaN_s.
definedBy: Q
>>>>>>> 5d6c397a
assembly: fd, fs1, fs2
encoding:
  match: 0010011----------010-----1010011
  variables:
    - name: fs2
      location: 24-20
    - name: fs1
      location: 19-15
    - name: fd
      location: 11-7
access:
  s: always
  u: always
  vs: always
  vu: always
data_independent_timing: false
pseudoinstructions:
  - when: (fs2 == fs1)
    to: fabs.q fd, fs1
operation(): |<|MERGE_RESOLUTION|>--- conflicted
+++ resolved
@@ -6,14 +6,6 @@
 $schema: "inst_schema.json#"
 kind: instruction
 name: fsgnjx.q
-<<<<<<< HEAD
-long_name: No synopsis available
-description: |
-  No description available.
-definedBy:
-  extension:
-    name: Q
-=======
 long_name: Floating-Point Sign-Inject XOR Quad-Precision
 description:
   - id: inst-fsgnjx.q-behaviour
@@ -22,8 +14,9 @@
       The `fsgnjx.q` instruction produces a result that takes all bits except the sign bit from `fs1`.
       The result's sign bit is the XOR of sign bits of `fs1` and `fs2`, and the result is written to the destination register `fd`.
       `fsgnjx.q` does not set floating-point exception flags, nor do they canonicalize _NaN_s.
-definedBy: Q
->>>>>>> 5d6c397a
+definedBy:
+  extension:
+    name: Q
 assembly: fd, fs1, fs2
 encoding:
   match: 0010011----------010-----1010011
