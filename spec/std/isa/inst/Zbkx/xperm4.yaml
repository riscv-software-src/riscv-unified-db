--- conflicted
+++ resolved
@@ -8,19 +8,12 @@
 name: xperm4
 long_name: Crossbar permutation (nibbles)
 description: |
-<<<<<<< HEAD
-  The xperm4 instruction operates on nibbles. The rs1 register contains a vector of XLEN/4 4-bit
-  elements. The rs2 register contains a vector of XLEN/4 4-bit indexes. The result is each element in
-  rs2 replaced by the indexed element in rs1, or zero if the index into rs2 is out of bounds.
+  The xperm4 instruction operates on nibbles. The xs1 register contains a vector of XLEN/4 4-bit
+  elements. The xs2 register contains a vector of XLEN/4 4-bit indexes. The result is each element in
+  xs2 replaced by the indexed element in xs1, or zero if the index into xs2 is out of bounds.
 definedBy:
   extension:
     name: Zbkx
-=======
-  The xperm4 instruction operates on nibbles. The xs1 register contains a vector of XLEN/4 4-bit
-  elements. The xs2 register contains a vector of XLEN/4 4-bit indexes. The result is each element in
-  xs2 replaced by the indexed element in xs1, or zero if the index into xs2 is out of bounds.
-definedBy: Zbkx
->>>>>>> 5d6c397a
 assembly: xd, xs1, xs2
 encoding:
   match: 0010100----------010-----0110011
