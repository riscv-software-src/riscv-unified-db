--- conflicted
+++ resolved
@@ -10,28 +10,14 @@
 description: |
   For RV64, store 64 bits of data from register `xs2` to an
   address formed by adding `xs1` to a signed offset.
-<<<<<<< HEAD
-definedBy:
-  extension:
-    name: I
-base: 64
-assembly: xs2, imm(xs1)
-encoding:
-  match: "-----------------011-----0100011"
-  variables:
-    - name: imm
-      location: 31-25|11-7
-      sign_extend: true
-    - name: xs1
-      location: 19-15
-    - name: xs2
-      location: 24-20
-=======
   <% if ext?(:Zilsd) %>
   For RV32, store doubleword from even/odd register pair.
   <% end %>
 definedBy:
-  anyOf: [I, Zilsd]
+  extension:
+    anyOf:
+      - name: I
+      - name: Zilsd
 assembly: xs2, imm(xs1)
 encoding:
   RV32:
@@ -54,7 +40,6 @@
         location: 24-20
       - name: xs1
         location: 19-15
->>>>>>> 5d6c397a
 access:
   s: always
   u: always
