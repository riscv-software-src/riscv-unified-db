--- conflicted
+++ resolved
@@ -7,26 +7,15 @@
 kind: instruction
 name: aes64im
 long_name: AES Decrypt KeySchedule MixColumns
-<<<<<<< HEAD
-description:
-  - id: inst-aes64im-behavior
-    normative: true
-    text: |
-      The instruction applies the inverse MixColumns transformation to two columns of the state array,
-      packed into a single 64-bit register. It is used to create the inverse cipher KeySchedule, according to
-      the equivalent inverse cipher construction in (NIST, 2001) (Page 23, Section 5.3.5).
 definedBy:
   allOf:
     - xlen: 64
     - extension:
         name: Zknd
-=======
 description: |
   The instruction applies the inverse MixColumns transformation to two columns of the state array,
   packed into a single 64-bit register. It is used to create the inverse cipher KeySchedule, according to
   the equivalent inverse cipher construction in (NIST, 2001) (Page 23, Section 5.3.5).
-definedBy: Zknd
->>>>>>> 7a8c5726
 base: 64
 assembly: xd, xs1
 encoding:
