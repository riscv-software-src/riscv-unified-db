--- conflicted
+++ resolved
@@ -9,17 +9,11 @@
 long_name: Add unsigned word
 base: 64
 description: |
-<<<<<<< HEAD
-  Performs an XLEN-wide addition between rs2 and the
-  zero-extended least-significant word of rs1.
+  Performs an XLEN-wide addition between xs2 and the
+  zero-extended least-significant word of xs1.
 definedBy:
   extension:
     name: Zba
-=======
-  Performs an XLEN-wide addition between xs2 and the
-  zero-extended least-significant word of xs1.
-definedBy: Zba
->>>>>>> 5d6c397a
 assembly: xd, xs1, xs2
 format:
   $inherits:
