--- conflicted
+++ resolved
@@ -10,21 +10,13 @@
 description: |
   Atomically:
 
-<<<<<<< HEAD
-    * Load the word at address _rs1_
-    * Write the sign-extended value into _rd_
-    * Unsigned compare the least-significant word of register _rs2_ to the loaded value, and select the maximum value
-    * Write the maximum to the address in _rs1_
-definedBy:
-  extension:
-    name: Zaamo
-=======
     * Load the word at address _xs1_
     * Write the sign-extended value into _xd_
     * Unsigned compare the least-significant word of register _xs2_ to the loaded value, and select the maximum value
     * Write the maximum to the address in _xs1_
-definedBy: Zaamo
->>>>>>> 5d6c397a
+definedBy:
+  extension:
+    name: Zaamo
 assembly: xd, xs2, (xs1)
 encoding:
   match: 11100------------010-----0101111
