--- conflicted
+++ resolved
@@ -7,26 +7,14 @@
 kind: instruction
 name: fcvt.d.s
 long_name: Floating-Point Convert Single-Precision to Double-Precision
-<<<<<<< HEAD
-description:
-  - id: inst-fcvt.d.s-behaviour
-    normative: false
-    text: |
-      The single-precision to double-precision conversion instruction, `fcvt.d.s` is encoded in the OP-FP
-      major opcode space and both the source and destination are floating-point registers. The `xs2` field
-      encodes the datatype of the source, and the `fmt` field encodes the datatype of the destination.
-      `fcvt.d.s` will never round.
 definedBy:
   extension:
     name: D
-=======
 description: |
   The single-precision to double-precision conversion instruction, `fcvt.d.s` is encoded in the OP-FP
   major opcode space and both the source and destination are floating-point registers. The `xs2` field
   encodes the datatype of the source, and the `fmt` field encodes the datatype of the destination.
   `fcvt.d.s` will never round.
-definedBy: D
->>>>>>> 7a8c5726
 assembly: fd, fs1, rm
 encoding:
   match: 010000100000-------------1010011
