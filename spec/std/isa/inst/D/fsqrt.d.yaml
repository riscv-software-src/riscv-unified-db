# Copyright (c) Qualcomm Technologies, Inc. and/or its subsidiaries.
# SPDX-License-Identifier: BSD-3-Clause-Clear

# yaml-language-server: $schema=../../../../schemas/inst_schema.json

$schema: inst_schema.json#
kind: instruction
name: fsqrt.d
<<<<<<< HEAD
long_name: No synopsis available
description: |
  No description available.
definedBy:
  extension:
    name: D
=======
long_name: Floating-Point Square Root Double-Precision
description:
  - id: inst-fsqrt.d-behaviour
    normative: false
    text: |
      The `fsqrt.d` instruction computes the square root of `fs1` and result is written in `fd`. It is defined
      analogously to its single-precision counterpart, but operates on double-precision operands and produces
      double-precision results.
definedBy: D
>>>>>>> 5d6c397a
assembly: fd, fs1, rm
encoding:
  match: 010110100000-------------1010011
  variables:
    - name: fs1
      location: 19-15
    - name: rm
      location: 14-12
    - name: fd
      location: 11-7
access:
  s: always
  u: always
  vs: always
  vu: always
data_independent_timing: false
operation(): |<|MERGE_RESOLUTION|>--- conflicted
+++ resolved
@@ -6,14 +6,6 @@
 $schema: inst_schema.json#
 kind: instruction
 name: fsqrt.d
-<<<<<<< HEAD
-long_name: No synopsis available
-description: |
-  No description available.
-definedBy:
-  extension:
-    name: D
-=======
 long_name: Floating-Point Square Root Double-Precision
 description:
   - id: inst-fsqrt.d-behaviour
@@ -22,8 +14,9 @@
       The `fsqrt.d` instruction computes the square root of `fs1` and result is written in `fd`. It is defined
       analogously to its single-precision counterpart, but operates on double-precision operands and produces
       double-precision results.
-definedBy: D
->>>>>>> 5d6c397a
+definedBy:
+  extension:
+    name: D
 assembly: fd, fs1, rm
 encoding:
   match: 010110100000-------------1010011
