--- conflicted
+++ resolved
@@ -6,14 +6,6 @@
 $schema: inst_schema.json#
 kind: instruction
 name: fmv.x.d
-<<<<<<< HEAD
-long_name: No synopsis available
-description: |
-  No description available.
-definedBy:
-  extension:
-    name: D
-=======
 long_name: Floating-Point Move from Double-Precision Register to Integer Register
 description:
   - id: inst-fmv.x.d-behaviour
@@ -21,8 +13,9 @@
     text: |
       The `fmv.x.d` instruction moves the double-precision value in floating-point register `fs1` to a representation in
       `IEEE 754-2008` standard encoding in integer register `xd`.
-definedBy: D
->>>>>>> 5d6c397a
+definedBy:
+  extension:
+    name: D
 assembly: xd, fs1
 encoding:
   match: 111000100000-----000-----1010011
