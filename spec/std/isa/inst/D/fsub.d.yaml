# Copyright (c) Qualcomm Technologies, Inc. and/or its subsidiaries.
# SPDX-License-Identifier: BSD-3-Clause-Clear

# yaml-language-server: $schema=../../../../schemas/inst_schema.json

$schema: inst_schema.json#
kind: instruction
name: fsub.d
long_name: Floating-Point Subtract Double-Precision
<<<<<<< HEAD
description:
  - id: inst-fsub.d-behaviour
    normative: false
    text: |
      The `fsub.d` instruction is analogous to `fsub.s` and performs double-precision floating-point subtraction between
      `fs1` and `fs2` and writes the final result to `fd`.
definedBy:
  extension:
    name: D
=======
description: |
  The `fsub.d` instruction is analogous to `fsub.s` and performs double-precision floating-point subtraction between
  `fs1` and `fs2` and writes the final result to `fd`.
definedBy: D
>>>>>>> 7a8c5726
assembly: fd, fs1, fs2, rm
encoding:
  match: 0000101------------------1010011
  variables:
    - name: fs2
      location: 24-20
    - name: fs1
      location: 19-15
    - name: rm
      location: 14-12
    - name: fd
      location: 11-7
access:
  s: always
  u: always
  vs: always
  vu: always
data_independent_timing: false
operation(): |<|MERGE_RESOLUTION|>--- conflicted
+++ resolved
@@ -7,22 +7,12 @@
 kind: instruction
 name: fsub.d
 long_name: Floating-Point Subtract Double-Precision
-<<<<<<< HEAD
-description:
-  - id: inst-fsub.d-behaviour
-    normative: false
-    text: |
-      The `fsub.d` instruction is analogous to `fsub.s` and performs double-precision floating-point subtraction between
-      `fs1` and `fs2` and writes the final result to `fd`.
 definedBy:
   extension:
     name: D
-=======
 description: |
   The `fsub.d` instruction is analogous to `fsub.s` and performs double-precision floating-point subtraction between
   `fs1` and `fs2` and writes the final result to `fd`.
-definedBy: D
->>>>>>> 7a8c5726
 assembly: fd, fs1, fs2, rm
 encoding:
   match: 0000101------------------1010011
