# Copyright (c) Qualcomm Technologies, Inc. and/or its subsidiaries.
# SPDX-License-Identifier: BSD-3-Clause-Clear

# yaml-language-server: $schema=../../../../schemas/inst_schema.json

$schema: inst_schema.json#
kind: instruction
name: fcvt.d.w
long_name: Floating-Point Convert Word to Double-Precision
<<<<<<< HEAD
description:
  - id: inst-fcvt.d.w-behaviour
    normative: false
    text: |
      The `fcvt.d.w` instruction converts a 32-bit signed integer, in integer register `xs1` into a double-precision
      floating-point number in floating-point register `fd`. Note `fcvt.d.w` always produces an exact result and is
      unaffected by rounding mode.
definedBy:
  extension:
    name: D
=======
description: |
  The `fcvt.d.w` instruction converts a 32-bit signed integer, in integer register `xs1` into a double-precision
  floating-point number in floating-point register `fd`. Note `fcvt.d.w` always produces an exact result and is
  unaffected by rounding mode.
definedBy: D
>>>>>>> 7a8c5726
assembly: fd, xs1, rm
encoding:
  match: 110100100000-------------1010011
  variables:
    - name: xs1
      location: 19-15
    - name: rm
      location: 14-12
    - name: fd
      location: 11-7
access:
  s: always
  u: always
  vs: always
  vu: always
data_independent_timing: false
operation(): |<|MERGE_RESOLUTION|>--- conflicted
+++ resolved
@@ -7,24 +7,13 @@
 kind: instruction
 name: fcvt.d.w
 long_name: Floating-Point Convert Word to Double-Precision
-<<<<<<< HEAD
-description:
-  - id: inst-fcvt.d.w-behaviour
-    normative: false
-    text: |
-      The `fcvt.d.w` instruction converts a 32-bit signed integer, in integer register `xs1` into a double-precision
-      floating-point number in floating-point register `fd`. Note `fcvt.d.w` always produces an exact result and is
-      unaffected by rounding mode.
 definedBy:
   extension:
     name: D
-=======
 description: |
   The `fcvt.d.w` instruction converts a 32-bit signed integer, in integer register `xs1` into a double-precision
   floating-point number in floating-point register `fd`. Note `fcvt.d.w` always produces an exact result and is
   unaffected by rounding mode.
-definedBy: D
->>>>>>> 7a8c5726
 assembly: fd, xs1, rm
 encoding:
   match: 110100100000-------------1010011
