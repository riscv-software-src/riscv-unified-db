--- conflicted
+++ resolved
@@ -7,24 +7,13 @@
 kind: instruction
 name: fcvt.d.wu
 long_name: Floating-Point Convert Unsigned Word to Double-Precision
-<<<<<<< HEAD
-description:
-  - id: inst-fcvt.d.wu-behaviour
-    normative: false
-    text: |
-      The `fcvt.d.wu` instruction converts a 32-bit unsigned integer in integer register `xs1` into a double-precision
-      floating-point number in floating-point register `fd`. Note `fcvt.d.wu` always produces an exact result and is
-      unaffected by rounding mode.
 definedBy:
   extension:
     name: D
-=======
 description: |
   The `fcvt.d.wu` instruction converts a 32-bit unsigned integer in integer register `xs1` into a double-precision
   floating-point number in floating-point register `fd`. Note `fcvt.d.wu` always produces an exact result and is
   unaffected by rounding mode.
-definedBy: D
->>>>>>> 7a8c5726
 assembly: fd, xs1, rm
 encoding:
   match: 110100100001-------------1010011
