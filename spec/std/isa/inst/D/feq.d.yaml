--- conflicted
+++ resolved
@@ -7,22 +7,12 @@
 kind: instruction
 name: feq.d
 long_name: Floating-Point Equal Double-Precision
-<<<<<<< HEAD
-description:
-  - id: inst-feq.d-behaviour
-    normative: false
-    text: |
-      The `feq.d` instruction writes 1 to `xd` if `fs1` and `fs2` are equal, and 0 otherwise. It is defined analogously to its
-      single-precision counterpart, but operates on double-precision operands.
 definedBy:
   extension:
     name: D
-=======
 description: |
   The `feq.d` instruction writes 1 to `xd` if `fs1` and `fs2` are equal, and 0 otherwise. It is defined analogously to its
   single-precision counterpart, but operates on double-precision operands.
-definedBy: D
->>>>>>> 7a8c5726
 assembly: xd, fs1, fs2
 encoding:
   match: 1010001----------010-----1010011
