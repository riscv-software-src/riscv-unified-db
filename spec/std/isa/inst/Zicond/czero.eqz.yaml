--- conflicted
+++ resolved
@@ -8,21 +8,13 @@
 name: czero.eqz
 long_name: Conditional zero, if condition is equal to zero
 description: |
-<<<<<<< HEAD
-  If rs2 contains the value zero, this instruction writes the value zero to rd. Otherwise, this instruction
-  copies the contents of rs1 to rd.
-  This instruction carries a syntactic dependency from both rs1 and rs2 to rd. Furthermore, if the Zkt
-  extension is implemented, this instruction's timing is independent of the data values in rs1 and rs2.
-definedBy:
-  extension:
-    name: Zicond
-=======
   If xs2 contains the value zero, this instruction writes the value zero to xd. Otherwise, this instruction
   copies the contents of xs1 to xd.
   This instruction carries a syntactic dependency from both xs1 and xs2 to xd. Furthermore, if the Zkt
   extension is implemented, this instruction's timing is independent of the data values in xs1 and xs2.
-definedBy: Zicond
->>>>>>> 5d6c397a
+definedBy:
+  extension:
+    name: Zicond
 assembly: xd, xs1, xs2
 encoding:
   match: 0000111----------101-----0110011
