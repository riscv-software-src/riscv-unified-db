# Copyright (c) Qualcomm Technologies, Inc. and/or its subsidiaries.
# SPDX-License-Identifier: BSD-3-Clause-Clear

# yaml-language-server: $schema=../../../../schemas/inst_schema.json

$schema: "inst_schema.json#"
kind: instruction
name: remu
long_name: Unsigned remainder
description: |
<<<<<<< HEAD
  Calculate the remainder of unsigned division of rs1 by rs2, and store the result in rd.
definedBy:
  extension:
    name: M
=======
  Calculate the remainder of unsigned division of xs1 by xs2, and store the result in xd.
definedBy: M
>>>>>>> 5d6c397a
assembly: xd, xs1, xs2
encoding:
  match: 0000001----------111-----0110011
  variables:
    - name: xs2
      location: 24-20
    - name: xs1
      location: 19-15
    - name: xd
      location: 11-7
access:
  s: always
  u: always
  vs: always
  vu: always
operation(): |
  if (implemented?(ExtensionName::M) && (CSR[misa].M == 1'b0)) {
    raise (ExceptionCode::IllegalInstruction, mode(), $encoding);
  }

  XReg src1 = X[xs1];
  XReg src2 = X[xs2];

  if (src2 == 0) {
    # division by zero. Since RISC-V does not have arithmetic exceptions, the result is defined
    # to be the dividend
    X[xd] = src1;
  } else {
    X[xd] = src1 % src2;
  }

# SPDX-SnippetBegin
# SPDX-FileCopyrightText: 2017-2025 Contributors to the RISCV Sail Model <https://github.com/riscv/sail-riscv/blob/master/LICENCE>
# SPDX-License-Identifier: BSD-2-Clause
sail(): |
  {
    if extension("M") then {
      let rs1_val = X(rs1);
      let rs2_val = X(rs2);
      let rs1_int : int = if s then signed(rs1_val) else unsigned(rs1_val);
      let rs2_int : int = if s then signed(rs2_val) else unsigned(rs2_val);
      let r : int = if rs2_int == 0 then rs1_int else rem_round_zero(rs1_int, rs2_int);
      /* signed overflow case returns zero naturally as required due to -1 divisor */
      X(rd) = to_bits(sizeof(xlen), r);
      RETIRE_SUCCESS
    } else {
      handle_illegal();
      RETIRE_FAIL
    }
  }

# SPDX-SnippetEnd<|MERGE_RESOLUTION|>--- conflicted
+++ resolved
@@ -8,15 +8,10 @@
 name: remu
 long_name: Unsigned remainder
 description: |
-<<<<<<< HEAD
-  Calculate the remainder of unsigned division of rs1 by rs2, and store the result in rd.
+  Calculate the remainder of unsigned division of xs1 by xs2, and store the result in xd.
 definedBy:
   extension:
     name: M
-=======
-  Calculate the remainder of unsigned division of xs1 by xs2, and store the result in xd.
-definedBy: M
->>>>>>> 5d6c397a
 assembly: xd, xs1, xs2
 encoding:
   match: 0000001----------111-----0110011
