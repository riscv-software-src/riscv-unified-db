# Copyright (c) Qualcomm Technologies, Inc. and/or its subsidiaries.
# SPDX-License-Identifier: BSD-3-Clause-Clear

# yaml-language-server: $schema=../../../../schemas/inst_schema.json

$schema: "inst_schema.json#"
kind: instruction
name: divuw
long_name: Unsigned 32-bit division
description: |
  Divide the unsigned 32-bit values in xs1 and xs2, and store the sign-extended result in xd.

  The remainder is discarded.

<<<<<<< HEAD
  If the value in rs2 is zero, rd is written with all 1s.
definedBy:
  extension:
    name: M
=======
  If the value in xs2 is zero, xd is written with all 1s.
definedBy: M
>>>>>>> 5d6c397a
base: 64
assembly: xd, xs1, xs2
encoding:
  match: 0000001----------101-----0111011
  variables:
    - name: xs2
      location: 24-20
    - name: xs1
      location: 19-15
    - name: xd
      location: 11-7
access:
  s: always
  u: always
  vs: always
  vu: always
operation(): |
  if (implemented?(ExtensionName::M) && (CSR[misa].M == 1'b0)) {
    raise (ExceptionCode::IllegalInstruction, mode(), $encoding);
  }

  Bits<32> src1 = X[xs1][31:0];
  Bits<32> src2 = X[xs2][31:0];

  if (src2 == 0) {
    # division by zero. Since RISC-V does not have arithmetic exceptions, the result is defined
    # to be the largest 32-bit unsigned value (sign extended to 64-bits)
    X[xd] = {64{1'b1}};

  } else {

    Bits<32> result = src1 / src2;
    Bits<1> sign_bit = result[31];

    X[xd] = {{32{sign_bit}}, result};
  }

# SPDX-SnippetBegin
# SPDX-FileCopyrightText: 2017-2025 Contributors to the RISCV Sail Model <https://github.com/riscv/sail-riscv/blob/master/LICENCE>
# SPDX-License-Identifier: BSD-2-Clause
sail(): |
  {
    if extension("M") then {
      let rs1_val = X(rs1)[31..0];
      let rs2_val = X(rs2)[31..0];
      let rs1_int : int = if s then signed(rs1_val) else unsigned(rs1_val);
      let rs2_int : int = if s then signed(rs2_val) else unsigned(rs2_val);
      let q : int = if rs2_int == 0 then -1 else quot_round_zero(rs1_int, rs2_int);
      /* check for signed overflow */
      let q': int = if s & q > (2 ^ 31 - 1) then  (0 - 2^31) else q;
      X(rd) = sign_extend(to_bits(32, q'));
      RETIRE_SUCCESS
    } else {
      handle_illegal();
      RETIRE_FAIL
    }
  }

# SPDX-SnippetEnd<|MERGE_RESOLUTION|>--- conflicted
+++ resolved
@@ -12,15 +12,10 @@
 
   The remainder is discarded.
 
-<<<<<<< HEAD
-  If the value in rs2 is zero, rd is written with all 1s.
+  If the value in xs2 is zero, xd is written with all 1s.
 definedBy:
   extension:
     name: M
-=======
-  If the value in xs2 is zero, xd is written with all 1s.
-definedBy: M
->>>>>>> 5d6c397a
 base: 64
 assembly: xd, xs1, xs2
 encoding:
