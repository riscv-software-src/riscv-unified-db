# Copyright (c) Qualcomm Technologies, Inc. and/or its subsidiaries.
# SPDX-License-Identifier: BSD-3-Clause-Clear

# yaml-language-server: $schema=../../../../schemas/inst_schema.json

$schema: "inst_schema.json#"
kind: instruction
name: divw
long_name: Signed 32-bit division
description: |
  Divide the lower 32-bits of register xs1 by the lower 32-bits of register xs2,
  and store the sign-extended result in xd.

  The remainder is discarded.

  Division by zero will put -1 into xd.

  Division resulting in signed overflow (when most negative number is divided by -1)
<<<<<<< HEAD
  will put the most negative number into rd;
definedBy:
  extension:
    name: M
=======
  will put the most negative number into xd;
definedBy: M
>>>>>>> 5d6c397a
base: 64
assembly: xd, xs1, xs2
encoding:
  match: 0000001----------100-----0111011
  variables:
    - name: xs2
      location: 24-20
    - name: xs1
      location: 19-15
    - name: xd
      location: 11-7
access:
  s: always
  u: always
  vs: always
  vu: always
operation(): |
  if (implemented?(ExtensionName::M) && (CSR[misa].M == 1'b0)) {
    raise (ExceptionCode::IllegalInstruction, mode(), $encoding);
  }

  Bits<32> src1 = X[xs1][31:0];
  Bits<32> src2 = X[xs2][31:0];

  if (src2 == 0) {
    # division by zero. Since RISC-V does not have arithmetic exceptions, the result is defined
    # to be -1
    X[xd] = {MXLEN{1'b1}};

  } else if ((src1 == {33'b1, 31'b0}) && (src2 == 32'b1)) {
    # signed overflow. Since RISC-V does not have arithmetic exceptions, the result is defined
    # to be the most negative number (-2^(31))
    X[xd] = {33'b1, 31'b0};

  } else {
    # no special case, just divide
    Bits<32> result = $signed(src1) / $signed(src2);
    Bits<1> sign_bit = result[31];

    X[xd] = {{32{sign_bit}}, result};
  }

# SPDX-SnippetBegin
# SPDX-FileCopyrightText: 2017-2025 Contributors to the RISCV Sail Model <https://github.com/riscv/sail-riscv/blob/master/LICENCE>
# SPDX-License-Identifier: BSD-2-Clause
sail(): |
  {
    if extension("M") then {
      let rs1_val = X(rs1)[31..0];
      let rs2_val = X(rs2)[31..0];
      let rs1_int : int = if s then signed(rs1_val) else unsigned(rs1_val);
      let rs2_int : int = if s then signed(rs2_val) else unsigned(rs2_val);
      let q : int = if rs2_int == 0 then -1 else quot_round_zero(rs1_int, rs2_int);
      /* check for signed overflow */
      let q': int = if s & q > (2 ^ 31 - 1) then  (0 - 2^31) else q;
      X(rd) = sign_extend(to_bits(32, q'));
      RETIRE_SUCCESS
    } else {
      handle_illegal();
      RETIRE_FAIL
    }
  }

# SPDX-SnippetEnd<|MERGE_RESOLUTION|>--- conflicted
+++ resolved
@@ -16,15 +16,10 @@
   Division by zero will put -1 into xd.
 
   Division resulting in signed overflow (when most negative number is divided by -1)
-<<<<<<< HEAD
-  will put the most negative number into rd;
+  will put the most negative number into xd;
 definedBy:
   extension:
     name: M
-=======
-  will put the most negative number into xd;
-definedBy: M
->>>>>>> 5d6c397a
 base: 64
 assembly: xd, xs1, xs2
 encoding:
