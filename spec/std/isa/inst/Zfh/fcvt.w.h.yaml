# Copyright (c) Qualcomm Technologies, Inc. and/or its subsidiaries.
# SPDX-License-Identifier: BSD-3-Clause-Clear

# yaml-language-server: $schema=../../../../schemas/inst_schema.json

$schema: inst_schema.json#
kind: instruction
name: fcvt.w.h
long_name: Floating-point Convert Half-precision to Word
<<<<<<< HEAD
description:
  - id: inst-fcvt.w.h-behaviour
    normative: false
    text: |
      `fcvt.w.h` converts a half-precision floating-point number to a signed 32-bit integer.
definedBy:
  extension:
    name: Zfh
=======
description: |
  `fcvt.w.h` converts a half-precision floating-point number to a signed 32-bit integer.
definedBy: Zfh
>>>>>>> 7a8c5726
assembly: xd, fs1, rm
encoding:
  match: 110001000000-------------1010011
  variables:
    - name: fs1
      location: 19-15
    - name: rm
      location: 14-12
    - name: xd
      location: 11-7
access:
  s: always
  u: always
  vs: always
  vu: always
data_independent_timing: false
operation(): |<|MERGE_RESOLUTION|>--- conflicted
+++ resolved
@@ -7,20 +7,11 @@
 kind: instruction
 name: fcvt.w.h
 long_name: Floating-point Convert Half-precision to Word
-<<<<<<< HEAD
-description:
-  - id: inst-fcvt.w.h-behaviour
-    normative: false
-    text: |
-      `fcvt.w.h` converts a half-precision floating-point number to a signed 32-bit integer.
 definedBy:
   extension:
     name: Zfh
-=======
 description: |
   `fcvt.w.h` converts a half-precision floating-point number to a signed 32-bit integer.
-definedBy: Zfh
->>>>>>> 7a8c5726
 assembly: xd, fs1, rm
 encoding:
   match: 110001000000-------------1010011
