# Copyright (c) Qualcomm Technologies, Inc. and/or its subsidiaries.
# SPDX-License-Identifier: BSD-3-Clause-Clear

# yaml-language-server: $schema=../../../../schemas/inst_schema.json

$schema: "inst_schema.json#"
kind: instruction
name: fcvt.w.s
long_name: Floating-Point Convert Single-Precision to Word
description: |
  The `fcvt.w.s` instruction converts a floating-point number in floating-point register `fs1` to a
  signed 32-bit integer in integer register `xd`. For XLEN &gt;32, `fcvt.w.s` sign-extends the 32-bit
  result to the destination register width.

  If the rounded result is not representable as a 32-bit signed integer, it is clipped to the
  nearest value and the invalid flag is set.

  The range of valid inputs and behavior for invalid inputs are:

  [separator="!"]
  !===
  ! ! Value

  h! Minimum valid input (after rounding) ! `-2^31`
  h! Maximum valid input (after rounding) ! `2^31 - 1`
  h! Output for out-of-range negative input ! `-2^31`
  h! Output for `-&infin;` ! `-2^31`
  h! Output for out-of-range positive input ! `2^31 - 1`
  h! Output for `+&infin;` for `NaN` ! `2^31 - 1`
  !===

  All floating-point to integer and integer to floating-point conversion instructions round
  according to the `rm` field.

  A floating-point register can be initialized to floating-point positive zero using
  `fcvt.s.w xd, x0`, which will never set any exception flags.

  All floating-point conversion instructions set the Inexact exception flag if the rounded
  result differs from the operand value and the Invalid exception flag is not set.
<<<<<<< HEAD

definedBy:
  extension:
    name: F
=======
definedBy: F
>>>>>>> 5d6c397a
assembly: xd, fs1, rm
encoding:
  match: 110000000000-------------1010011
  variables:
    - name: fs1
      location: 19-15
    - name: rm
      location: 14-12
    - name: xd
      location: 11-7
access:
  s: always
  u: always
  vs: always
  vu: always
data_independent_timing: true
operation(): |
  check_f_ok($encoding);
  RoundingMode rounding_mode = rm_to_mode(rm, $encoding);
  X[xd] = f32_to_i32(f[fs1], rounding_mode);

# SPDX-SnippetBegin
# SPDX-FileCopyrightText: 2017-2025 Contributors to the RISCV Sail Model <https://github.com/riscv/sail-riscv/blob/master/LICENCE>
# SPDX-License-Identifier: BSD-2-Clause
sail(): |
  {
    assert(sizeof(xlen) >= 64);
    let rs1_val_LU = X(rs1)[63..0];
    match (select_instr_or_fcsr_rm (rm)) {
      None() => { handle_illegal(); RETIRE_FAIL },
      Some(rm') => {
        let rm_3b = encdec_rounding_mode(rm');
        let (fflags, rd_val_S) = riscv_ui64ToF32 (rm_3b, rs1_val_LU);

        accrue_fflags(fflags);
        F_or_X_S(rd) = rd_val_S;
        RETIRE_SUCCESS
      }
    }
  }

# SPDX-SnippetEnd<|MERGE_RESOLUTION|>--- conflicted
+++ resolved
@@ -37,14 +37,10 @@
 
   All floating-point conversion instructions set the Inexact exception flag if the rounded
   result differs from the operand value and the Invalid exception flag is not set.
-<<<<<<< HEAD
 
 definedBy:
   extension:
     name: F
-=======
-definedBy: F
->>>>>>> 5d6c397a
 assembly: xd, fs1, rm
 encoding:
   match: 110000000000-------------1010011
