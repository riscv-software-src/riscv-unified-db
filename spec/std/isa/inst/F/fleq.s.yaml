--- conflicted
+++ resolved
@@ -8,16 +8,11 @@
 name: fleq.s
 long_name: Floating-Point Less Than or Equal Quiet Single-Precision
 description: |
-<<<<<<< HEAD
-  No description available.
+  The `fleq.s` instruction is defined like the `fle.s` instruction, except that quiet NaN inputs do
+  not cause the invalid operation exception flag to be set.
 definedBy:
   extension:
     name: Zfa
-=======
-  The `fleq.s` instruction is defined like the `fle.s` instruction, except that quiet NaN inputs do
-  not cause the invalid operation exception flag to be set.
-definedBy: Zfa
->>>>>>> 5d6c397a
 assembly: xd, fs1, fs2
 encoding:
   match: 1010000----------100-----1010011
