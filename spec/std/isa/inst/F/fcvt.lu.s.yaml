--- conflicted
+++ resolved
@@ -6,24 +6,13 @@
 $schema: "inst_schema.json#"
 kind: instruction
 name: fcvt.lu.s
-<<<<<<< HEAD
-long_name: Floating-point Convert Single-precision to Unsigned Long
-description:
-  - id: inst-fcvt.lu.s-behaviour
-    normative: false
-    text: |
-      `fcvt.l.s` converts a floating-point number in floating-point register `fs1` to a unsigned
-      64-bit integer, in integer register `xd`.
-definedBy:
-  extension:
-    name: F
-=======
 long_name: Floating-Point Convert Single-Precision to Unsigned Long
 description: |
   The `fcvt.lu.s` instruction converts a floating-point number in floating-point register `fs1` to a unsigned
   64-bit integer, in integer register `xd`.
-definedBy: F
->>>>>>> 5d6c397a
+definedBy:
+  extension:
+    name: F
 base: 64
 assembly: xd, fs1, rm
 encoding:
