--- conflicted
+++ resolved
@@ -8,20 +8,13 @@
 name: fsgnjx.s
 long_name: Floating-Point Sign-Inject XOR Single-Precision
 description: |
-<<<<<<< HEAD
-  Writes _fd_ with the xor of the sign bits of _fs2_ and _fs1_ and the exponent and mantissa of _fs1_.
-
-  Sign-injection instructions do not set floating-point exception flags, nor do they canonicalize NaNs.
-definedBy:
-  extension:
-    name: F
-=======
   The `fsgnjx.s` instruction produces a result that takes all bits except the sign bit from `fs1`.
   The result's sign bit is the XOR of sign bits of `fs1` and `fs2`, and the result is written to
   the destination register `fd`. Sign-injection instructions do not set floating-point exception
   flags, nor do they canonicalize NaNs.
-definedBy: F
->>>>>>> 5d6c397a
+definedBy:
+  extension:
+    name: F
 assembly: fd, fs1, fs2
 encoding:
   match: 0010000----------010-----1010011
