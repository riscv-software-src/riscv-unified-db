# Copyright (c) Qualcomm Technologies, Inc. and/or its subsidiaries.
# SPDX-License-Identifier: BSD-3-Clause-Clear

# yaml-language-server: $schema=../../../../schemas/inst_schema.json

$schema: "inst_schema.json#"
kind: instruction
name: fcvt.l.s
<<<<<<< HEAD
long_name: Floating-point Convert Single-precision to Long
description:
  - id: inst-fcvt.l.s-behaviour
    normative: false
    text: |
      `fcvt.l.s` converts a floating-point number in floating-point register `fs1` to a signed
      64-bit integer, in integer register `xd`.
definedBy:
  extension:
    name: F
=======
long_name: Floating-Point Convert Single-Precision to Long
description: |
  The `fcvt.l.s` instruction converts a floating-point number in floating-point register `fs1` to a signed
  64-bit integer, in integer register `xd`.
definedBy: F
>>>>>>> 5d6c397a
base: 64
assembly: xd, fs1, rm
encoding:
  match: 110000000010-------------1010011
  variables:
    - name: fs1
      location: 19-15
    - name: rm
      location: 14-12
    - name: xd
      location: 11-7
access:
  s: always
  u: always
  vs: always
  vu: always
data_independent_timing: true
operation(): |

# SPDX-SnippetBegin
# SPDX-FileCopyrightText: 2017-2025 Contributors to the RISCV Sail Model <https://github.com/riscv/sail-riscv/blob/master/LICENCE>
# SPDX-License-Identifier: BSD-2-Clause
sail(): |
  {
    assert(sizeof(xlen) >= 64);
    let rs1_val_LU = X(rs1)[63..0];
    match (select_instr_or_fcsr_rm (rm)) {
      None() => { handle_illegal(); RETIRE_FAIL },
      Some(rm') => {
        let rm_3b = encdec_rounding_mode(rm');
        let (fflags, rd_val_S) = riscv_ui64ToF32 (rm_3b, rs1_val_LU);

        accrue_fflags(fflags);
        F_or_X_S(rd) = rd_val_S;
        RETIRE_SUCCESS
      }
    }
  }

# SPDX-SnippetEnd<|MERGE_RESOLUTION|>--- conflicted
+++ resolved
@@ -6,24 +6,13 @@
 $schema: "inst_schema.json#"
 kind: instruction
 name: fcvt.l.s
-<<<<<<< HEAD
-long_name: Floating-point Convert Single-precision to Long
-description:
-  - id: inst-fcvt.l.s-behaviour
-    normative: false
-    text: |
-      `fcvt.l.s` converts a floating-point number in floating-point register `fs1` to a signed
-      64-bit integer, in integer register `xd`.
-definedBy:
-  extension:
-    name: F
-=======
 long_name: Floating-Point Convert Single-Precision to Long
 description: |
   The `fcvt.l.s` instruction converts a floating-point number in floating-point register `fs1` to a signed
   64-bit integer, in integer register `xd`.
-definedBy: F
->>>>>>> 5d6c397a
+definedBy:
+  extension:
+    name: F
 base: 64
 assembly: xd, fs1, rm
 encoding:
