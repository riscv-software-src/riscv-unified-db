# Copyright (c) Qualcomm Technologies, Inc. and/or its subsidiaries.
# SPDX-License-Identifier: BSD-3-Clause-Clear

# yaml-language-server: $schema=../../../../schemas/inst_schema.json

$schema: "inst_schema.json#"
kind: instruction
name: fmul.s
long_name: Floating-Point Multiply Single-Precision
description: |
<<<<<<< HEAD
  No description available.
definedBy:
  extension:
    name: F
=======
  The `fmul.s` instruction performs the single-precision floating-point multiplication between `fs1` and `fs2`, and
  writes the result in `fd`.
definedBy: F
>>>>>>> 5d6c397a
assembly: fd, fs1, fs2, rm
encoding:
  match: 0001000------------------1010011
  variables:
    - name: fs2
      location: 24-20
    - name: fs1
      location: 19-15
    - name: rm
      location: 14-12
    - name: fd
      location: 11-7
access:
  s: always
  u: always
  vs: always
  vu: always
data_independent_timing: true
operation(): |

# SPDX-SnippetBegin
# SPDX-FileCopyrightText: 2017-2025 Contributors to the RISCV Sail Model <https://github.com/riscv/sail-riscv/blob/master/LICENCE>
# SPDX-License-Identifier: BSD-2-Clause
sail(): |
  {
    let rs1_val_32b = F_or_X_S(rs1);
    let rs2_val_32b = F_or_X_S(rs2);
    match (select_instr_or_fcsr_rm (rm)) {
      None() => { handle_illegal(); RETIRE_FAIL },
      Some(rm') => {
        let rm_3b = encdec_rounding_mode(rm');
        let (fflags, rd_val_32b) : (bits(5), bits(32)) = match op {
          FADD_S  => riscv_f32Add (rm_3b, rs1_val_32b, rs2_val_32b),
          FSUB_S  => riscv_f32Sub (rm_3b, rs1_val_32b, rs2_val_32b),
          FMUL_S  => riscv_f32Mul (rm_3b, rs1_val_32b, rs2_val_32b),
          FDIV_S  => riscv_f32Div (rm_3b, rs1_val_32b, rs2_val_32b)
        };
        accrue_fflags(fflags);
        F_or_X_S(rd) = rd_val_32b;
        RETIRE_SUCCESS
      }
    }
  }

# SPDX-SnippetEnd<|MERGE_RESOLUTION|>--- conflicted
+++ resolved
@@ -8,16 +8,11 @@
 name: fmul.s
 long_name: Floating-Point Multiply Single-Precision
 description: |
-<<<<<<< HEAD
-  No description available.
+  The `fmul.s` instruction performs the single-precision floating-point multiplication between `fs1` and `fs2`, and
+  writes the result in `fd`.
 definedBy:
   extension:
     name: F
-=======
-  The `fmul.s` instruction performs the single-precision floating-point multiplication between `fs1` and `fs2`, and
-  writes the result in `fd`.
-definedBy: F
->>>>>>> 5d6c397a
 assembly: fd, fs1, fs2, rm
 encoding:
   match: 0001000------------------1010011
