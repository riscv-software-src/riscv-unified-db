--- conflicted
+++ resolved
@@ -8,23 +8,13 @@
 name: fmv.x.w
 long_name: Floating-Point Move Single-Precision Word to Integer Register
 description: |
-<<<<<<< HEAD
-  Moves the single-precision value in floating-point register rs1 represented in IEEE 754-2008
-  encoding to the lower 32 bits of integer register xd.
-  The bits are not modified in the transfer, and in particular, the payloads of non-canonical
-  NaNs are preserved.
-  For RV64, the higher 32 bits of the destination register are filled with copies of the
-  floating-point number's sign bit.
-definedBy:
-  extension:
-    name: F
-=======
   The `fmv.x.w` instruction moves the single-precision value in floating-point register `fs1`` represented in `IEEE 754-2008`
   encoding to the lower 32 bits of integer register `xd`. The bits are not modified in the transfer, and in particular, the
   payloads of non-canonical NaNs are preserved. For RV64, the higher 32 bits of the destination register are filled with copies
   of the floating-point number's sign bit.
-definedBy: F
->>>>>>> 5d6c397a
+definedBy:
+  extension:
+    name: F
 assembly: xd, fs1
 encoding:
   match: 111000000000-----000-----1010011
