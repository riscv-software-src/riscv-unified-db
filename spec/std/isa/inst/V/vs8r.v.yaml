--- conflicted
+++ resolved
@@ -9,15 +9,10 @@
 long_name: No synopsis available
 description: |
   No description available.
-<<<<<<< HEAD
 definedBy:
   extension:
     name: V
-assembly: vs3, xs1
-=======
-definedBy: V
 assembly: vs3, (xs1)
->>>>>>> 5d6c397a
 encoding:
   match: 111000101000-----000-----0100111
   variables:
