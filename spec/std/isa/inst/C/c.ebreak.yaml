--- conflicted
+++ resolved
@@ -21,16 +21,9 @@
   As EBREAK causes a synchronous exception, it is not considered to retire,
   and should not increment the `minstret` CSR.
 definedBy:
-<<<<<<< HEAD
   extension:
     name: Zca
-assembly: " "
-=======
-  anyOf:
-    - C
-    - Zca
 assembly: ""
->>>>>>> d91b7d4c
 encoding:
   match: "1001000000000010"
 access:
