# Copyright (c) Qualcomm Technologies, Inc. and/or its subsidiaries.
# SPDX-License-Identifier: BSD-3-Clause-Clear

# yaml-language-server: $schema=../../../../schemas/csr_schema.json

$schema: "csr_schema.json#"
kind: csr
name: fflags
long_name: Floating-Point Accrued Exceptions
address: 0x001
writable: true
<<<<<<< HEAD
description:
  - id: csr-fflags-purpose
    normative: true
    text: |
      The accrued exception flags indicate the exception conditions that have arisen on any floating-point arithmetic
      instruction since the field was last reset by software.
  - id: csr-fflags-fptrap
    normative: false
    text:
      The base RISC-V ISA does not support generating a trap on the setting of a
      floating-point exception flag.
  - id: csr-fflags-reasoning
    normative: false
    text: |
      As allowed by the standard, we do not support traps on floating-point exceptions in the F
      extension, but instead require explicit checks of the flags in software. We considered
      adding branches controlled directly by the contents of the floating-point accrued
      exception flags, but ultimately chose to omit these instructions to keep the ISA simple.
=======
description: |
  The accrued exception flags indicate the exception conditions that have arisen on any floating-point arithmetic
  instruction since the field was last reset by software.

  The base RISC-V ISA does not support generating a trap on the setting of a floating-point exception flag.

  As allowed by the standard, we do not support traps on floating-point exceptions in the F
  extension, but instead require explicit checks of the flags in software. We considered
  adding branches controlled directly by the contents of the floating-point accrued
  exception flags, but ultimately chose to omit these instructions to keep the ISA simple.
>>>>>>> 7a8c5726

priv_mode: U
length: 32
definedBy:
  extension:
    name: F
fields:
  NV:
    alias: fcsr.NV
    long_name: Invalid Operation
    location: 4
    description: |
      Set by hardware when a floating point operation is invalid and stays set until explicitly
      cleared by software.
    type: RW-H
    reset_value: UNDEFINED_LEGAL
    sw_write(csr_value): |
      CSR[fcsr].NV = csr_value.NV;
      return csr_value.NV;
  DZ:
    alias: fcsr.DZ
    long_name: Divide by Zero
    location: 3
    description: |
      Set by hardware when a floating point divide attempts to divide by zero and stays set until explicitly
      cleared by software.
    type: RW-H
    reset_value: UNDEFINED_LEGAL
    sw_write(csr_value): |
      CSR[fcsr].DZ = csr_value.DZ;
      return csr_value.DZ;
  OF:
    alias: fcsr.OF
    long_name: Overflow
    location: 2
    description: |
      Set by hardware when a floating point operation overflows and stays set until explicitly
      cleared by software.
    type: RW-H
    reset_value: UNDEFINED_LEGAL
    sw_write(csr_value): |
      CSR[fcsr].OF = csr_value.OF;
      return csr_value.OF;
  UF:
    alias: fcsr.UF
    long_name: Underflow
    location: 1
    description: |
      Set by hardware when a floating point operation underflows and stays set until explicitly
      cleared by software.
    type: RW-H
    reset_value: UNDEFINED_LEGAL
    sw_write(csr_value): |
      CSR[fcsr].UF = csr_value.UF;
      return csr_value.UF;
  NX:
    alias: fcsr.NX
    long_name: Inexact
    location: 0
    description: |
      Set by hardware when a floating point operation is inexact and stays set until explicitly
      cleared by software.
    type: RW-H
    reset_value: UNDEFINED_LEGAL
    sw_write(csr_value): |
      CSR[fcsr].NX = csr_value.NX;
      return csr_value.NX;
sw_read(): |
  return
   (CSR[fcsr].NV `<< 4) |
   (CSR[fcsr].DZ `<< 3) |
   (CSR[fcsr].OF `<< 2) |
   (CSR[fcsr].UF `<< 1) |
   CSR[fcsr].NX;<|MERGE_RESOLUTION|>--- conflicted
+++ resolved
@@ -9,26 +9,6 @@
 long_name: Floating-Point Accrued Exceptions
 address: 0x001
 writable: true
-<<<<<<< HEAD
-description:
-  - id: csr-fflags-purpose
-    normative: true
-    text: |
-      The accrued exception flags indicate the exception conditions that have arisen on any floating-point arithmetic
-      instruction since the field was last reset by software.
-  - id: csr-fflags-fptrap
-    normative: false
-    text:
-      The base RISC-V ISA does not support generating a trap on the setting of a
-      floating-point exception flag.
-  - id: csr-fflags-reasoning
-    normative: false
-    text: |
-      As allowed by the standard, we do not support traps on floating-point exceptions in the F
-      extension, but instead require explicit checks of the flags in software. We considered
-      adding branches controlled directly by the contents of the floating-point accrued
-      exception flags, but ultimately chose to omit these instructions to keep the ISA simple.
-=======
 description: |
   The accrued exception flags indicate the exception conditions that have arisen on any floating-point arithmetic
   instruction since the field was last reset by software.
@@ -39,7 +19,6 @@
   extension, but instead require explicit checks of the flags in software. We considered
   adding branches controlled directly by the contents of the floating-point accrued
   exception flags, but ultimately chose to omit these instructions to keep the ISA simple.
->>>>>>> 7a8c5726
 
 priv_mode: U
 length: 32
