--- conflicted
+++ resolved
@@ -157,13 +157,7 @@
             name: S
     long_name: S-mode XLEN
     description: |
-<<<<<<< HEAD
       Sets the effective XLEN for S-mode (0 = 32-bit, 1 = 64-bit, 2 = 128-bit [reserved]).
-=======
-      *S-mode XLEN*
-
-      Sets the effective XLEN for S-mode (1 = 32-bit, 2 = 64-bit, 3 = 128-bit [reserved]).
->>>>>>> d4714fc4
 
       [when,"SXLEN==32"]
       Since the CPU only supports SXLEN==32, this is hardwired to 1.
@@ -180,23 +174,7 @@
       It is UNDEFINED_LEGAL to set the MSB of SXL.
       --
     type(): |
-<<<<<<< HEAD
       return (implemented?(ExtensionName::S) && $array_size(SXLEN) > 1) ? CsrFieldType::RW : CsrFieldType::RO;
-=======
-      return (implemented?(ExtensionName::S) && SXLEN == 3264) ? CsrFieldType::RW : CsrFieldType::RO;
-
-    legal?(csr_value): |
-      if (SXLEN == 32) {
-        # SXLEN == 32 is encoded as 1
-        return csr_value.SXL == 1;
-      } else if (SXLEN == 64) {
-        # SXLEN == 64 is encoded as 2
-        return csr_value.SXL == 2;
-      } else {
-        # SXLEN could be 32 or 64
-        return (csr_value.SXL >= 1 && csr_value.SXL <= 2);
-      }
->>>>>>> d4714fc4
 
     sw_write(csr_value): |
       if (csr_value.SXL < csr_value.UXL) {
@@ -258,24 +236,10 @@
         return csr_value.UXL;
       }
 
-<<<<<<< HEAD
     reset_value(): |
       if ($array_size(UXLEN) == 1 && UXLEN[0] == 32) {
-        return 0;
+        return 1;
       } else if ($array_size(UXLEN) == 1 && UXLEN[0] == 64) {
-=======
-    legal?(csr_value): |
-      if (UXLEN == 32) {
-        return csr_value.UXL == 1;
-      } else if (UXLEN == 64) {
-        return csr_value.UXL == 2;
-      } else {
-        return (csr_value.UXL >= 1 && csr_value.UXL <= 2);
-      }
-
-    reset_value(): |
-      if (UXLEN == 32) {
->>>>>>> d4714fc4
         return 1;
       } else if (UXLEN == 64) {
         return 2;
