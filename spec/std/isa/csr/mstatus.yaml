--- conflicted
+++ resolved
@@ -480,16 +480,11 @@
         return MSTATUS_VS_WRITABLE ? UNDEFINED_LEGAL : 0;
       }
     sw_write(csr_value): |
-<<<<<<< HEAD
+
       if ((!MISA_CSR_IMPLEMENTED && implemented?(ExtensionName::V)) || (CSR[misa].V == 1'b1)) {
         return ary_includes?<$array_size(MSTATUS_VS_LEGAL_VALUES), 2>(MSTATUS_VS_LEGAL_VALUES, csr_value.FS) ? csr_value.FS : UNDEFINED_LEGAL_DETERMINISTIC;
       } else if (((!MISA_CSR_IMPLEMENTED && !implemented?(ExtensionName::S)) || (CSR[misa].S == 1'b0)) && 
                  ((!MISA_CSR_IMPLEMENTED && !implemented?(ExtensionName::V)) || (CSR[misa].V == 1'b0))) {
-=======
-      if (CSR[misa].V == 1'b1){
-        return ary_includes?<$array_size(MSTATUS_VS_LEGAL_VALUES), 2>(MSTATUS_VS_LEGAL_VALUES, csr_value.VS) ? csr_value.VS : UNDEFINED_LEGAL_DETERMINISTIC;
-      } else if ((CSR[misa].S == 1'b0) && (CSR[misa].V == 1'b0)) {
->>>>>>> 914b6728
         # must be read-only-0
         return 0;
       } else {
