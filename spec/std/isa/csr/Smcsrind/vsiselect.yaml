--- conflicted
+++ resolved
@@ -11,24 +11,13 @@
 writable: true
 priv_mode: VS
 length: VSXLEN
-<<<<<<< HEAD
 definedBy:
   extension:
     name: Smcsrind
-description:
-  - id: csr-vsiselect-range-minimum
-    normative: true
-    text: |
-      The `vsiselect` register will support the value range 0..0xFFF at a minimum.
-      A future extension may define a value range outside of this minimum range.
-      Only if such an extension is implemented will `vsiselect` be required to support larger values.
-=======
-definedBy: Smcsrind
 description: |
   The `vsiselect` register will support the value range 0..0xFFF at a minimum.
   A future extension may define a value range outside of this minimum range.
   Only if such an extension is implemented will `vsiselect` be required to support larger values.
->>>>>>> 7a8c5726
 
   Requiring a range of 0-0xFFF for `vsiselect`, even though most or all of the space may be reserved
   or inaccessible, permits a hypervisor to emulate indirectly accessed registers in this implemented
