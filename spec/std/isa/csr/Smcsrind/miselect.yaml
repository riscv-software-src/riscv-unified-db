--- conflicted
+++ resolved
@@ -10,28 +10,15 @@
 writable: true
 priv_mode: M
 length: MXLEN
-<<<<<<< HEAD
 definedBy:
   extension:
     name: Smcsrind
-description:
-  - id: csr-miselect-purpose
-    normative: true
-    text: |
-      The CSRs listed in the table above provide a window for accessing register state indirectly.
-      The value of `miselect` determines which register is accessed upon read or write of each of
-      the machine indirect alias CSRs (`mireg*`). `miselect` value ranges are allocated to dependent
-      extensions, which specify the register state accessible via each `miregi` register, for each
-      `miselect` value. `miselect` is a WARL register.
-=======
-definedBy: Smcsrind
 description: |
   The CSRs listed in the table above provide a window for accessing register state indirectly.
   The value of `miselect` determines which register is accessed upon read or write of each of
   the machine indirect alias CSRs (`mireg*`). `miselect` value ranges are allocated to dependent
   extensions, which specify the register state accessible via each `miregi` register, for each
   `miselect` value. `miselect` is a WARL register.
->>>>>>> 7a8c5726
 
   The `miselect` register implements at least enough bits to support all implemented `miselect`
   values (corresponding to the implemented extensions that utilize `miselect`/`mireg*` to
