--- conflicted
+++ resolved
@@ -13,12 +13,7 @@
 versions:
   - version: "1.0.0"
     state: ratified
-<<<<<<< HEAD
-    ratification_date: null
+    ratification_date: 2021-11
     requirements:
       extension:
-        name: F
-=======
-    ratification_date: 2021-11
-    requires: F
->>>>>>> 7e57cf3e
+        name: F