# Copyright (c) Qualcomm Technologies, Inc. and/or its subsidiaries.
# SPDX-License-Identifier: BSD-3-Clause-Clear

# yaml-language-server: $schema=../../../schemas/ext_schema.json

$schema: "ext_schema.json#"
kind: extension
name: Zvksc
long_name: ShangMi Algorithm Suite with carryless multiplication
description: |
  This extension is shorthand for the following set of other extensions:

  * `Zvks`
  * `Zvbc`

type: unprivileged
versions:
  - version: "1.0.0"
    state: ratified
<<<<<<< HEAD
    ratification_date: null
    requirements:
      extension:
        allOf:
          - name: Zvks
            version: "= 1.0.0"
          - name: Zvbc
            version: "= 1.0.0"
=======
    ratification_date: 2023-09
    implies:
      - name: Zvks
        version: "1.0.0"
      - name: Zvbc
        version: "1.0.0"
>>>>>>> 7e57cf3e
<|MERGE_RESOLUTION|>--- conflicted
+++ resolved
@@ -17,20 +17,11 @@
 versions:
   - version: "1.0.0"
     state: ratified
-<<<<<<< HEAD
-    ratification_date: null
+    ratification_date: 2023-09
     requirements:
       extension:
         allOf:
           - name: Zvks
             version: "= 1.0.0"
           - name: Zvbc
-            version: "= 1.0.0"
-=======
-    ratification_date: 2023-09
-    implies:
-      - name: Zvks
-        version: "1.0.0"
-      - name: Zvbc
-        version: "1.0.0"
->>>>>>> 7e57cf3e
+            version: "= 1.0.0"