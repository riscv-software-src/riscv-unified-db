--- conflicted
+++ resolved
@@ -17,8 +17,7 @@
 versions:
   - version: "1.0.0"
     state: ratified
-<<<<<<< HEAD
-    ratification_date: null
+    ratification_date: 2023-03
 requirements:
   idl(): |
     -> implemented?(ExtensionName::H);
@@ -26,11 +25,4 @@
     -> REPORT_GPA_IN_HTVAL_ON_GUEST_PAGE_FAULT;
   reason: |
     When Shtvala is implemented, htval must be written with the faulting guest physical address in all circumstances permitted by
-    the ISA.
-=======
-    ratification_date: 2023-03
-    param_constraints:
-      REPORT_GPA_IN_HTVAL_ON_GUEST_PAGE_FAULT:
-        schema:
-          const: true
->>>>>>> 7e57cf3e
+    the ISA.