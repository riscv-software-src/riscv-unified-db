# Copyright (c) Qualcomm Technologies, Inc. and/or its subsidiaries.
# SPDX-License-Identifier: BSD-3-Clause-Clear

# yaml-language-server: $schema=../../../schemas/ext_schema.json

$schema: "ext_schema.json#"
kind: extension
name: Zvfbfmin
long_name: Vector BF16 Converts
description: |
  This extension provides the minimal set of instructions needed to enable vector support of the
  BF16 format.
  It enables BF16 as an interchange format as it provides conversion between BF16 values and FP32 values.

  This extension depends upon either the `V` extension or the `Zve32f` embedded vector extension.
type: unprivileged
versions:
  - version: "1.0.0"
    state: ratified
<<<<<<< HEAD
    ratification_date: null
requirements:
  # at least one of [V, Zve32f] must be implemented
  extension:
    oneOf:
      - name: V
      - name: Zve32f
=======
    ratification_date: 2024-06
    requires:
      anyOf:
        - V
        - Zve32f
>>>>>>> 7e57cf3e
<|MERGE_RESOLUTION|>--- conflicted
+++ resolved
@@ -17,18 +17,10 @@
 versions:
   - version: "1.0.0"
     state: ratified
-<<<<<<< HEAD
-    ratification_date: null
+    ratification_date: 2024-06
 requirements:
   # at least one of [V, Zve32f] must be implemented
   extension:
     oneOf:
       - name: V
-      - name: Zve32f
-=======
-    ratification_date: 2024-06
-    requires:
-      anyOf:
-        - V
-        - Zve32f
->>>>>>> 7e57cf3e
+      - name: Zve32f