--- conflicted
+++ resolved
@@ -110,14 +110,8 @@
 
       Support for misaligned vector memory accesses is independent of an implementation’s support for misaligned scalar memory accesses.
     schema:
-<<<<<<< HEAD
-      type: boolean
-  VECTOR_LS_OVERWRITE_PAST_TRAP:
-=======
-      type: string
-      enum: ["element_loaded_no_exception", "address-misaligned_exception"]
+      type: boolean
   VECTOR_LOAD_PAST_TRAP:
->>>>>>> 44e90e8c
     description: |
       Load instructions may overwrite active destination vector register
       group elements past the element index at which the trap is reported.
