--- conflicted
+++ resolved
@@ -13,12 +13,7 @@
 versions:
   - version: "1.0.0"
     state: ratified
-<<<<<<< HEAD
-    ratification_date: null
+    ratification_date: 2024-04
 requirements:
   extension:
-    name: Zaamo
-=======
-    ratification_date: 2024-04
-    requires: Zaamo
->>>>>>> 7e57cf3e
+    name: Zaamo