# Copyright (c) Qualcomm Technologies, Inc. and/or its subsidiaries.
# SPDX-License-Identifier: BSD-3-Clause-Clear

# yaml-language-server: $schema=../../../schemas/ext_schema.json

$schema: "ext_schema.json#"
kind: extension
name: Zvfbfwma
long_name: Vector BF16 widening mul-add
description: |
  This extension provides a vector widening BF16 mul-add instruction that accumulates into FP32.

  This extension depends upon the `Zvfbfmin` extension and the `Zfbfmin` extension.
type: unprivileged
versions:
  - version: "1.0.0"
    state: ratified
<<<<<<< HEAD
    ratification_date: null
requirements:
  extension:
    allOf:
      - name: Zvfbfmin
      - name: Zfbfmin
=======
    ratification_date: 2024-06
    requires:
      allOf:
        - Zvfbfmin
        - Zfbfmin
>>>>>>> 7e57cf3e
<|MERGE_RESOLUTION|>--- conflicted
+++ resolved
@@ -15,17 +15,9 @@
 versions:
   - version: "1.0.0"
     state: ratified
-<<<<<<< HEAD
-    ratification_date: null
+    ratification_date: 2024-06
 requirements:
   extension:
     allOf:
       - name: Zvfbfmin
-      - name: Zfbfmin
-=======
-    ratification_date: 2024-06
-    requires:
-      allOf:
-        - Zvfbfmin
-        - Zfbfmin
->>>>>>> 7e57cf3e
+      - name: Zfbfmin