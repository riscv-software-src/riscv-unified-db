# Copyright (c) Qualcomm Technologies, Inc. and/or its subsidiaries.
# SPDX-License-Identifier: BSD-3-Clause-Clear

# yaml-language-server: $schema=../../../schemas/ext_schema.json

$schema: "ext_schema.json#"
kind: extension
name: Ssnpm
long_name: Pointer masking for next privilege level less than S-mode
description: |
  A supervisor-level extension that provides pointer masking for the next lower privilege mode (U-mode),
  and for VS-modes and VU-modes if the H extension is present.
type: privileged
versions:
  - version: "1.0.0"
    state: ratified
<<<<<<< HEAD
    ratification_date: null
=======
    ratification_date: 2024-10
params:
  PMLEN:
    description: |
      The number of high-order bits of an address that are masked by the
      pointer masking facility.
    schema:
      type: integer
    also_defined_in: [Smnpm, Smmpm]
>>>>>>> 7e57cf3e
<|MERGE_RESOLUTION|>--- conflicted
+++ resolved
@@ -14,16 +14,4 @@
 versions:
   - version: "1.0.0"
     state: ratified
-<<<<<<< HEAD
-    ratification_date: null
-=======
-    ratification_date: 2024-10
-params:
-  PMLEN:
-    description: |
-      The number of high-order bits of an address that are masked by the
-      pointer masking facility.
-    schema:
-      type: integer
-    also_defined_in: [Smnpm, Smmpm]
->>>>>>> 7e57cf3e
+    ratification_date: 2024-10