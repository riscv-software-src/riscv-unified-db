--- conflicted
+++ resolved
@@ -3,15 +3,9 @@
 $schema: "inst_schema.json#"
 kind: instruction
 name: fcvt.wu.s
-<<<<<<< HEAD
-long_name: Convert single-precision float to integer word to unsigned 32-bit integer 
-description: |
-  Converts a floating-point number in floating-point register _fs1_ to an unsigned 32-bit integer in integer register _rd_.
-=======
 long_name: Convert single-precision float to unsigned word.
 description: |
   Converts a floating-point number in floating-point register _fs1_ to an unsigned 32-bit integer in integer register _xd_.
->>>>>>> 11c50557
 
   For XLEN &gt;32, `fcvt.wu.s` sign-extends the 32-bit result to the destination register width.
 
@@ -35,11 +29,7 @@
   All floating-point to integer and integer to floating-point conversion instructions round
   according to the _rm_ field.
   A floating-point register can be initialized to floating-point positive zero using
-<<<<<<< HEAD
-  `fcvt.s.w rd, x0`, which will never set any exception flags.
-=======
   `fcvt.s.w xd, x0`, which will never set any exception flags.
->>>>>>> 11c50557
 
   All floating-point conversion instructions set the Inexact exception flag if the rounded
   result differs from the operand value and the Invalid exception flag is not set.
@@ -63,11 +53,7 @@
 operation(): |
   check_f_ok($encoding);
   RoundingMode rounding_mode = rm_to_mode(rm, $encoding);
-<<<<<<< HEAD
-  X[rd] = f32_to_ui32(X[fs1], mode);
-=======
   X[xd] = f32_to_ui32(X[fs1], rounding_mode);
->>>>>>> 11c50557
 # SPDX-SnippetBegin
 # SPDX-FileCopyrightText: 2017-2025 Contributors to the RISCV Sail Model <https://github.com/riscv/sail-riscv/blob/master/LICENCE>
 # SPDX-License-Identifier: BSD-2-Clause
