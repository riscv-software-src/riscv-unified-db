# yaml-language-server: $schema=../../../schemas/inst_schema.json

$schema: "inst_schema.json#"
kind: instruction
name: fcvt.s.wu
long_name: Convert unsigned 32-bit integer to single-precision float
description: |
  Converts a 32-bit unsigned integer in integer register _rs1_ into a floating-point number in
  floating-point register _fd_.

  All floating-point to integer and integer to floating-point conversion instructions round
  according to the _rm_ field.
  A floating-point register can be initialized to floating-point positive zero using
  `fcvt.s.w rd, x0`, which will never set any exception flags.

  All floating-point conversion instructions set the Inexact exception flag if the rounded
  result differs from the operand value and the Invalid exception flag is not set.
definedBy: F
assembly: fd, xs1, rm
encoding:
  match: 110100000001-------------1010011
  variables:
    - name: rs1
      location: 19-15
    - name: rm
      location: 14-12
    - name: fd
      location: 11-7
access:
  s: always
  u: always
  vs: always
  vu: always
data_independent_timing: true
operation(): |
  check_f_ok($encoding);
  RoundingMode rounding_mode = rm_to_mode(rm, $encoding);
  X[fd] = ui32_to_f32(X[rs1], rounding_mode);
  mark_f_state_dirty();
<<<<<<< HEAD
=======
# SPDX-SnippetBegin
# SPDX-FileCopyrightText: 2017-2025 Contributors to the RISCV Sail Model <https://github.com/riscv/sail-riscv/blob/master/LICENCE>
# SPDX-License-Identifier: BSD-2-Clause
>>>>>>> dbaf530e
sail(): |
  {
    assert(sizeof(xlen) >= 64);
    let rs1_val_LU = X(rs1)[63..0];
    match (select_instr_or_fcsr_rm (rm)) {
      None() => { handle_illegal(); RETIRE_FAIL },
      Some(rm') => {
        let rm_3b = encdec_rounding_mode(rm');
        let (fflags, rd_val_S) = riscv_ui64ToF32 (rm_3b, rs1_val_LU);

        accrue_fflags(fflags);
        F_or_X_S(rd) = rd_val_S;
        RETIRE_SUCCESS
      }
    }
  }

# SPDX-SnippetEnd<|MERGE_RESOLUTION|>--- conflicted
+++ resolved
@@ -37,12 +37,11 @@
   RoundingMode rounding_mode = rm_to_mode(rm, $encoding);
   X[fd] = ui32_to_f32(X[rs1], rounding_mode);
   mark_f_state_dirty();
-<<<<<<< HEAD
-=======
+
 # SPDX-SnippetBegin
 # SPDX-FileCopyrightText: 2017-2025 Contributors to the RISCV Sail Model <https://github.com/riscv/sail-riscv/blob/master/LICENCE>
 # SPDX-License-Identifier: BSD-2-Clause
->>>>>>> dbaf530e
+
 sail(): |
   {
     assert(sizeof(xlen) >= 64);
