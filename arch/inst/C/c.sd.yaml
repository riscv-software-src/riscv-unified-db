# yaml-language-server: $schema=../../../schemas/inst_schema.json

$schema: "inst_schema.json#"
kind: instruction
name: c.sd
long_name: Store double
description: |
  Stores a 64-bit value in register rs2 to memory.
  It computes an effective address by adding the zero-extended offset, scaled by 8,
  to the base address in register rs1.
  It expands to `sd` `rs2, offset(rs1)`.
definedBy:
  anyOf:
    - C
    - Zca
    - Zclsd
base: 64
assembly: xs2, imm(xs1)
encoding:
  match: 111-----------00
  variables:
    - name: imm
      location: 6-5|12-10
      left_shift: 3
    - name: rs2
      location: 4-2
    - name: rs1
      location: 9-7
access:
  s: always
  u: always
  vs: always
  vu: always
operation(): |
  if (implemented?(ExtensionName::C) && (CSR[misa].C == 1'b0)) {
      raise(ExceptionCode::IllegalInstruction, mode(), $encoding);
  }

  XReg virtual_address = X[creg2reg(rs1)] + imm;

<<<<<<< HEAD
  if (XLEN == 32) {
      if (implemented?(ExtensionName::Zclsd)) {
          if (rs2 % 2 != 0) {
              raise(ExceptionCode::IllegalInstruction, mode(), $encoding);
          }

          Bits<64> data = {X[rs2+1], X[rs2]};
          write_memory<64>(virtual_address, data, $encoding);
      } else {
          raise(ExceptionCode::IllegalInstruction, mode(), $encoding);
      }
  } else {
      write_memory<64>(virtual_address, X[rs2], $encoding);
  }
=======
  write_memory<64>(virtual_address, X[creg2reg(rs2)], $encoding);
>>>>>>> a31a78ed
<|MERGE_RESOLUTION|>--- conflicted
+++ resolved
@@ -5,10 +5,10 @@
 name: c.sd
 long_name: Store double
 description: |
-  Stores a 64-bit value in register rs2 to memory.
+  Stores a 64-bit value in register xs2 to memory.
   It computes an effective address by adding the zero-extended offset, scaled by 8,
-  to the base address in register rs1.
-  It expands to `sd` `rs2, offset(rs1)`.
+  to the base address in register xs1.
+  It expands to `sd` `xs2, offset(xs1)`.
 definedBy:
   anyOf:
     - C
@@ -22,10 +22,12 @@
     - name: imm
       location: 6-5|12-10
       left_shift: 3
-    - name: rs2
+    - name: xd
       location: 4-2
-    - name: rs1
+      not: [1, 3, 5, 7]
+    - name: xs1
       location: 9-7
+      not: [1, 3, 5, 7]
 access:
   s: always
   u: always
@@ -33,26 +35,18 @@
   vu: always
 operation(): |
   if (implemented?(ExtensionName::C) && (CSR[misa].C == 1'b0)) {
-      raise(ExceptionCode::IllegalInstruction, mode(), $encoding);
+    raise(ExceptionCode::IllegalInstruction, mode(), $encoding);
   }
 
-  XReg virtual_address = X[creg2reg(rs1)] + imm;
+  XReg virtual_address = X[creg2reg(xs1)] + imm;
 
-<<<<<<< HEAD
-  if (XLEN == 32) {
+  if (xlen() == 32) {
       if (implemented?(ExtensionName::Zclsd)) {
-          if (rs2 % 2 != 0) {
-              raise(ExceptionCode::IllegalInstruction, mode(), $encoding);
-          }
-
-          Bits<64> data = {X[rs2+1], X[rs2]};
-          write_memory<64>(virtual_address, data, $encoding);
+        Bits<64> data = {X[creg2reg(rs2) + 1], X[creg2reg(rs2)]};
+        write_memory<64>(virtual_address, data, $encoding);
       } else {
           raise(ExceptionCode::IllegalInstruction, mode(), $encoding);
       }
   } else {
-      write_memory<64>(virtual_address, X[rs2], $encoding);
-  }
-=======
-  write_memory<64>(virtual_address, X[creg2reg(rs2)], $encoding);
->>>>>>> a31a78ed
+      write_memory<64>(virtual_address, X[creg2reg(xs2)], $encoding);
+  }