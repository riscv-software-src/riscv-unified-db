# yaml-language-server: $schema=../../../schemas/inst_schema.json

$schema: "inst_schema.json#"
kind: instruction
name: c.ld
long_name: Load double
description: |
  Loads a 64-bit value from memory into register rd.
  It computes an effective address by adding the zero-extended offset, scaled by 8,
  to the base address in register rs1.
  It expands to `ld` `rd, offset(rs1)`.
  For RV32, if the Zclsd extension is enabled, this instruction loads a 64-bit value into registers xd and xd+1. It computes an effective address by adding the zero-extended imm, scaled by 8, to the base address in register xs1.
definedBy:
  anyOf:
    - C
    - Zca
    - Zclsd
assembly: xd, imm(xs1)
encoding:
  match: 011-----------00
  variables:
    - name: imm
      location: 6-5|12-10
      left_shift: 3
    - name: rd
      location: 4-2
    - name: rs1
      location: 9-7
access:
  s: always
  u: always
  vs: always
  vu: always
operation(): |
  if (implemented?(ExtensionName::C) && (CSR[misa].C == 1'b0)) {
      raise(ExceptionCode::IllegalInstruction, mode(), $encoding);
  }

<<<<<<< HEAD
  if (XLEN == 32) {
      if (implemented?(ExtensionName::Zclsd)) {
          X[rd] = sext(read_memory<64>(X[rs1] + imm, $encoding), 64);
          X[rd + 1] = sext(read_memory<64>(X[rs1] + imm + 8, $encoding), 64);
      } else {
          raise(ExceptionCode::IllegalInstruction, mode(), $encoding);
      }
  } else {
      XReg virtual_address = X[rs1] + imm;
      X[rd] = sext(read_memory<64>(virtual_address, $encoding), 64);
  }
=======
  XReg virtual_address = X[creg2reg(rs1)] + imm;

  X[creg2reg(rd)] = sext(read_memory<64>(virtual_address, $encoding), 64);

# SPDX-SnippetBegin
# SPDX-FileCopyrightText: 2017-2025 Contributors to the RISCV Sail Model <https://github.com/riscv/sail-riscv/blob/master/LICENCE>
# SPDX-License-Identifier: BSD-2-Clause
>>>>>>> a31a78ed
sail(): |
  {
    let offset : xlenbits = sign_extend(imm);
    /* Get the address, X(rs1) + offset.
       Some extensions perform additional checks on address validity. */
    match ext_data_get_addr(rs1, offset, Read(Data), width) {
      Ext_DataAddr_Error(e)  => { ext_handle_data_check_error(e); RETIRE_FAIL },
      Ext_DataAddr_OK(vaddr) =>
        if   check_misaligned(vaddr, width)
        then { handle_mem_exception(vaddr, E_Load_Addr_Align()); RETIRE_FAIL }
        else match translateAddr(vaddr, Read(Data)) {
          TR_Failure(e, _) => { handle_mem_exception(vaddr, e); RETIRE_FAIL },
          TR_Address(paddr, _) =>
            match (width) {
              BYTE =>
                process_load(rd, vaddr, mem_read(Read(Data), paddr, 1, aq, rl, false), is_unsigned),
              HALF =>
                process_load(rd, vaddr, mem_read(Read(Data), paddr, 2, aq, rl, false), is_unsigned),
              WORD =>
                process_load(rd, vaddr, mem_read(Read(Data), paddr, 4, aq, rl, false), is_unsigned),
              DOUBLE if sizeof(xlen) >= 64 =>
                process_load(rd, vaddr, mem_read(Read(Data), paddr, 8, aq, rl, false), is_unsigned),
              _ => report_invalid_width(__FILE__, __LINE__, width, "load")
            }
        }
    }
  }

# SPDX-SnippetEnd<|MERGE_RESOLUTION|>--- conflicted
+++ resolved
@@ -5,10 +5,10 @@
 name: c.ld
 long_name: Load double
 description: |
-  Loads a 64-bit value from memory into register rd.
+  Loads a 64-bit value from memory into register xd.
   It computes an effective address by adding the zero-extended offset, scaled by 8,
-  to the base address in register rs1.
-  It expands to `ld` `rd, offset(rs1)`.
+  to the base address in register xs1.
+  It expands to `ld` `xd, offset(xs1)`.
   For RV32, if the Zclsd extension is enabled, this instruction loads a 64-bit value into registers xd and xd+1. It computes an effective address by adding the zero-extended imm, scaled by 8, to the base address in register xs1.
 definedBy:
   anyOf:
@@ -22,9 +22,9 @@
     - name: imm
       location: 6-5|12-10
       left_shift: 3
-    - name: rd
+    - name: xd
       location: 4-2
-    - name: rs1
+    - name: xs1
       location: 9-7
 access:
   s: always
@@ -36,33 +36,24 @@
       raise(ExceptionCode::IllegalInstruction, mode(), $encoding);
   }
 
-<<<<<<< HEAD
-  if (XLEN == 32) {
+  if (xlen() == 32) {
       if (implemented?(ExtensionName::Zclsd)) {
-          X[rd] = sext(read_memory<64>(X[rs1] + imm, $encoding), 64);
-          X[rd + 1] = sext(read_memory<64>(X[rs1] + imm + 8, $encoding), 64);
+          Bits<128> val = read_memory<128>(X[creg2reg(xs1)] + imm, $encoding);
+          X[creg2reg(xd)] = val[63:0];
+          X[creg2reg(xd + 1)] = val[127:64];
       } else {
           raise(ExceptionCode::IllegalInstruction, mode(), $encoding);
       }
   } else {
-      XReg virtual_address = X[rs1] + imm;
-      X[rd] = sext(read_memory<64>(virtual_address, $encoding), 64);
+      XReg virtual_address = X[creg2reg(xs1)] + imm;
+      X[creg2reg(xd)] = sext(read_memory<64>(virtual_address, $encoding), 64);
   }
-=======
-  XReg virtual_address = X[creg2reg(rs1)] + imm;
-
-  X[creg2reg(rd)] = sext(read_memory<64>(virtual_address, $encoding), 64);
-
-# SPDX-SnippetBegin
-# SPDX-FileCopyrightText: 2017-2025 Contributors to the RISCV Sail Model <https://github.com/riscv/sail-riscv/blob/master/LICENCE>
-# SPDX-License-Identifier: BSD-2-Clause
->>>>>>> a31a78ed
 sail(): |
   {
     let offset : xlenbits = sign_extend(imm);
-    /* Get the address, X(rs1) + offset.
+    /* Get the address, X(xs1) + offset.
        Some extensions perform additional checks on address validity. */
-    match ext_data_get_addr(rs1, offset, Read(Data), width) {
+    match ext_data_get_addr(xs1, offset, Read(Data), width) {
       Ext_DataAddr_Error(e)  => { ext_handle_data_check_error(e); RETIRE_FAIL },
       Ext_DataAddr_OK(vaddr) =>
         if   check_misaligned(vaddr, width)
@@ -72,17 +63,15 @@
           TR_Address(paddr, _) =>
             match (width) {
               BYTE =>
-                process_load(rd, vaddr, mem_read(Read(Data), paddr, 1, aq, rl, false), is_unsigned),
+                process_load(xd, vaddr, mem_read(Read(Data), paddr, 1, aq, rl, false), is_unsigned),
               HALF =>
-                process_load(rd, vaddr, mem_read(Read(Data), paddr, 2, aq, rl, false), is_unsigned),
-              WORD =>
-                process_load(rd, vaddr, mem_read(Read(Data), paddr, 4, aq, rl, false), is_unsigned),
+                process_load(xd, vaddr, mem_read(Read(Data), paddr, 2, aq, rl, false), is_unsigned),
+              WOxd =>
+                process_load(xd, vaddr, mem_read(Read(Data), paddr, 4, aq, rl, false), is_unsigned),
               DOUBLE if sizeof(xlen) >= 64 =>
-                process_load(rd, vaddr, mem_read(Read(Data), paddr, 8, aq, rl, false), is_unsigned),
+                process_load(xd, vaddr, mem_read(Read(Data), paddr, 8, aq, rl, false), is_unsigned),
               _ => report_invalid_width(__FILE__, __LINE__, width, "load")
             }
         }
     }
-  }
-
-# SPDX-SnippetEnd+  }