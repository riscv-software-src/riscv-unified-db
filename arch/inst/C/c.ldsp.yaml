--- conflicted
+++ resolved
@@ -15,12 +15,7 @@
   anyOf:
     - C
     - Zca
-<<<<<<< HEAD
-assembly: xd, imm
-=======
-base: 64
 assembly: xd, imm(sp)
->>>>>>> 481700bd
 encoding:
   RV32:
     match: 011-----------10
