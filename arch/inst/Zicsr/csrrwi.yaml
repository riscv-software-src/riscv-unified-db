# yaml-language-server: $schema=../../../schemas/inst_schema.json

$schema: "inst_schema.json#"
kind: instruction
name: csrrwi
long_name: Atomic Read/Write CSR Immediate
description: |
  Atomically write CSR using a 5-bit immediate, and load the previous value into 'rd'.

  Read the old value of the CSR, zero-extends the value to `XLEN` bits,
  and then write it to integer register rd.
  The 5-bit uimm field is zero-extended and written to the CSR.
  If `rd=x0`, then the instruction shall not read the CSR and shall not
  cause any of the side effects that might occur on a CSR read.
definedBy: Zicsr
assembly: xd, zimm, csr
encoding:
  match: -----------------101-----1110011
  variables:
    - name: csr
      location: 31-20
    - name: imm
      location: 19-15
    - name: rd
      location: 11-7
access:
  s: always
  u: always
  vs: always
  vu: always
operation(): |
  Csr csr_handle = direct_csr_lookup(csr);

  # permission checks
  if (csr_handle.valid == false) {
    unimplemented_csr($encoding);
  } else if (!compatible_mode?(csr_handle.mode, mode())) {
    raise (ExceptionCode::IllegalInstruction, mode(), $encoding);
  } else if (csr_handle.writable == false) {
    raise (ExceptionCode::IllegalInstruction, mode(), $encoding);
  }

  if (rd != 0) {
    X[rd] = csr_sw_read(csr_handle);
  }

  # writes the zero-extended immediate to the CSR,
  # performing any WARL transformations first
<<<<<<< HEAD
  csr_sw_write(csr_handle, {{XLEN-5{1'b0}}, imm});
=======
  CSR[csr].sw_write({{MXLEN-5{1'b0}}, imm});
>>>>>>> 71801ebe

# SPDX-SnippetBegin
# SPDX-FileCopyrightText: 2017-2025 Contributors to the RISCV Sail Model <https://github.com/riscv/sail-riscv/blob/master/LICENCE>
# SPDX-License-Identifier: BSD-2-Clause
sail(): |
  {
    let rs1_val : xlenbits = if is_imm then zero_extend(rs1) else X(rs1);
    let isWrite : bool = match op {
      CSRRW  => true,
      _      => if is_imm then unsigned(rs1_val) != 0 else unsigned(rs1) != 0
    };
    if not(check_CSR(csr, cur_privilege, isWrite))
    then { handle_illegal(); RETIRE_FAIL }
    else if not(ext_check_CSR(csr, cur_privilege, isWrite))
    then { ext_check_CSR_fail(); RETIRE_FAIL }
    else {
      let csr_val = readCSR(csr); /* could have side-effects, so technically shouldn't perform for CSRW[I] with rd == 0 */
      if isWrite then {
        let new_val : xlenbits = match op {
          CSRRW => rs1_val,
          CSRRS => csr_val | rs1_val,
          CSRRC => csr_val & ~(rs1_val)
        };
        writeCSR(csr, new_val)
      };
      X(rd) = csr_val;
      RETIRE_SUCCESS
    }
  }

# SPDX-SnippetEnd<|MERGE_RESOLUTION|>--- conflicted
+++ resolved
@@ -46,11 +46,7 @@
 
   # writes the zero-extended immediate to the CSR,
   # performing any WARL transformations first
-<<<<<<< HEAD
-  csr_sw_write(csr_handle, {{XLEN-5{1'b0}}, imm});
-=======
-  CSR[csr].sw_write({{MXLEN-5{1'b0}}, imm});
->>>>>>> 71801ebe
+  csr_sw_write(csr_handle, {{MXLEN-5{1'b0}}, imm});
 
 # SPDX-SnippetBegin
 # SPDX-FileCopyrightText: 2017-2025 Contributors to the RISCV Sail Model <https://github.com/riscv/sail-riscv/blob/master/LICENCE>
