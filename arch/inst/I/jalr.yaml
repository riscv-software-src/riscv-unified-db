--- conflicted
+++ resolved
@@ -29,11 +29,7 @@
   XReg returnaddr;
   returnaddr = $pc + 4;
 
-<<<<<<< HEAD
   jump((X[rs1] + $signed(imm)) & ~XLEN'1);
-=======
-  jump((X[rs1] + imm) & ~XLEN'1);
->>>>>>> ce0dc0a5
   X[rd] = returnaddr;
 
 sail(): |
