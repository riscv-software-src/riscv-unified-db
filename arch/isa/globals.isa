--- conflicted
+++ resolved
@@ -103,25 +103,14 @@
   RWRH 5
 }
 
-<<<<<<< HEAD
-# generated from extension information in arch defintion
+# generated from extension information in arch definition
 generated enum ExtensionName;
 
-# generated from extension information in arch defintion
+# generated from extension information in arch definition
 generated enum InterruptCode;
 
-# generated from extension information in arch defintion
+# generated from extension information in arch definition
 generated enum ExceptionCode;
-=======
-# generated from extension information in arch definition
-builtin enum ExtensionName;
-
-# generated from extension information in arch definition
-builtin enum InterruptCode;
-
-# generated from extension information in arch definition
-builtin enum ExceptionCode;
->>>>>>> ce0dc0a5
 
 # XLEN encoding, as defined in CSR[mstatus].mxl, etc.
 enum XRegWidth {
