--- conflicted
+++ resolved
@@ -9,15 +9,9 @@
   Note that the RISC-V ISA doens't formally define a U extension and it is only discussed in the Privileged ISA manual.
 type: privileged
 versions:
-<<<<<<< HEAD
 - version: "1.0.0"
   state: ratified
   ratification_date: 2019-12
-=======
-  - version: "1.12.0"
-    state: ratified
-    ratification_date: 2019-12
->>>>>>> f5be2b80
 params:
   MUTABLE_MISA_U:
     description: |
