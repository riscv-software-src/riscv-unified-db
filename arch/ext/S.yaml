# yaml-language-server: $schema=../../schemas/ext_schema.json

$schema: "ext_schema.json#"
kind: extension
name: S
type: privileged
long_name: Supervisor mode
versions:
<<<<<<< HEAD
- version: "1.11.0"
  state: ratified
  ratification_date: 2019-06
  requires:
    name: U
    version: ">= 1.0.0"
- version: "1.12.0"
  state: ratified
  ratification_date: 2021-12
  requires:
    name: U
    version: ">= 1.0.0"
=======
  - version: "1.12.0"
    state: ratified
    ratification_date: 2021-12
    requires:
      name: U
      version: "= 1.12.0"
>>>>>>> f5be2b80
description: |
  This chapter describes the RISC-V supervisor-level architecture, which
  contains a common core that is used with various supervisor-level
  address translation and protection schemes.

  [NOTE]
  ====
  Supervisor mode is deliberately restricted in terms of interactions with
  underlying physical hardware, such as physical memory and device
  interrupts, to support clean virtualization. In this spirit, certain
  supervisor-level facilities, including requests for timer and
  interprocessor interrupts, are provided by implementation-specific
  mechanisms. In some systems, a supervisor execution environment (SEE)
  provides these facilities in a manner specified by a supervisor binary
  interface (SBI). Other systems supply these facilities directly, through
  some other implementation-defined mechanism.
  ====
params:
  MUTABLE_MISA_S:
    description: |
      Indicates whether or not the `S` extension can be disabled with the `misa.S` bit.
    schema:
      type: boolean
    extra_validation: |
      # If U mode can be disabled, then S mode must also be disabled since you can't
      # be in S mode without U mode
      assert MUTABLE_MISA_S if MUTABLE_MISA_U
  ASID_WIDTH:
    description: |
      Number of implemented ASID bits. Maximum is 16 for XLEN==64, and 9 for XLEN==32
    schema:
      type: integer
      minimum: 0
      maximum: 16
    extra_validation: |
      assert ASID_WIDTH <= 9 if XLEN == 32
  S_MODE_ENDIANESS:
    description: |
      Endianess of data in S-mode. Can be one of:

       * little:  M-mode data is always little endian
       * big:     M-mode data is always big endian
       * dynamic: M-mode data can be either little or big endian,
                  depending on the CSR field `mstatus.SBE`
    schema:
      type: string
      enum: [little, big, dynamic]
  SXLEN:
    description: |
      Set of XLENs supported in S-mode. Can be one of:

        * 32:   SXLEN is always 32
        * 64:   SXLEN is always 64
        * 3264: SXLEN can be changed (via mstatus.SXL) between 32 and 64
    schema:
      type: integer
      enum: [32, 64, 3264]
    extra_validation: |
      assert SXLEN == 32 if XLEN == 32
      assert (SXLEN != 32) if UXLEN != 32
  REPORT_VA_IN_STVAL_ON_BREAKPOINT:
    description: |
      When true, `stval` is written with the virtual PC of the EBREAK instruction (same information as `mepc`).

      When false, `stval` is written with 0 on an EBREAK instruction.

      Regardless, `stval` is always written with a virtual PC when an external breakpoint is generated
    schema:
      type: boolean
  REPORT_VA_IN_STVAL_ON_LOAD_MISALIGNED:
    description: |
      When true, `stval` is written with the virtual address of a load instruction when the
      address is misaligned and MISALIGNED_LDST is false.

      When false, `stval` is written with 0 when a load address is misaligned and
      MISALIGNED_LDST is false.
    schema:
      type: boolean
  REPORT_VA_IN_STVAL_ON_STORE_AMO_MISALIGNED:
    description: |
      When true, `stval` is written with the virtual address of a store instruction when the
      address is misaligned and MISALIGNED_LDST is false.

      When false, `stval` is written with 0 when a store address is misaligned and
      MISALIGNED_LDST is false.
    schema:
      type: boolean
  REPORT_VA_IN_STVAL_ON_INSTRUCTION_MISALIGNED:
    description: |
      When true, `stval` is written with the virtual PC when an instruction fetch is misaligned.

      When false, `stval` is written with 0 when an instruction fetch is misaligned.

      Note that when IALIGN=16 (i.e., when the `C` or one of the `Zc*` extensions are implemented),
      it is impossible to generate a misaligned fetch, and so this parameter has no effect.
    schema:
      type: boolean
  REPORT_VA_IN_STVAL_ON_LOAD_ACCESS_FAULT:
    description: |
      When true, `stval` is written with the virtual address of a load when it causes a
      `LoadAccessFault`.

      WHen false, `stval` is written with 0 when a load causes a `LoadAccessFault`.
    schema:
      type: boolean
  REPORT_VA_IN_STVAL_ON_STORE_AMO_ACCESS_FAULT:
    description: |
      When true, `stval` is written with the virtual address of a store when it causes a
      `StoreAmoAccessFault`.

      WHen false, `stval` is written with 0 when a store causes a `StoreAmoAccessFault`.
    schema:
      type: boolean
  REPORT_VA_IN_STVAL_ON_INSTRUCTION_ACCESS_FAULT:
    description: |
      When true, `stval` is written with the virtual PC of an instructino when fetch causes an
      `InstructionAccessFault`.

      WHen false, `stval` is written with 0 when an instruction fetch causes an
      `InstructionAccessFault`.
    schema:
      type: boolean
  REPORT_VA_IN_STVAL_ON_LOAD_PAGE_FAULT:
    description: |
      When true, `stval` is written with the virtual address of a load when it causes a
      `LoadPageFault`.

      WHen false, `stval` is written with 0 when a load causes a `LoadPageFault`.
    schema:
      type: boolean
  REPORT_VA_IN_STVAL_ON_STORE_AMO_PAGE_FAULT:
    description: |
      When true, `stval` is written with the virtual address of a store when it causes a
      `StoreAmoPageFault`.

      WHen false, `stval` is written with 0 when a store causes a `StoreAmoPageFault`.
    schema:
      type: boolean
  REPORT_VA_IN_STVAL_ON_INSTRUCTION_PAGE_FAULT:
    description: |
      When true, `stval` is written with the virtual PC of an instructino when fetch causes an
      `InstructionPageFault`.

      WHen false, `stval` is written with 0 when an instruction fetch causes an
      `InstructionPageFault`.
    schema:
      type: boolean
  REPORT_ENCODING_IN_STVAL_ON_ILLEGAL_INSTRUCTION:
    description: |
      When true, `stval` is written with the encoding of an instruction that causes an
      `IllegalInstruction` exception.

      When false `stval` is written with 0 when an `IllegalInstruction` exception occurs.
    schema:
      type: boolean
  STVAL_WIDTH:
    description: |
      The number of implemented bits in `stval`.

      Must be greater than or equal to _max_(`PHYS_ADDR_WIDTH`, `VA_SIZE`)
    schema:
      type: integer
      maximum: 0xffffffffffffffff
  SCOUNTENABLE_EN:
    description: |
      Indicates which counters can delegated via `scounteren`

      An unimplemented counter cannot be specified, i.e., if
      HPM_COUNTER_EN[3] is false, it would be illegal to set
      SCOUNTENABLE_EN[3] to true.

      SCOUNTENABLE_EN[0:2] must all be false if `Zicntr` is not implemented.
      SCOUNTENABLE_EN[3:31] must all be false if `Zihpm` is not implemented.
    schema:
      type: array
      items:
        type: boolean
      maxItems: 32
      minItems: 32
    extra_validation: |
      SCOUNTENABLE_EN[0..2].all? { |en| !en } unless ext?(:Zicntr)
      SCOUNTENABLE_EN[3..].all? { |en| !en } unless ext?(:Zihpm)

      # SCOUNTEN_EN can only be writable if the hpm counter exists
      SCOUNTENABLE_EN.each_with_index { |scounten, idx| next if idx < 3; assert (!scounten || HPM_COUNTER_EN[idx]) }
  SV_MODE_BARE:
    description: |
      Whether or not writing mode=Bare is supported in the `satp` register.
    schema:
      type: boolean
  STVEC_MODE_DIRECT:
    description: |
      Whether or not `stvec.MODE` supports Direct (0).
    schema:
      type: boolean
    extra_validation: assert STVEC_MODE_DIRECT || STVEC_MODE_VECTORED
  STVEC_MODE_VECTORED:
    description: |
      Whether or not `stvec.MODE` supports Vectored (1).
    schema:
      type: boolean
    extra_validation: assert STVEC_MODE_DIRECT || STVEC_MODE_VECTORED
  SATP_MODE_BARE:
    description: |
      Whether or not satp.MODE == Bare is supported.
    schema:
      type: boolean
  TRAP_ON_ECALL_FROM_S:
    description: |
      Whether or not an ECALL-from-S-mode causes a synchronous exception.

      The spec states that implementations may handle ECALLs transparently
      without raising a trap, in which case the EEI must provide a builtin.
    schema:
      type: boolean
      default: true
  TRAP_ON_SFENCE_VMA_WHEN_SATP_MODE_IS_READ_ONLY:
    description: |
      For implementations that make `satp`.MODE read-only zero
      (always Bare, _i.e._, no virtual translation is implemented),
      attempts to execute an SFENCE.VMA instruction might raise an
      illegal-instruction exception.

      TRAP_ON_SFENCE_VMA_WHEN_SATP_MODE_IS_READ_ONLY indicates whether
      or not that exception occurs.

      TRAP_ON_SFENCE_VMA_WHEN_SATP_MODE_IS_READ_ONLY has no effect when
      some virtual translation mode is supported.
    schema:
      type: boolean
      default: false
    extra_validation: assert TRAP_ON_SFENCE_VMA_WHEN_SATP_MODE_IS_READ_ONLY == false if ext?(:Sv32) || ext?(:Sv39) || ext?(:Sv48) || ext?(:Sv57)
  MSTATUS_FS_WRITEABLE:
    description: |
      When `S` is enabled but `F` is not, mstatus.FS is optionally writeable.

      This parameter only has an effect when both S and F mode are disabled.
    schema:
      type: boolean
    extra_validation: assert MSTATUS_FS_WRITEABLE == true if ext?(:F)
  MSTATUS_VS_WRITEABLE:
    description: |
      When `S` is enabled but `V` is not, mstatus.VS is optionally writeable.

      This parameter only has an effect when both S and V mode are disabled.
    schema:
      type: boolean
    extra_validation: assert MSTATUS_VS_WRITEABLE == true if ext?(:V)
  MSTATUS_FS_LEGAL_VALUES:
    description: |
      The set of values that mstatus.FS will accept from a software write.
    schema:
      type: array
      items:
        type: integer
        enum: [0, 1, 2, 3]
      maxItems: 4
      uniqueItems: true
    also_defined_in: F
    extra_validation: |
      assert MSTATUS_FS_LEGAL_VALUES.include?(0) && MSTATUS_FS_LEGAL_VALUES.include?(3) if ext?(:F)
  MSTATUS_VS_LEGAL_VALUES:
    description: |
      The set of values that mstatus.VS will accept from a software write.
    schema:
      type: array
      items:
        type: integer
        enum: [0, 1, 2, 3]
      maxItems: 4
      uniqueItems: true
    also_defined_in: V
    extra_validation: |
      assert MSTATUS_VS_LEGAL_VALUES.include?(0) && MSTATUS_VS_LEGAL_VALUES.include?(3) if ext?(:V)

      # if HW is writing VS, then Dirty (3) better be a supported value
      assert MSTATUS_VS_LEGAL_VALUES.include?(3) if ext?(:V) && (HW_MSTATUS_VS_DIRTY_UPDATE != "never")
  MSTATUS_TVM_IMPLEMENTED:
    description: |
      Whether or not mstatus.TVM is implemented.

      When not implemented mstatus.TVM will be read-only-zero.
    schema:
      type: boolean<|MERGE_RESOLUTION|>--- conflicted
+++ resolved
@@ -6,27 +6,18 @@
 type: privileged
 long_name: Supervisor mode
 versions:
-<<<<<<< HEAD
 - version: "1.11.0"
   state: ratified
   ratification_date: 2019-06
   requires:
     name: U
-    version: ">= 1.0.0"
+    version: "= 1.0.0"
 - version: "1.12.0"
   state: ratified
   ratification_date: 2021-12
   requires:
     name: U
-    version: ">= 1.0.0"
-=======
-  - version: "1.12.0"
-    state: ratified
-    ratification_date: 2021-12
-    requires:
-      name: U
-      version: "= 1.12.0"
->>>>>>> f5be2b80
+    version: "= 1.0.0"
 description: |
   This chapter describes the RISC-V supervisor-level architecture, which
   contains a common core that is used with various supervisor-level
