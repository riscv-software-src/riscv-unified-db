# yaml-language-server: $schema=../../schemas/ext_schema.json

$schema: "ext_schema.json#"
kind: extension
name: Ssccptr
long_name: Cacheable and coherent main memory page table reads
description: |
  Main memory regions with both the cacheability and coherence PMAs must support hardware page-table reads.

  [NOTE]
  This extension was ratified with the RVA20 profiles.
type: privileged
versions:
<<<<<<< HEAD
- version: "1.0.0"
  state: ratified
  ratification_date: unknown
  url: https://github.com/riscv/riscv-profiles/releases/tag/v1.0
  repositories:
    - url: https://github.com/riscv/riscv-profiles
      branch: main
  contributors:
  - name: Krste Asanovic
    company: SiFive, Inc.
=======
  - version: "1.0.0"
    state: ratified
    ratification_date: null
    url: https://github.com/riscv/riscv-profiles/releases/tag/v1.0
    repositories:
      - url: https://github.com/riscv/riscv-profiles
        branch: main
    contributors:
      - name: Krste Asanovic
        company: SiFive, Inc.
>>>>>>> f5be2b80
<|MERGE_RESOLUTION|>--- conflicted
+++ resolved
@@ -11,18 +11,6 @@
   This extension was ratified with the RVA20 profiles.
 type: privileged
 versions:
-<<<<<<< HEAD
-- version: "1.0.0"
-  state: ratified
-  ratification_date: unknown
-  url: https://github.com/riscv/riscv-profiles/releases/tag/v1.0
-  repositories:
-    - url: https://github.com/riscv/riscv-profiles
-      branch: main
-  contributors:
-  - name: Krste Asanovic
-    company: SiFive, Inc.
-=======
   - version: "1.0.0"
     state: ratified
     ratification_date: null
@@ -32,5 +20,4 @@
         branch: main
     contributors:
       - name: Krste Asanovic
-        company: SiFive, Inc.
->>>>>>> f5be2b80
+        company: SiFive, Inc.