--- conflicted
+++ resolved
@@ -7,15 +7,9 @@
 description: Cache block management instructions
 type: unprivileged
 versions:
-<<<<<<< HEAD
-- version: "1.0.0"
-  state: ratified
-  ratification_date: 2022-05
-=======
-  - version: "1.0.1-b34ea8a"
+  - version: "1.0.0"
     state: ratified
     ratification_date: 2022-05
->>>>>>> 62553b15
 params:
   CACHE_BLOCK_SIZE:
     description: |
