--- conflicted
+++ resolved
@@ -68,12 +68,6 @@
   ====
 type: unprivileged
 versions:
-<<<<<<< HEAD
-- version: "2.0.0"
-  state: ratified
-  ratification_date: unknown
-=======
   - version: "2.0.0"
     state: ratified
-    ratification_date: null
->>>>>>> f5be2b80
+    ratification_date: null