# yaml-language-server: $schema=../../schemas/ext_schema.json

H:
  type: privileged
  long_name: Hypervisor
  versions:
  - version: 1.0
    state: ratified
    ratification_date: 2019-12
    requires: [S, '>= 1.12']
  interrupt_codes:
  - num: 2
    name: Virtual supervisor software interrupt
    var: VirtualSupervisorSoftware
  - num: 6
    name: Virtual supervisor timer interrupt
    var: VirtualSupervisorTimer
  - num: 10
    name: Virtual supervisor external interrupt
    var: VirtualSupervisorExternal
  - num: 12
    name: Supervisor guest external interrupt
    var: SupervisorGuestExternal
  exception_codes:
  - num: 10
    name: Environment call from VS-mode
    var: VScall
  - num: 20
    name: Instruction guest page fault
    var: InstructionGuestPageFault
  - num: 21
    name: Load guest page fault
    var: LoadGuestPageFault
  - num: 22
    name: Virtual instruction
    var: VirtualInstruction
  - num: 23
    name: Store/AMO guest page fault
    var: StoreAmoGuestPageFault
  description: |
    This chapter describes the RISC-V hypervisor extension, which
    virtualizes the supervisor-level architecture to support the efficient
    hosting of guest operating systems atop a type-1 or type-2 hypervisor.
    The hypervisor extension changes supervisor mode into
    _hypervisor-extended supervisor mode_ (HS-mode, or _hypervisor mode_ for
    short), where a hypervisor or a hosting-capable operating system runs.
    The hypervisor extension also adds another stage of address translation,
    from _guest physical addresses_ to supervisor physical addresses, to
    virtualize the memory and memory-mapped I/O subsystems for a guest
    operating system. HS-mode acts the same as S-mode, but with additional
    instructions and CSRs that control the new stage of address translation
    and support hosting a guest OS in virtual S-mode (VS-mode). Regular
    S-mode operating systems can execute without modification either in
    HS-mode or as VS-mode guests.

    In HS-mode, an OS or hypervisor interacts with the machine through the
    same SBI as an OS normally does from S-mode. An HS-mode hypervisor is
    expected to implement the SBI for its VS-mode guest.

    The hypervisor extension depends on an "I" base integer ISA with 32
    `x` registers (RV32I or RV64I), not RV32E or RV64E, which have only 16 `x`
    registers. CSR `mtval` must not be read-only zero, and standard
    page-based address translation must be supported, either Sv32 for RV32,
    or a minimum of Sv39 for RV64.

    The hypervisor extension is enabled by setting bit 7 in the `misa` CSR,
    which corresponds to the letter H. RISC-V harts that implement the
    hypervisor extension are encouraged not to hardwire `misa`[7], so that
    the extension may be disabled.

    [NOTE]
    ====
    The baseline privileged architecture is designed to simplify the use of
    classic virtualization techniques, where a guest OS is run at
    user-level, as the few privileged instructions can be easily detected
    and trapped. The hypervisor extension improves virtualization
    performance by reducing the frequency of these traps.

    The hypervisor extension has been designed to be efficiently emulable on
    platforms that do not implement the extension, by running the hypervisor
    in S-mode and trapping into M-mode for hypervisor CSR accesses and to
    maintain shadow page tables. The majority of CSR accesses for type-2
    hypervisors are valid S-mode accesses so need not be trapped.
    Hypervisors can support nested virtualization analogously.
    ====

    = Privilege Modes

    The current _virtualization mode_, denoted V, indicates whether the hart
    is currently executing in a guest. When V=1, the hart is either in
    virtual S-mode (VS-mode), or in virtual U-mode (VU-mode) atop a guest OS
    running in VS-mode. When V=0, the hart is either in M-mode, in HS-mode,
    or in U-mode atop an OS running in HS-mode. The virtualization mode also
    indicates whether two-stage address translation is active (V=1) or
    inactive (V=0). <<HPrivModes>> lists the
    possible privilege modes of a RISC-V hart with the hypervisor extension.

    <<<

    [[HPrivModes]]
    .Privilege modes with the hypervisor extension.
    [float="center",align="center",cols="~,~,~,~,~"]
    |===
    ^|Virtualization +
    Mode (V) ^|Nominal Privilege |Abbreviation |Name |Two-Stage Translation

    ^|0 +
    0 +
    0
    ^| U +
    S +
    M
    |U-mode +
    HS-mode +
    M-mode
    |User mode +
    Hypervisor-extended supervisor mode +
    Machine mode
    |Off +
    Off +
    Off
    ^|1 +
    1
    ^|U +
    S
    |VU-mode +
    VS-mode
    |Virtual user mode +
    Virtual supervisor mode
    |On +
    On
    |===

    For privilege modes U and VU, the _nominal privilege mode_ is U, and for
    privilege modes HS and VS, the nominal privilege mode is S.

    HS-mode is more privileged than VS-mode, and VS-mode is more privileged
    than VU-mode. VS-mode interrupts are globally disabled when executing in
    U-mode.

    [NOTE]
    ====
    This description does not consider the possibility of U-mode or VU-mode
    interrupts and will be revised if an extension for user-level interrupts
    is adopted.
    ====
  params:
    MUTABLE_MISA_H:
      description: |
        Indicates whether or not the `H` extension can be disabled with the `misa.H` bit.
      schema:
        type: boolean
      extra_validation: |
        # If S mode can be disabled, then H mode must also be disabled since you can't
        # be in H mode without S mode
        assert MUTABLE_MISA_H if MUTABLE_MISA_S
    NUM_EXTERNAL_GUEST_INTERRUPTS:
      description: |
        Number of supported virtualized guest interrupts
        
        Corresponds to the `GEILEN` parameter in the RVI specs
      schema:
        type: integer
        minimum: 1
        maximum: 63
    VS_MODE_ENDIANESS:
      description: |
        Endianess of data in VS-mode. Can be one of:

         * little:  M-mode data is always little endian
         * big:     M-mode data is always big endian
         * dynamic: M-mode data can be either little or big endian,
                    depending on the CSR field `hstatus.VSBE`
      schema:
        type: string
        enum: [little, big, dynamic]
    VU_MODE_ENDIANESS:
      description: |
        Endianess of data in VU-mode. Can be one of:

         * little:  M-mode data is always little endian
         * big:     M-mode data is always big endian
         * dynamic: M-mode data can be either little or big endian,
                    depending on the CSR field `vsstatus.UBE`
      schema:
        type: string
        enum: [little, big, dynamic]
    VUXLEN:
      description: |
        Set of XLENs supported in VU-mode. Can be one of:

          * 32:   VUXLEN is always 32
          * 64:   VUXLEN is always 64
          * 3264: VUXLEN can be changed (via `vsstatus.UXL`) between 32 and 64
      schema:
        type: integer
        enum: [32, 64, 3264]
      extra_validation: |
        assert VUXLEN == 32 if XLEN == 32
        assert (SXLEN != 32) if VUXLEN != 32
        assert (VSXLEN != 32) if VUXLEN != 32
    VSXLEN:
      description: |
        Set of XLENs supported in VS-mode. Can be one of:

          * 32:   VSXLEN is always 32
          * 64:   VSXLEN is always 64
          * 3264: VSXLEN can be changed (via `hstatus.VSXL`) between 32 and 64
      schema:
        type: integer
        enum: [32, 64, 3264]
      extra_validation: |
        assert VSXLEN == 32 if XLEN == 32
        assert (SXLEN != 32) if VSXLEN != 32
    REPORT_VA_IN_VSTVAL_ON_BREAKPOINT:
      description: |
        When true, `vstval` is written with the virtual PC of the EBREAK instruction (same information as `mepc`).

        When false, `vstval` is written with 0 on an EBREAK instruction.

        Regardless, `vstval` is always written with a virtual PC when an external breakpoint is generated
      schema:
        type: boolean
    REPORT_VA_IN_VSTVAL_ON_LOAD_MISALIGNED:
      description: |
        When true, `vstval` is written with the virtual address of a load instruction when the
        address is misaligned and MISALIGNED_LDST is false.

        When false, `vstval` is written with 0 when a load address is misaligned and
        MISALIGNED_LDST is false.
      schema:
        type: boolean
    REPORT_VA_IN_VSTVAL_ON_STORE_AMO_MISALIGNED:
      description: |
        When true, `vstval` is written with the virtual address of a store instruction when the
        address is misaligned and MISALIGNED_LDST is false.

        When false, `vstval` is written with 0 when a store address is misaligned and
        MISALIGNED_LDST is false.
      schema:
        type: boolean
    REPORT_VA_IN_VSTVAL_ON_INSTRUCTION_MISALIGNED:
      description: |
        When true, `vstval` is written with the virtual PC when an instruction fetch is misaligned.

        When false, `vstval` is written with 0 when an instruction fetch is misaligned.

        Note that when IALIGN=16 (i.e., when the `C` or one of the `Zc*` extensions are implemented),
        it is impossible to generate a misaligned fetch, and so this parameter has no effect.
      schema:
        type: boolean
    REPORT_VA_IN_VSTVAL_ON_LOAD_ACCESS_FAULT:
      description: |
        When true, `vstval` is written with the virtual address of a load when it causes a
        `LoadAccessFault`.

        WHen false, `vstval` is written with 0 when a load causes a `LoadAccessFault`.
      schema:
        type: boolean
    REPORT_VA_IN_VSTVAL_ON_STORE_AMO_ACCESS_FAULT:
      description: |
        When true, `vstval` is written with the virtual address of a store when it causes a
        `StoreAmoAccessFault`.

        WHen false, `vstval` is written with 0 when a store causes a `StoreAmoAccessFault`.
      schema:
        type: boolean
    REPORT_VA_IN_VSTVAL_ON_INSTRUCTION_ACCESS_FAULT:
      description: |
        When true, `vstval` is written with the virtual PC of an instructino when fetch causes an
        `InstructionAccessFault`.

        WHen false, `vstval` is written with 0 when an instruction fetch causes an
        `InstructionAccessFault`.
      schema:
        type: boolean
    REPORT_VA_IN_VSTVAL_ON_LOAD_PAGE_FAULT:
      description: |
        When true, `vstval` is written with the virtual address of a load when it causes a
        `LoadPageFault`.

        WHen false, `vstval` is written with 0 when a load causes a `LoadPageFault`.
      schema:
        type: boolean
    REPORT_VA_IN_VSTVAL_ON_STORE_AMO_PAGE_FAULT:
      description: |
        When true, `vstval` is written with the virtual address of a store when it causes a
        `StoreAmoPageFault`.

        WHen false, `vstval` is written with 0 when a store causes a `StoreAmoPageFault`.
      schema:
        type: boolean
    REPORT_VA_IN_VSTVAL_ON_INSTRUCTION_PAGE_FAULT:
      description: |
        When true, `vstval` is written with the virtual PC of an instructino when fetch causes an
        `InstructionPageFault`.

        WHen false, `vstval` is written with 0 when an instruction fetch causes an
        `InstructionPageFault`.
      schema:
        type: boolean
    REPORT_ENCODING_IN_VSTVAL_ON_ILLEGAL_INSTRUCTION:
      description: |
        When true, `vstval` is written with the encoding of an instruction that causes an
        `IllegalInstruction` exception.

        When false `vstval` is written with 0 when an `IllegalInstruction` exception occurs.
      schema:
        type: boolean
    HCOUNTENABLE_EN:
      description: |
        Indicates which counters can delegated via `hcounteren`

        An unimplemented counter cannot be specified, i.e., if
        HPM_COUNTER_EN[3] is false, it would be illegal to set
        HCOUNTENABLE_EN[3] to true.

        HCOUNTENABLE_EN[0:2] must all be false if `Zicntr` is not implemented.
        HCOUNTENABLE_EN[3:31] must all be false if `Zihpm` is not implemented.
      schema:
        type: array
        items:
          type: boolean
        maxItems: 32
        minItems: 32
<<<<<<< HEAD
    GSTAGE_MODE_BARE:
      description: |
        Whether or not writing mode=Bare is supported in the `hgatp` register.
      schema:
        type: boolean
    SV32X4_TRANSLATION:
      description: |
        Whether or not Sv32x4 translation mode is supported.
      schema:
        type: boolean
      extra_validation: |
        # Sv32x4 is only valid if S-mode can get into XLEN=32 mode
        assert SXLEN == 32 || SXLEN == 3264 if SV32X4_TRANSLATION
    SV39X4_TRANSLATION:
      description: |
        Whether or not Sv39x4 translation mode is supported.
      schema:
        type: boolean
      extra_validation: |
        # Sv39x4 is only valid if S-mode can get into XLEN=64 mode
        assert SXLEN == 64 || SXLEN == 3264 if SV39X4_TRANSLATION
    SV48X4_TRANSLATION:
      description: |
        Whether or not Sv48x4 translation mode is supported.
      schema:
        type: boolean
      extra_validation: |
        # Sv48x4 is only valid if S-mode can get into XLEN=64 mode
        assert SXLEN == 64 || SXLEN == 3264 if SV48X4_TRANSLATION
    SV57X4_TRANSLATION:
      description: |
        Whether or not Sv57x4 translation mode is supported.
      schema:
        type: boolean
      extra_validation: |
        # Sv57x4 is only valid if S-mode can get into XLEN=64 mode
        assert SXLEN == 64 || SXLEN == 3264 if SV57X4_TRANSLATION
    VMID_WIDTH:
      description: |
        Number of bits supported in `hgatp.VMID` (i.e., the supported width of a virtual machine ID).
      schema:
        type: integer
        minimum: 0
        maximum: 14
      extra_validation: |
        # if XLEN = 32, then VMID MAX is actually 7
        assert VMID_WIDTH <= 7 if SXLEN == 32
=======
    IGNORE_INVALID_VSATP_MODE_WRITES_WHEN_V_EQ_ZERO:
      description: |
        Whether writes from M-mode, U-mode, or S-mode to vsatp with an illegal mode setting are
        ignored (as they are with satp), or if they are treated as WARL, leading to undpredictable
        behavior.
      schema:
        type: boolean
>>>>>>> 45fdc6ee
<|MERGE_RESOLUTION|>--- conflicted
+++ resolved
@@ -323,7 +323,13 @@
           type: boolean
         maxItems: 32
         minItems: 32
-<<<<<<< HEAD
+    IGNORE_INVALID_VSATP_MODE_WRITES_WHEN_V_EQ_ZERO:
+      description: |
+        Whether writes from M-mode, U-mode, or S-mode to vsatp with an illegal mode setting are
+        ignored (as they are with satp), or if they are treated as WARL, leading to undpredictable
+        behavior.
+      schema:
+        type: boolean
     GSTAGE_MODE_BARE:
       description: |
         Whether or not writing mode=Bare is supported in the `hgatp` register.
@@ -370,13 +376,4 @@
         maximum: 14
       extra_validation: |
         # if XLEN = 32, then VMID MAX is actually 7
-        assert VMID_WIDTH <= 7 if SXLEN == 32
-=======
-    IGNORE_INVALID_VSATP_MODE_WRITES_WHEN_V_EQ_ZERO:
-      description: |
-        Whether writes from M-mode, U-mode, or S-mode to vsatp with an illegal mode setting are
-        ignored (as they are with satp), or if they are treated as WARL, leading to undpredictable
-        behavior.
-      schema:
-        type: boolean
->>>>>>> 45fdc6ee
+        assert VMID_WIDTH <= 7 if SXLEN == 32