--- conflicted
+++ resolved
@@ -5,61 +5,51 @@
 import "http://www.eclipse.org/emf/2002/Ecore" as ecore
 
 Model:
-	kind += Kind
-	csrName += Name
-	longname += LongName
-	address += Address
-	writable += Writable
-	privmode += PrivMode
-	length += Length
-	description += Description
+	kind = Kind
+	csrName = Name
+	longName = LongName
+	address = Address
+	writable = Writable
+	privmode = PrivMode
+	length = Length
+	description = Description
 	definedBy += DefinedBy
-	base += Base?
-	indirectAddress += IndirectAddress?
-	indirectSlot += IndirectSlot?
-	virtualAddress += VirtualAddress?
-	requires += Requires?
-	fields += Fields?
-	swRead += SwRead?
-	source += Source?
-	certNormativeRules += CertNormativeRules?
-	certTestProcedures += CertTestProcedures?
+	base = Base?
+	indirectAddress = IndirectAddress?
+	indirectSlot = IndirectSlot?
+	virtualAddress = VirtualAddress?
+	requires = Requires?
+	fields = Fields?
+	swRead = SWRead?
+	source = Source?
+	certNormativeRules = CertNormativeRules?
+	certTestProcedures = CertTestProcedures?
 	
 ;
 
 /* Required fields for the CSR schema */
 Kind: 'kind' ':' kind=KindType ';';
 Name: 'name' ':' name=NameType';';
-LongName: 'long_name' ':' long_name=STRING';';
+LongName: 'long_name' ':' longName=STRING';';
 Address: 'address' ':' address=Hex';'; /* need to make this only accept 3 digit hex */
-Writable: 'writable' ':' writable=BOOLEAN';';
-PrivMode:'priv_mode' ':' priv_mode=PrivType';';
-Length: 'length' ':' length=STRING ';'; /* need to change string into an enum (?) */
-Description: 'description' ':' description=STRING ';';
-DefinedBy:'definedBy' ':'extension_name=ID ';'; /* will need to change this to include valid extensions */
+Writable: 'writable' ':' writable=Boolean';';
+PrivMode:'priv_mode' ':' privMode=PrivType';';
+Length: 'length' ':' length=STRING ';';
+Description: 'description' ':' description=STRING ';'; /* TODO: Not fully implemented yet */
+DefinedBy:'definedBy' ':'extensionName=STRING ';'; /* TODO: Not implemented yet */
 
-<<<<<<< HEAD
-=======
 /* Optional fields for the CSR schema */
 Base: 'base' ':' base=INT ';';
-IndirectAddress:'indirect_address' ':' indirect_address=INT';';
-IndirectSlot:'indirect_slot' ':' indirect_slot=INT';';
-VirtualAddress:'virtual_address' ':' virtual_address=BOOLEAN ';'; 
+IndirectAddress:'indirect_address' ':' indirectAddress=Hex';'; /* this is supposed to be hex right? */
+IndirectSlot:'indirect_slot' ':' indirectSlot=INT';';
+VirtualAddress:'virtual_address' ':' virtualAddress=Boolean ';';  /* TODO: Not fully implemented yet */
 Requires:'requires' ':' requires=STRING ';';
-SwRead:'sw_read()' ':' sw_read=STRING';';
+SWRead:'sw_read()' ':' swRead=STRING';';
 Source:'$source' ':' source=STRING ';';
-CertNormativeRules: 'cert_normative_rules' ':' cert_normative_rules=CNRType ';';
-CertTestProcedures: 'cert_test_procedures' ':' cert_test_procedures=CTPType ';';
+CertNormativeRules: 'cert_normative_rules' ':' certNormativeRules=CNRType ';';
+CertTestProcedures: 'cert_test_procedures' ':' certTestProcedures=CTPType ';';
 
-
-
-
-
->>>>>>> 06a4c6ae
-
-/* this will need to be an enum once we  
- * expand to include other schemas
- */
+/* CSR Schema Types */
 KindType:
 	type=('csr'|'extension') 
 ;
@@ -69,82 +59,118 @@
 ;
 
 PrivType:
-	priv_type=('U'|'S'|'M') /* may need to turn into an enum */
+	privType=('U'|'S'|'M') /* may need to turn into an enum */
 ;
 
-// ask about these two in tuesday meeting
+// TODO: not implemented yet
 CNRType:
-	type=[Entity] (array?='['']')
+	cnrType = STRING
 ;
 CTPType:
-	type=[Entity] (array?='['']')
+	ctpType = STRING
 ;
-// 
+
+
+
+
+
+/* Grammar for fields */
 Fields:
 	{Fields} 'fields' '{'
-    fields+=FieldDef+
+    fields += FieldDef+
   '}'
 ;
 
 FieldDef:
 	name=FIELD_NAME '{'
-		field_location += Location
-		field_description += Description
-		field_type += Type
-		field_alias += Alias
-		field_sw_write += SWWrite
-		field_reset_value += ResetValue
+		('name' ':' fieldName = STRING ';')?
+		longName += LongName?
+		location += LocationType
+		resetValue += ResetValueType
+		swWriteFunc += SWWriteFunc?
+		legalFunc += LegalFunc?
+		base += Base?
+		description += Description
+		type += TypeType
+		alias += Alias?
+		definedBy += DefinedBy?
+		affectedBy += AffectedBy?
+		certNormativeRules += CertNormativeRules?
+		certTestProcedures += CertTestProcedures?
 	'}'
 	
 ;
 
-FieldType: 
-	('VXRM' | 'VXSAT') /* should be an enum */
+/* fields for Fields */
+StaticLocation: 'location' ':' location=FieldLocation ';';
+LocationRV32: "location_rv32" ":" locationRV32=FieldLocation ";";
+LocationRV64: "location_rv64" ":" locationRV64=FieldLocation ";";
+ResetValue: "reset_value" ":" resetValue=ResetValueValue ';'; 
+ResetValueFunc: "reset_value()" ":" resetValueFunc=IDL ';';
+SWWriteFunc: "sw_write(csr_value)" ":" swWriteFunc=IDL ';';
+LegalFunc: "legal?(csr_value)" ":" legalFunc=IDL ';';
+Type: "type" ":" type=("RO"|"RO-H"|"RW"|"RW-R"|"RW-H"|"RW-RH") ';';
+TypeFunc: "type()" ":" typeFunc=IDL ";";
+Alias: "alias" ":" alias=AliasType';'; 
+AffectedBy: "affectedBy" ":" affectedBy=AffectedByType ";";
+
+/* Types for Fields */
+LocationType: location = (StaticLocation | FuncLocation);
+FuncLocation: 
+	locationRV32=LocationRV32 
+	locationRV64=LocationRV64
 ;
-
-Location: GeneralLocation | SpecificLocation;
-Type: "type" ":" type=STRING ';';
-Alias: "alias" ":" alias=STRING ';'; /* not sure what this is supposed to be */
-SWWrite: "sw_write(csr_value)" ":" IDL ';'; /* this should be IDL */
-ResetValue: "reset_value" ":" STRING ';'; /* should be an enum */
-
-GeneralLocation: 
-	"location" ":" location=STRING ';'
-;
-
-SpecificLocation:
-	location32 += LocationRV32
-	location64 += LocationRV64
-;
-
-LocationRV32: 
-	"location_rv32" ":" location32=STRING ";"
-;
-
-LocationRV64:
-	"location_rv64" ":" location64=STRING ";"
-;
-
-Hex:
-	value=HEX_VALUE
+FieldLocation: {FieldLocation} (value=INT | range=Range);
+Range: start=INT '-' end=INT;
+ResetValueType: resetValue=(ResetValue | ResetValueFunc);
+ResetValueValue: {ResetValueValue} (value=INT | undefinedLegal=UndefinedLegal);
+TypeType: type=(Type | TypeFunc);
+AliasType: alias+=(CSR_FIELD | CSR_FIELD_BITS)+;
+AffectedByType: affectedBy += AFFECTED_BY_NAME | AffectedByArray;
+AffectedByArray:
+    '[' names+=AFFECTED_BY_NAME (',' names+=AFFECTED_BY_NAME)* ']'
 ;
 
 
-<<<<<<< HEAD
+
+
 /* IDL Grammar */
-IDL: STRING;
+IDL: idl=STRING;
 
-=======
->>>>>>> 06a4c6ae
-/* Definitions for different names */
-terminal CSR_NAME: ('a'..'z')('a'..'z' | '0'..'9' | '_' | '.')+;
-terminal FIELD_NAME: ('a'..'z' | 'A'..'Z')+;
+
+
+
+
+/* Keywords */
+UndefinedLegal: "UNDEFINED_LEGAL";
+Boolean returns ecore::EBoolean: "true" | "false";
+
+
+/* Terminals */
+terminal CSR_NAME:  
+	('a'..'z')('a'..'z' | '0'..'9' | '_' | '.')+ /* .? */
+;
+terminal FIELD_NAME: 
+	('a'..'z' | 'A'..'Z')+
+;
+terminal CSR_FIELD:
+	('a'..'z')('a'..'z' | '0'..'9' | '_' | '.')+  /* .? */
+	('.')('A'..'Z' | '0'..'9')+
+;
+terminal CSR_FIELD_BITS:
+	('a'..'z')('a'..'z' | '0'..'9' | '_' | '.')+ /* .? */
+	'.'('A'..'Z' | '0'..'9')+
+	'[' ('0'..'9')+(':'('0'..'9')+)? ']'
+;
+terminal AFFECTED_BY_NAME:
+	 "RV64" 
+	| ('A'..'W' | 'Y') 
+	| ('Z' | 'S') ('a'..'z')+
+;
 		
-/* Terminals */
+Hex: value=HEX_VALUE;
 terminal HEX_VALUE returns ecore::EInt:
 	('0x' | '0X')
 	('0'..'9' | 'A'..'F' | 'a'..'f')
 	(('0'..'9' | 'A'..'F' | 'a'..'f' | '_')*('0'..'9' | 'A'..'F' | 'a'..'f'))?
-;
-
-terminal BOOLEAN returns ecore::EBoolean: 'true' | 'false';+;