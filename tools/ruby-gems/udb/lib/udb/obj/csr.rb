--- conflicted
+++ resolved
@@ -358,28 +358,19 @@
             raise "Unexpected length '#{@data['length']}'"
           end
 
-<<<<<<< HEAD
         if effective_xlen.nil?
-          <<~LENGTH
-          #{length(32)} when #{cond.sub('%%', '0')}
-          #{length(64)} when #{cond.sub('%%', '1')}
-        LENGTH
+          [
+            "* #{length(32)} when #{cond.sub('%%', '0')}",
+            "* #{length(64)} when #{cond.sub('%%', '1')}"
+          ].join("\n")
         else
           "#{length(effective_xlen)}-bit"
         end
-=======
-      if effective_xlen.nil?
-        [
-          "* #{length(32)} when #{cond.sub('%%', '0')}",
-          "* #{length(64)} when #{cond.sub('%%', '1')}"
-        ].join("\n")
->>>>>>> 5d6c397a
-      else
-        "#{length}-bit"
-      end
-    end
-
-<<<<<<< HEAD
+      else
+        "#{length()}-bit"
+      end
+    end
+
     # list of modes that can potentially access the field
     def modes_with_access
       case @data["priv_mode"]
@@ -391,26 +382,11 @@
         ["M", "S", "U", "VS", "VU"]
       when "VS"
         ["M", "S", "VS"]
+      when "D"
+        ["M", "D"]
       else
         raise "unexpected priv mode"
       end
-=======
-  # list of modes that can potentially access the field
-  def modes_with_access
-    case @data["priv_mode"]
-    when "M"
-      ["M"]
-    when "S"
-      ["M", "S", "VS"]
-    when "U"
-      ["M", "S", "U", "VS", "VU"]
-    when "VS"
-      ["M", "S", "VS"]
-    when "D"
-      ["M", "D"]
-    else
-      raise "unexpected priv mode"
->>>>>>> 5d6c397a
     end
 
     # parse description field with asciidoctor, and return the HTML result
