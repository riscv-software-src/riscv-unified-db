--- conflicted
+++ resolved
@@ -377,29 +377,6 @@
     # inversion of implied_extension_requirements
     sig { abstract.params(expand: T::Boolean).returns(T::Array[ConditionalExtensionRequirement]) }
     def implied_extension_conflicts(expand: true); end
-<<<<<<< HEAD
-
-    # return list of all parameters in the condition
-    #
-    # if expand is true, expand the condition to include transitive requirements
-    sig { params(expand: T::Boolean).returns(T::Array[Parameter]) }
-    def param_terms(expand:)
-      if expand
-        @expanded_param_terms ||=
-          to_logic_tree(expand:).terms.grep(ParameterTerm).map { |term| @cfg_arch.param(term.name) }
-      else
-        @unexpanded_param_terms ||=
-          to_logic_tree(expand:).terms.grep(ParameterTerm).map { |term| @cfg_arch.param(term.name) }
-      end
-    end
-
-  end
-
-  # @api private
-  module ConvertibleToLogicNode
-    extend T::Sig
-=======
->>>>>>> 15489e01
 
     # logical conjunction
     sig { abstract.params(other: AbstractCondition).returns(AbstractCondition) }
