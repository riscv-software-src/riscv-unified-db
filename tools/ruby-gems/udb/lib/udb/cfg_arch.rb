# Copyright (c) Qualcomm Technologies, Inc. and/or its subsidiaries.
# SPDX-License-Identifier: BSD-3-Clause-Clear

# typed: true
# frozen_string_literal: true

# Many classes include DatabaseObject have an "cfg_arch" member which is a ConfiguredArchitecture class.
# It combines knowledge of the RISC-V Architecture with a particular configuration.
# A configuration is an instance of the AbstractConfig object either located in the /cfg directory
# or created at runtime for things like profiles and certificate models.

require "concurrent"
require "ruby-prof"
require "tilt"
require "yaml"
require "pathname"
require_relative 'obj/non_isa_specification'
require_relative "config"
require_relative "architecture"

require "idlc"
require "idlc/symbol_table"
require "idlc/passes/find_return_values"
require "idlc/passes/gen_adoc"
require "idlc/passes/prune"
require "idlc/passes/reachable_exceptions"
require "idlc/passes/reachable_functions"

require "udb_helpers/backend_helpers"

include Udb::Helpers::TemplateHelpers

module Udb

  class ConfiguredArchitecture < Architecture
    extend T::Sig

    # @return [Idl::Compiler] The IDL compiler
    sig { returns(Idl::Compiler) }
    attr_reader :idl_compiler

    # @return [Idl::IsaAst] Abstract syntax tree of global scope
    sig { returns(Idl::IsaAst) }
    attr_reader :global_ast

    # @return [String] Name of this definition. Special names are:
    #                  * '_'   - The generic architecture, with no configuration settings.
    #                  * 'rv32' - A generic RV32 architecture, with only one parameter set (XLEN == 32)
    #                  * 'rv64' - A generic RV64 architecture, with only one parameter set (XLEN == 64)
    sig { returns(String) }
    attr_reader :name

    sig { returns(AbstractConfig) }
    attr_reader :config

    sig { returns(T::Boolean) }
    def fully_configured? = @config.fully_configured?

    sig { returns(T::Boolean) }
    def partially_configured? = @config.partially_configured?

    sig { returns(T::Boolean) }
    def unconfigured? = @config.unconfigured?

    sig { returns(T.nilable(Integer)) }
    def mxlen = @config.mxlen

    sig { returns(T::Hash[String, T.untyped]) }
    def param_values = @config.param_values

    # Returns whether or not it may be possible to switch XLEN given this definition.
    #
    # There are three cases when this will return true:
    #   1. A mode (e.g., U) is known to be implemented, and the CSR bit that controls XLEN in that mode is known to be writable.
    #   2. A mode is known to be implemented, but the writability of the CSR bit that controls XLEN in that mode is not known.
    #   3. It is not known if the mode is implemented.
    #
    #
    # @return [Boolean] true if this configuration might execute in multiple xlen environments
    #                   (e.g., that in some mode the effective xlen can be either 32 or 64, depending on CSR values)
    sig { returns(T::Boolean) }
    def multi_xlen?
      return true if @mxlen.nil?

      ["S", "U", "VS", "VU"].any? { |mode| multi_xlen_in_mode?(mode) }
    end

    # Returns whether or not it may be possible to switch XLEN in +mode+ given this definition.
    #
    # There are three cases when this will return true:
    #   1. +mode+ (e.g., U) is known to be implemented, and the CSR bit that controls XLEN in +mode+ is known to be writable.
    #   2. +mode+ is known to be implemented, but the writability of the CSR bit that controls XLEN in +mode+ is not known.
    #   3. It is not known if +mode+ is implemented.
    #
    # Will return false if +mode+ is not possible (e.g., because U is a prohibited extension)
    #
    # @param mode [String] mode to check. One of "M", "S", "U", "VS", "VU"
    # @return [Boolean] true if this configuration might execute in multiple xlen environments in +mode+
    #                   (e.g., that in some mode the effective xlen can be either 32 or 64, depending on CSR values)
    sig { params(mode: String).returns(T::Boolean) }
    def multi_xlen_in_mode?(mode)
      return false if mxlen == 32

      case mode
      when "M"
        mxlen.nil?
      when "S"
        return true if unconfigured?

        if fully_configured?
          ext?(:S) && (param_values["SXLEN"].size > 1)
        elsif partially_configured?
          return false if prohibited_ext?(:S)

          return true unless ext?(:S) # if S is not known to be implemented, we can't say anything about it

          return true unless param_values.key?("SXLEN")

          param_values["SXLEN"].size > 1
        else
          raise "Unexpected configuration state"
        end
      when "U"
        return false if prohibited_ext?(:U)

        return true if unconfigured?

        if fully_configured?
          ext?(:U) && (param_values["UXLEN"].size > 1)
        elsif partially_configured?
          return true unless ext?(:U) # if U is not known to be implemented, we can't say anything about it

          return true unless param_values.key?("UXLEN")

          param_values["UXLEN"].size > 1
        else
          raise "Unexpected configuration state"
        end
      when "VS"
        return false if prohibited_ext?(:H)

        return true if unconfigured?

        if fully_configured?
          ext?(:H) && (param_values["VSXLEN"].size > 1)
        elsif partially_configured?
          return true unless ext?(:H) # if H is not known to be implemented, we can't say anything about it

          return true unless param_values.key?("VSXLEN")

          param_values["VSXLEN"].size > 1
        else
          raise "Unexpected configuration state"
        end
      when "VU"
        return false if prohibited_ext?(:H)

        return true if unconfigured?

        if fully_configured?
          ext?(:H) && (param_values["VUXLEN"].size > 1)
        elsif partially_configured?
          return true unless ext?(:H) # if H is not known to be implemented, we can't say anything about it

          return true unless param_values.key?("VUXLEN")

          param_values["VUXLEN"].size > 1
        else
          raise "Unexpected configuration state"
        end
      else
        raise ArgumentError, "Bad mode"
      end
<<<<<<< HEAD
=======
    when "D"
      mxlen.nil?
    else
      raise ArgumentError, "Bad mode"
>>>>>>> 5d6c397a
    end

    # @return [Array<Integer>] List of possible XLENs in any mode for this config
    sig { returns(T::Array[Integer]) }
    def possible_xlens = multi_xlen? ? [32, 64] : [mxlen]

    # hash for Hash lookup
    sig { override.returns(Integer) }
    def hash = @name_sym.hash

    # @return [Idl::SymbolTable] Symbol table with global scope
    # @return [nil] if the architecture is not configured (use symtab_32 or symtab_64)
    sig { returns(Idl::SymbolTable) }
    def symtab
      raise NotImplementedError, "Un-configured ConfiguredArchitectures have no symbol table" if @symtab.nil?

      @symtab
    end

    sig { returns(ConfigType) }
    def config_type = @config_type

    # return the params as a hash of symbols for the SymbolTable
    sig { returns(T::Hash[String, T.any(Idl::Var, Idl::Type)]) }
    def param_syms
      syms = {}

      params_with_value.each do |param_with_value|
        type = Idl::Type.from_json_schema(param_with_value.schema).make_const
        if type.kind == :array && type.width == :unknown
          type = Idl::Type.new(:array, width: T.cast(param_with_value.value, T.untyped).length, sub_type: type.sub_type, qualifiers: [:const])
        end

        # could already be present...
        existing_sym = syms[param_with_value.name]
        if existing_sym.nil?
          syms[param_with_value.name] = Idl::Var.new(param_with_value.name, type, param_with_value.value, param: true)
        else
          unless existing_sym.type.equal_to?(type) && existing_sym.value == param_with_value.value
            raise Idl::SymbolTable::DuplicateSymError, "Definition error: Param #{param_with_value.name} is defined by multiple extensions and is not the same definition in each"
          end
        end
      end

      # now add all parameters, even those not implemented
      params_without_value.each do |param|
        if param.exts.size == 1
          syms[param.name] = Idl::Var.new(param.name, param.idl_type.make_const, param: true)
        else
          # could already be present...
          existing_sym = syms[param.name]
          if existing_sym.nil?
            syms[param.name] = Idl::Var.new(param.name, param.idl_type.make_const, param: true)
          else
            unless existing_sym.type.equal_to?(param.idl_type)
              raise "Definition error: Param #{param.name} is defined by multiple extensions and is not the same definition in each"
            end
          end
        end
      end

      syms
    end

    # validate a configuration
    sig {
      params(
        config_path: Pathname,
        std_path: Pathname,   # path to standard architecture spec
        custom_path: Pathname, # path to custom overlay, if needed
        gen_path: Pathname    # path to put generated files
      ).returns(T::Boolean)
    }
    def self.validate(
      config_path,
      std_path: Udb.default_std_isa_path,
      custom_path: Udb.default_custom_isa_path,
      gen_path: Udb.default_gen_path
    )

      config_spec = YAML.load_file(config_path)
      case config_spec.fetch("type")
      when "unconfigured"
        true  # nothing else to do!
      when "fully configured"
        validate_full_config(config_path, std_path:, custom_path:, gen_path:)
      when "partially configured"
        validate_partial_config(config_path, std_path:, custom_path:, gen_path:)
      else
        raise "Not a valid configuration type: #{config_spec.fetch('type')}"
      end
    end

    sig {
      params(
        config_path: Pathname,
        gen_path: Pathname,
        std_path: Pathname,
        custom_path: Pathname
      ).returns(T::Boolean)
    }
    def self.validate_full_config(config_path, gen_path:, std_path:, custom_path:)
      config_spec = YAML.load_file(config_path)
      resolver = Resolver.new(
        gen_path_override: gen_path,
        std_path_override: std_path,
        custom_path_override: custom_path
      )
      resolver.resolve_arch(config_spec)
      resolved_path = resolver.gen_path / "resolved_spec" / config_spec["name"]

      # first, check that all the extensions are defined
      config_spec.fetch("implemented_extensions").each do |e|
        ext_name = T.let("", String)
        ext_version = T.let("", String)
        if e.is_a?(Array)
          ext_name = e.fetch(0)
          ext_version = e.fetch(1)
        else
          ext_name = e.fetch("name")
          ext_version = e.fetch("version")
        end

        unless (resolved_path / "ext" / "#{ext_name}.yaml").file?
          raise "Cannot find defintion of extension #{ext_name} #{resolved_path / "ext" / "#{ext_name}.yaml"}"
        end

        ext_spec = YAML.load_file(resolved_path / "ext" / "#{ext_name}.yaml")
        has_ver = ext_spec.fetch("versions").any? do |ext_ver|
          VersionSpec.new(ext_ver.fetch("version")).eql?(ext_version)
        end

        raise "Cannot find version #{ext_version} of #{ext_name}" unless has_ver
      end

      cfg_arch = resolver.cfg_arch_for(config_path)

      param_missing = T.let(false, T::Boolean)
      # check params
      cfg_arch.params.each do |param|
        if param.defined_by_condition.satisfied_by_cfg_arch?(cfg_arch)
          unless config_spec.fetch("params").key?(param.name)
            warn "missing required parameter #{param.name}"
            param_missing = true
            next
          end

          unless param.schema.validate(config_spec.fetch("params").fetch(param.name))
            warn "value of parameter #{param.name} is not valid"
            param_missing = true
          end

        end
      end

      warn "Parameter(s) are missing or invalid" if param_missing
      !param_missing
    end
    private_class_method :validate_full_config

    sig {
      params(
        config_path: Pathname,
        gen_path: Pathname,
        std_path: Pathname,
        custom_path: Pathname
      ).returns(T::Boolean)
    }
    def self.validate_partial_config(config_path, gen_path:, std_path:, custom_path:)
      config_spec = YAML.load_file(config_path)
      resolver = Resolver.new(
        gen_path_override: gen_path,
        std_path_override: std_path,
        custom_path_override: custom_path
      )
      resolver.resolve_arch(config_spec)
      resolved_path = resolver.gen_path / "resolved_spec" / config_spec["name"]

<<<<<<< HEAD
      # first, check that all the extensions are defined
      config_spec.fetch("mandatory_extensions").each do |e|
        ext_name = e.fetch("name")
        ext_req = RequirementSpec.new(e.fetch("version"))

        unless (resolved_path / "ext" / "#{ext_name}.yaml").file?
          raise "Cannot find defintion of extension #{ext_name} #{resolved_path / "ext" / "#{ext_name}.yaml"}"
        end
=======
  # Initialize a new configured architecture definition
  #
  # @param name [:to_s]      The name associated with this ConfiguredArchitecture
  # @param config [AbstractConfig]   The configuration object
  # @param arch_path [Pathnam] Path to the resolved architecture directory corresponding to the configuration
  sig { params(name: String, config: AbstractConfig).void }
  def initialize(name, config)

    super(config.info.resolved_spec_path)
>>>>>>> 5d6c397a

        ext_spec = YAML.load_file(resolved_path / "ext" / "#{ext_name}.yaml")
        has_ver = ext_spec.fetch("versions").any? do |ext_ver|
          ext_req.satisfied_by?(VersionSpec.new(ext_ver.fetch("version")), ext_spec)
        end

        raise "Cannot find any version of #{ext_name} that satisfies #{ext_req}" unless has_ver
      end

      cfg_arch = resolver.cfg_arch_for(config_path)

      invalid_param = T.let(false, T::Boolean)
      # check params
      possible_params = cfg_arch.mandatory_extension_reqs.map(&:params).flatten.uniq
      if config_spec.key?("params")
        config_spec.fetch("params").each do |pname, pvalue|
          unless possible_params.any? { |param| param.name == pname }
            warn "Parameter #{pname} is not from a mandatory extension"
            invalid_param = true
            next
          end

          param = possible_params.find { |param| param.name == pname }
          unless param.schema.validate(pvalue)
            warn "value of parameter #{param.name} is not valid"
            invalid_param = true
          end
        end
      end

      warn "Parameter(s) are invalid" if invalid_param
      !invalid_param
    end
    private_class_method :validate_partial_config

    # Initialize a new configured architecture definition
    #
    # @param name [:to_s]      The name associated with this ConfiguredArchitecture
    # @param config [AbstractConfig]   The configuration object
    # @param arch_path [Pathnam] Path to the resolved architecture directory corresponding to the configuration
    sig { params(name: String, config: AbstractConfig, arch_path: Pathname).void }
    def initialize(name, config, arch_path)

      super(arch_path)

      @name = name.to_s.freeze
      @name_sym = @name.to_sym.freeze

      @config = config
      @config_type = T.let(@config.type, ConfigType)
      @mxlen = config.mxlen
      @mxlen.freeze

      @idl_compiler = Idl::Compiler.new

      symtab_callbacks = Idl::SymbolTable::BuiltinFunctionCallbacks.new(
        implemented: (
          Idl::SymbolTable.make_implemented_callback do |ext_name|
            if fully_configured?
              ext?(ext_name)
            else
              # we can know if it is implemented, but not if it's not implemented for a partially configured
              if ext?(ext_name)
                true
              elsif prohibited_ext?(ext_name)
                false
              end
            end
          end
        ),
        implemented_version: (
          Idl::SymbolTable.make_implemented_version_callback do |ext_name, version|
            if fully_configured?
              ext?(ext_name, [version])
            else
              # we can know if it is implemented, but not if it's not implemented for a partially configured
              if ext?(ext_name, [version])
                true
              elsif prohibited_ext?(ext_name)
                false
              end
            end
          end
        ),
        implemented_csr: (
          Idl::SymbolTable.make_implemented_csr_callback do |csr_addr|
            if fully_configured?
              if transitive_implemented_csrs.any? { |c| c.address == csr_addr }
                true
              end
            else
              if not_prohibited_csrs.none? { |c| c.address == csr_addr }
                false
              end
            end
          end
        )
      )
<<<<<<< HEAD

      cfg_params = params_with_value.concat(params_without_value).concat(out_of_scope_params)
      @symtab =
        Idl::SymbolTable.new(
          mxlen:,
          possible_xlens:,
          params: cfg_params,
          builtin_funcs: symtab_callbacks,
          builtin_enums: [
            Idl::SymbolTable::EnumDef.new(
              name: "ExtensionName",
              element_values: (1..extensions.size).to_a,
              element_names: extensions.map(&:name)
            ),
            Idl::SymbolTable::EnumDef.new(
              name: "ExceptionCode",
              element_values: exception_codes.map(&:num),
              element_names: exception_codes.map(&:var)
            ),
            Idl::SymbolTable::EnumDef.new(
              name: "InterruptCode",
              element_values: interrupt_codes.map(&:num),
              element_names: interrupt_codes.map(&:var)
            )
          ],
          name: @name,
          csrs:
        )
      overlay_path =
        if config.arch_overlay.nil?
          "/does/not/exist"
        elsif File.exist?(config.arch_overlay)
          File.realpath(T.must(config.arch_overlay))
        else
          "#{$root}/arch_overlay/#{config.arch_overlay}"
        end
=======
    )

    params = params_with_value.concat(params_without_value).concat(out_of_scope_params)
    params.uniq! { |p| p.name }
    @symtab =
      Idl::SymbolTable.new(
        mxlen:,
        possible_xlens:,
        params:,
        builtin_funcs: symtab_callbacks,
        builtin_enums: [
          Idl::SymbolTable::EnumDef.new(
            name: "ExtensionName",
            element_values: (1..extensions.size).to_a,
            element_names: extensions.map(&:name)
          ),
          Idl::SymbolTable::EnumDef.new(
            name: "ExceptionCode",
            element_values: exception_codes.map(&:num),
            element_names: exception_codes.map(&:var)
          ),
          Idl::SymbolTable::EnumDef.new(
            name: "InterruptCode",
            element_values: interrupt_codes.map(&:num),
            element_names: interrupt_codes.map(&:var)
          )
        ],
        name: @name,
        csrs:
      )
    overlay_path = config.info.overlay_path

    custom_globals_path = overlay_path.nil? ? Pathname.new("/does/not/exist") : overlay_path / "isa" / "globals.isa"
    idl_path = File.exist?(custom_globals_path) ? custom_globals_path : config.info.spec_path /  "isa" / "globals.isa"
    @global_ast = @idl_compiler.compile_file(
      idl_path
    )
    @global_ast.add_global_symbols(@symtab)
    @symtab.deep_freeze
    raise if @symtab.name.nil?
    @global_ast.freeze_tree(@symtab)

    @params_with_value = T.let(nil, T.nilable(T::Array[ParameterWithValue]))
  end
>>>>>>> 5d6c397a

      custom_globals_path = Pathname.new "#{overlay_path}/isa/globals.isa"
      idl_path = File.exist?(custom_globals_path) ? custom_globals_path : @arch_dir / "isa" / "globals.isa"
      @global_ast = @idl_compiler.compile_file(
        idl_path
      )
      @global_ast.add_global_symbols(@symtab)
      @symtab.deep_freeze
      raise if @symtab.name.nil?
      @global_ast.freeze_tree(@symtab)

      @params_with_value = T.let(nil, T.nilable(T::Array[ParameterWithValue]))
    end

    # Returns a string representation of the object, suitable for debugging.
    # @return [String] A string representation of the object.
    sig { override.returns(String) }
    def inspect = "ConfiguredArchitecture##{name}"

    # type check all IDL, including globals, instruction ops, and CSR functions
    #
    # @param config [AbstractConfig] Configuration
    # @param show_progress [Boolean] whether to show progress bars
    # @param io [IO] where to write progress bars
    # @return [void]
    sig { params(show_progress: T::Boolean, io: IO).void }
    def type_check(show_progress: true, io: $stdout)
      io.puts "Type checking IDL code for #{@config.name}..." if show_progress
      progressbar =
        if show_progress
          ProgressBar.create(title: "Instructions", total: possible_instructions.size)
        end

      possible_instructions.each do |inst|
        progressbar.increment if show_progress
        if @mxlen == 32
          inst.type_checked_operation_ast(32) if inst.rv32?
        elsif @mxlen == 64
          inst.type_checked_operation_ast(64) if inst.rv64?
          inst.type_checked_operation_ast(32) if possible_xlens.include?(32) && inst.rv32?
        end
      end

      progressbar =
        if show_progress
          ProgressBar.create(title: "CSRs", total: possible_csrs.size)
        end

      possible_csrs.each do |csr|
        progressbar.increment if show_progress
        if csr.has_custom_sw_read?
          if (possible_xlens.include?(32) && csr.defined_in_base32?)
            csr.type_checked_sw_read_ast(32)
          end
          if (possible_xlens.include?(64) && csr.defined_in_base64?)
            csr.type_checked_sw_read_ast(64)
          end
        end
        csr.possible_fields.each do |field|
          unless field.type_ast.nil?
            if possible_xlens.include?(32) && csr.defined_in_base32? && field.defined_in_base32?
              field.type_checked_type_ast(32)
            end
            if possible_xlens.include?(64) && csr.defined_in_base64? && field.defined_in_base64?
              field.type_checked_type_ast(64)
            end
          end
          unless field.reset_value_ast.nil?
            if ((possible_xlens.include?(32) && csr.defined_in_base32? && field.defined_in_base32?) ||
                (possible_xlens.include?(64) && csr.defined_in_base64? && field.defined_in_base64?))
              field.type_checked_reset_value_ast if csr.defined_in_base32? && field.defined_in_base32?
            end
          end
          unless field.sw_write_ast(@symtab).nil?
            field.type_checked_sw_write_ast(@symtab, 32) if possible_xlens.include?(32) && csr.defined_in_base32? && field.defined_in_base32?
            field.type_checked_sw_write_ast(@symtab, 64) if possible_xlens.include?(64) && csr.defined_in_base64? && field.defined_in_base64?
          end
        end
      end

      func_list = reachable_functions
      progressbar =
        if show_progress
          ProgressBar.create(title: "Functions", total: func_list.size)
        end
      func_list.each do |func|
        progressbar.increment if show_progress
        func.type_check(@symtab)
      end

      puts "done" if show_progress
    end

    # @return List of all parameters with one known value in the config
    sig { returns(T::Array[ParameterWithValue]) }
    def params_with_value
      @params_with_value ||= T.let(
        case @config_type
        when ConfigType::UnConfig
          T.cast([], T::Array[ParameterWithValue])
        when ConfigType::Full
          res = T.let([], T::Array[ParameterWithValue])
          params.each do |param|
            if param.defined_by_condition.satisfied_by_cfg_arch?(self)
              if !@config.param_values.key?(param.name)
                raise "Missing required parameter value for #{param.name} in config #{config.name}"
              end
              res << ParameterWithValue.new(
                param,
                @config.param_values.fetch(param.name)
              )
            end
          end

          res
        when ConfigType::Partial
          res = T.let([], T::Array[ParameterWithValue])

          @config.param_values.each do |name, value|
            p = param(name)
            raise "#{name} is not a parameter" if p.nil?

            res << ParameterWithValue.new(p, value)
          end

          res
        else
          T.absurd(@config_type)
        end,
        T.nilable(T::Array[ParameterWithValue]))
    end

    # @return [Array<Parameter>] List of all available parameters without one known value in the config
    sig { returns(T::Array[Parameter]) }
    def params_without_value
      return @params_without_value unless @params_without_value.nil?

      @params_without_value = []
      params.each do |param|
        next unless param.defined_by_condition.could_be_satisfied_by_cfg_arch?(self)
        next if @config.param_values.key?(param.name)

        @params_without_value << param
      end

      @params_without_value
    end

    # Returns list of parameters that out of scope for the config
    sig { returns(T::Array[Parameter]) }
    def out_of_scope_params
      return @out_of_scope_params unless @out_of_scope_params.nil?

      @out_of_scope_params = []
      params.each do |param|
        next if params_with_value.any? { |p| p.name == param.name }
        next if params_without_value.any? { |p| p.name == param.name }

        @out_of_scope_params << param
      end
      @out_of_scope_params
    end

    # @return [Array<ExtensionVersion>] List of extension versions explicitly marked as implemented in the config.
    #                                   Does *not* include extensions implied by explicitly implemented extensions.
    sig { returns(T::Array[ExtensionVersion]) }
    def explicitly_implemented_extension_versions
      return @explicitly_implemented_extension_versions if defined?(@explicitly_implemented_extension_versions)

      unless fully_configured?
        raise ArgumentError, "implemented_extension_versions only valid for fully configured systems"
      end

      @explicitly_implemented_extension_versions ||=
        T.cast(@config, FullConfig).implemented_extensions.map do |e|
          ExtensionVersion.new(e.fetch("name"), e.fetch("version"), self, fail_if_version_does_not_exist: true)
        end
    end

    # @return [Array<ExtensionVersion>] List of all extensions known to be implemented in this config, including transitive implications
    sig { returns(T::Array[ExtensionVersion]) }
    def transitive_implemented_extension_versions
      return @transitive_implemented_extension_versions unless @transitive_implemented_extension_versions.nil?

      raise "transitive_implemented_extension_versions is only valid for a fully configured definition" unless @config.fully_configured?

      @transitive_implemented_extension_versions = explicitly_implemented_extension_versions.dup

      added_ext_vers = []
      loop do
        @transitive_implemented_extension_versions.each do |ext_ver|
          ext_ver.implications.each do |cond_ext_ver|
            applies = cond_ext_ver.cond.satisfied_by? do |ext_req|
              @transitive_implemented_extension_versions.any? do |inner_ext_ver|
                next false if ext_ver == inner_ext_ver

                ext_req.satisfied_by?(inner_ext_ver)
              end
            end
            if applies && !@transitive_implemented_extension_versions.include?(cond_ext_ver.ext_ver)
              added_ext_vers << cond_ext_ver.ext_ver
            end
          end
        end
        break if added_ext_vers.empty?

        added_ext_vers.each { |ext_ver| @transitive_implemented_extension_versions << ext_ver }

        added_ext_vers = []
      end

      @transitive_implemented_extension_versions.sort!
      @transitive_implemented_extension_versions
    end
    alias implemented_extension_versions transitive_implemented_extension_versions

    # @return [Array<ExtensionRequirement>] List of all mandatory extension requirements (not transitive)
    sig { returns(T::Array[ExtensionRequirement]) }
    def mandatory_extension_reqs
      return @mandatory_extension_reqs if defined?(@mandatory_extension_reqs)

      @mandatory_extension_reqs ||=
        T.cast(@config, PartialConfig).mandatory_extensions.map do |e|
          ename = T.cast(e["name"], String)
          ext = extension(ename)
          raise "Cannot find extension #{e['name']} in the architecture definition" if ext.nil?

          if e["version"].is_a?(Array)
            ExtensionRequirement.new(ename, T.cast(e.fetch("version"), T::Array[String]), presence: Presence.new("mandatory"), arch: self)
          elsif e["version"].is_a?(String)
            ExtensionRequirement.new(ename, T.cast(e.fetch("version"), String), presence: Presence.new("mandatory"), arch: self)
          else
            ExtensionRequirement.new(ename, ">= 0", presence: Presence.new("mandatory"), arch: self)
          end
        end
    end

    # @return [Array<Extension>] List of extensions that are possibly supported
    sig { returns(T::Array[Extension]) }
    def not_prohibited_extensions
      return @not_prohibited_extensions if defined?(@not_prohibited_extensions)

      @not_prohibited_extensions ||=
        if @config.fully_configured?
          transitive_implemented_extension_versions.map { |ext_ver| ext_ver.ext }.uniq
        elsif @config.partially_configured?
          # reject any extension in which all of the extension versions are prohibited
          extensions.reject { |ext| (ext.versions - transitive_prohibited_extension_versions).empty? }
        else
          extensions
        end
    end
    alias possible_extensions not_prohibited_extensions

    # @return [Array<ExtensionVersion>] List of all ExtensionVersions that are possible to support
    sig { returns(T::Array[ExtensionVersion]) }
    def not_prohibited_extension_versions
      return @not_prohibited_extension_versions if defined?(@not_prohibited_extension_versions)

      @not_prohibited_extension_versions ||=
        if @config.fully_configured?
          transitive_implemented_extension_versions
        elsif @config.partially_configured?
          extensions.map(&:versions).flatten.reject { |ext_ver| transitive_prohibited_extension_versions.include?(ext_ver) }
        else
          extensions.map(&:versions).flatten
        end
    end
    alias possible_extension_versions not_prohibited_extension_versions

    sig { params(ext_ver: ExtensionVersion).void }
    def add_ext_ver_and_conflicts(ext_ver)
      @transitive_prohibited_extension_versions << ext_ver
      ext_ver.implications.each do |cond_ext_ver|
        next if @transitive_prohibited_extension_versions.include?(cond_ext_ver.ext_ver)

        sat = cond_ext_ver.cond.satisfied_by_cfg_arch?(self)
        if sat == SatisfiedResult::Yes
          @transitive_prohibited_extension_versions << cond_ext_ver.ext_ver
        end
      end
    end
    private :add_ext_ver_and_conflicts

    # @return [Array<ExtensionVersion>] List of all extension versions that are prohibited.
    #                                   This includes extensions explicitly prohibited by the config file
    #                                   and extensions that conflict with a mandatory extension.
    sig { returns(T::Array[ExtensionVersion]) }
    def transitive_prohibited_extension_versions
      return @transitive_prohibited_extension_versions unless @transitive_prohibited_extension_versions.nil?

      @transitive_prohibited_extension_versions = []

      if @config.partially_configured?
        @transitive_prohibited_extension_versions =
          T.cast(@config, PartialConfig).prohibited_extensions.map do |ext_req_data|
            ext_req = ExtensionRequirement.new(T.cast(ext_req_data.fetch("name"), String), ext_req_data.fetch("version"), arch: self)
            ext_req.satisfying_versions.each { |ext_ver| add_ext_ver_and_conflicts(ext_ver) }
          end

        # now add any extensions that are prohibited by a mandatory extension
        mandatory_extension_reqs.each do |ext_req|
          ext_req.satisfying_versions do |ext_ver|
            add_ext_ver_and_conflicts(ext_ver)
          end
        end

        # now add everything that is not mandatory or implied by mandatory, if additional extensions are not allowed
        unless T.cast(@config, PartialConfig).additional_extensions_allowed?
          extensions.each do |ext|
            ext.versions.each do |ext_ver|
              next if mandatory_extension_reqs.any? { |ext_req| ext_req.satisfied_by?(ext_ver) }
              next if mandatory_extension_reqs.any? { |ext_req| ext_req.extension.implies.include?(ext_ver) }

              @transitive_prohibited_extension_versions << ext_ver
            end
          end
        end

      elsif @config.fully_configured?
        extensions.each do |ext|
          ext.versions.each do |ext_ver|
<<<<<<< HEAD
            @transitive_prohibited_extension_versions << ext_ver unless transitive_implemented_extension_versions.include?(ext_ver)
=======
            next if mandatory_extension_reqs.any? { |ext_req| ext_req.satisfied_by?(ext_ver) }
            next if mandatory_extension_reqs.any? { |ext_req| ext_req.extension.implies.eval.any? { |impl| impl.ext_ver == ext_ver } }

            @transitive_prohibited_extension_versions << ext_ver
>>>>>>> 5d6c397a
          end
        end

      # else, unconfigured....nothing to do

      end

      @transitive_prohibited_extension_versions
    end
    alias prohibited_extension_versions transitive_prohibited_extension_versions

    # @overload prohibited_ext?(ext)
    #   Returns true if the ExtensionVersion +ext+ is prohibited
    #   @param ext [ExtensionVersion] An extension version
    #   @return [Boolean]
    #
    # @overload prohibited_ext?(ext)
    #   Returns true if any version of the extension named +ext+ is prohibited
    #   @param ext [String] An extension name
    #   @return [Boolean]
    sig { params(ext: T.any(ExtensionVersion, String, Symbol)).returns(T::Boolean) }
    def prohibited_ext?(ext)
      if ext.is_a?(ExtensionVersion)
        transitive_prohibited_extension_versions.include?(ext)
      elsif ext.is_a?(String) || ext.is_a?(Symbol)
        transitive_prohibited_extension_versions.any? { |ext_ver| ext_ver.name == ext.to_s }
      else
        raise ArgumentError, "Argument to prohibited_ext? should be an ExtensionVersion or a String"
      end
    end

    # @overload ext?(ext_name)
    #   @param ext_name [#to_s] Extension name (case sensitive)
    #   @return [Boolean] True if the extension `name` is implemented
    # @overload ext?(ext_name, ext_version_requirements)
    #   @param ext_name [#to_s] Extension name (case sensitive)
    #   @param ext_version_requirements [Number,String,Array] Extension version requirements
    #   @return [Boolean] True if the extension `name` meeting `ext_version_requirements` is implemented
    #   @example Checking extension presence with a version requirement
    #     ConfigurationArchitecture.ext?(:S, ">= 1.12")
    #   @example Checking extension presence with multiple version requirements
    #     ConfigurationArchitecture.ext?(:S, ">= 1.12", "< 1.15")
    #   @example Checking extension precsence with a precise version requirement
    #     ConfigurationArchitecture.ext?(:S, 1.12)
    sig { params(ext_name: T.any(String, Symbol), ext_version_requirements: T::Array[String]).returns(T::Boolean) }
    def ext?(ext_name, ext_version_requirements = [])
      @ext_cache ||= {}
      cached_result = @ext_cache[[ext_name, ext_version_requirements]]
      return cached_result unless cached_result.nil?

      result =
        if @config.fully_configured?
          transitive_implemented_extension_versions.any? do |e|
            if ext_version_requirements.empty?
              e.name == ext_name.to_s
            else
              requirement = ExtensionRequirement.new(ext_name.to_s, ext_version_requirements, arch: self)
              requirement.satisfied_by?(e)
            end
          end
        elsif @config.partially_configured?
          mandatory_extension_reqs.any? do |e|
            if ext_version_requirements.empty?
              e.name == ext_name.to_s
            else
              requirement = ExtensionRequirement.new(ext_name.to_s, ext_version_requirements, arch: self)
              e.satisfying_versions.all? do |ext_ver|
                requirement.satisfied_by?(ext_ver)
              end
            end
          end
        else
          raise "unexpected type" unless unconfigured?

          false
        end
      @ext_cache[[ext_name, ext_version_requirements]] = result
    end

    # @return [Array<ExceptionCode>] All exception codes known to be implemented
    sig { returns(T::Array[ExceptionCode]) }
    def implemented_exception_codes
      @implemented_exception_codes ||=
        exception_codes.select { |code| code.defined_by_condition.satisfied_by_cfg_arch?(self) }
    end

    # @return [Array<InteruptCode>] All interrupt codes known to be implemented
    sig { returns(T::Array[InterruptCode]) }
    def implemented_interrupt_codes
      @implemented_interupt_codes ||=
        implemented_exception_codes.select { |code| code.defined_by_condition.satisfied_by_cfg_arch?(self) }
    end

    # @return [Array<Idl::FunctionBodyAst>] List of all functions defined by the architecture
    sig { returns(T::Array[Idl::FunctionBodyAst]) }
    def functions
      @functions ||= @global_ast.functions
    end

    # @return [Idl::FetchAst] Fetch block
    sig { returns(Idl::FetchAst) }
    def fetch
      @fetch ||= @global_ast.fetch
    end

    # @return [Array<Idl::GlobalAst>] List of globals
    sig { returns(T::Array[T.any(Idl::GlobalAst, Idl::GlobalWithInitializationAst)]) }
    def globals
      return @globals unless @globals.nil?

      @globals = @global_ast.globals
    end

    # @return [Array<Csr>] List of all implemented CSRs
    sig { returns(T::Array[Csr]) }
    def transitive_implemented_csrs
      unless fully_configured?
        raise ArgumentError, "transitive_implemented_csrs is only defined for fully configured systems"
      end

      @transitive_implemented_csrs ||=
        csrs.select do |csr|
          csr.defined_by_condition.satisfied_by_cfg_arch?(self) == SatisfiedResult::Yes
        end
    end
    alias implemented_csrs transitive_implemented_csrs

    # @return [Array<Csr>] List of all CSRs that it is possible to implement
    sig { returns(T::Array[Csr]) }
    def not_prohibited_csrs
      @not_prohibited_csrs ||=
        if @config.fully_configured?
          transitive_implemented_csrs
        elsif @config.partially_configured?
          csrs.select do |csr|
            csr.defined_by_condition.satisfied_by_cfg_arch?(self) != SatisfiedResult::No
          end
        else
          csrs
        end
    end
    alias possible_csrs not_prohibited_csrs

    # @return [Array<Instruction>] List of all implemented instructions, sorted by name
    sig { returns(T::Array[Instruction]) }
    def transitive_implemented_instructions
      unless fully_configured?
        raise ArgumentError, "transitive_implemented_instructions is only defined for fully configured systems"
      end
<<<<<<< HEAD

      @transitive_implemented_instructions ||=
        instructions.select do |inst|
          inst.defined_by_condition.satisfied_by_cfg_arch?(self) == SatisfiedResult::Yes
        end
    end
    alias implemented_instructions transitive_implemented_instructions

    # @return [Array<Instruction>] List of all prohibited instructions, sorted by name
    sig { returns(T::Array[Instruction]) }
    def transitive_prohibited_instructions
      # an instruction is prohibited if it is not defined by any .... TODO LEFT OFF HERE....
      @transitive_prohibited_instructions ||=
        if fully_configured?
          instructions - transitive_implemented_instructions
        elsif partially_configured?
          instructions.select do |inst|
            inst.defined_by_condition.satisfied_by_cfg_arch?(self) == SatisfiedResult::No
=======
  end

  # @return [Array<FuncDefAst>] List of all reachable IDL functions for the config
  sig { returns(T::Array[Idl::FunctionDefAst]) }
  def implemented_functions
    return @implemented_functions if @implemented_functions
    return [] unless fully_configured?

    @implemented_functions = []

    puts "  Finding all reachable functions from instruction operations"

    transitive_implemented_instructions.each do |inst|
      @implemented_functions <<
        if inst.base.nil?
          if multi_xlen?
            (inst.reachable_functions(32) +
            inst.reachable_functions(64))
          else
            inst.reachable_functions(mxlen)
>>>>>>> 5d6c397a
          end
        else
          []
        end
    end
    alias prohibited_instructions transitive_prohibited_instructions

    # @return [Array<Instruction>] List of all instructions that are not prohibited by the config, sorted by name
    sig { returns(T::Array[Instruction]) }
    def not_prohibited_instructions
      return @not_prohibited_instructions if defined?(@not_prohibited_instructions)

      @not_prohibited_instructions_mutex ||= Thread::Mutex.new
      @not_prohibited_instructions_mutex.synchronize do
        @not_prohibited_instructions ||=
          if @config.fully_configured?
            transitive_implemented_instructions
          elsif @config.partially_configured?
            instructions.select do |inst|
              possible_xlens.any? { |xlen| inst.defined_in_base?(xlen) } && \
                inst.defined_by_condition.satisfied_by_cfg_arch?(self) != SatisfiedResult::No
            end
          else
            instructions
          end
      end

      @not_prohibited_instructions
    end
    alias possible_instructions not_prohibited_instructions

    # @return [Integer] The largest instruction encoding in the config
    sig { returns(Integer) }
    def largest_encoding
      @largest_encoding ||=
        if fully_configured?
          transitive_implemented_instructions.map(&:max_encoding_width).max
        elsif partially_configured?
          not_prohibited_instructions.map(&:max_encoding_width).max
        else
          instructions.map(&:max_encoding_width).max
        end
    end

    # @return [Array<FuncDefAst>] List of all reachable IDL functions for the config
    sig { returns(T::Array[Idl::FunctionDefAst]) }
    def implemented_functions
      return @implemented_functions unless @implemented_functions.nil?

      @implemented_functions = []

      puts "  Finding all reachable functions from instruction operations"

      transitive_implemented_instructions.each do |inst|
        @implemented_functions <<
          if inst.base.nil?
            if multi_xlen?
              (inst.reachable_functions(32) +
               inst.reachable_functions(64))
            else
              inst.reachable_functions(mxlen)
            end
          else
            inst.reachable_functions(inst.base)
          end
      end
      @implemented_functions = @implemented_functions.flatten
      @implemented_functions.uniq!(&:name)

      puts "  Finding all reachable functions from CSR operations"

<<<<<<< HEAD
      transitive_implemented_csrs.each do |csr|
        csr_funcs = csr.reachable_functions
        csr_funcs.each do |f|
          @implemented_functions << f unless @implemented_functions.any? { |i| i.name == f.name }
        end
=======
  # @return [Array<NonIsaSpecification>] List of all non-ISA specs that could apply to this configuration
  sig { returns(T::Array[T.untyped]) }
  def possible_non_isa_specs
    return @possible_non_isa_specs if defined?(@possible_non_isa_specs)



    @possible_non_isa_specs = []

    # Discover local non-ISA specifications
    non_isa_path = Pathname.new(__dir__).parent.parent.parent.parent.parent / "spec/custom/non_isa"
    if non_isa_path.exist?
      non_isa_path.glob("*.yaml").each do |spec_file|
        next if spec_file.basename.to_s.start_with?('prm') # Skip PRM files

        begin
          spec_name = spec_file.basename('.yaml').to_s
          spec_data = YAML.load_file(spec_file)
          next unless spec_data['kind'] == 'non-isa specification'

          spec_obj = Udb::NonIsaSpecification.new(spec_name, spec_data)
          @possible_non_isa_specs << spec_obj
        rescue => e
          warn "Failed to load non-ISA spec #{spec_file}: #{e.message}"
        end
      end
    end

    @possible_non_isa_specs.sort_by(&:name)
  end

  # @return [Array<NonIsaSpecification>] List of all implemented non-ISA specs, filtered by configuration
  sig { returns(T::Array[T.untyped]) }
  def implemented_non_isa_specs
    return @implemented_non_isa_specs if defined?(@implemented_non_isa_specs)

    @implemented_non_isa_specs = possible_non_isa_specs.select do |spec|
      spec.exists_in_cfg?(self)
    end

    @implemented_non_isa_specs
  end
  alias transitive_implemented_non_isa_specs implemented_non_isa_specs

  # Given an adoc string, find names of CSR/Instruction/Extension enclosed in `monospace`
  # and replace them with links to the relevant object page.
  # See backend_helpers.rb for a definition of the proprietary link format.
  #
  # @param adoc [String] Asciidoc source
  # @return [String] Asciidoc source, with link placeholders
  sig { params(adoc: String).returns(String) }
  def convert_monospace_to_links(adoc)
    h = Class.new do include Udb::Helpers::TemplateHelpers end.new
    adoc.gsub(/`([\w.]+)`/) do |match|
      name = Regexp.last_match(1)
      csr_name, field_name = T.must(name).split(".")
      csr = not_prohibited_csrs.find { |c| c.name == csr_name }
      if !field_name.nil? && !csr.nil? && csr.field?(field_name)
        h.link_to_udb_doc_csr_field(csr_name, field_name)
      elsif !csr.nil?
        h.link_to_udb_doc_csr(csr_name)
      elsif not_prohibited_instructions.any? { |inst| inst.name == name }
        h.link_to_udb_doc_inst(name)
      elsif not_prohibited_extensions.any? { |ext| ext.name == name }
        h.link_to_udb_doc_ext(name)
      else
        match
>>>>>>> 5d6c397a
      end

      # now add everything from fetch
      symtab = @symtab.global_clone
      symtab.push(@global_ast.fetch.body)
      fetch_fns = @global_ast.fetch.body.reachable_functions(symtab)
      fetch_fns.each do |f|
        @implemented_functions << f unless @implemented_functions.any? { |i| i.name == f.name }
      end
      symtab.release

      @implemented_functions
    end

    # @return [Array<FunctionDefAst>] List of functions that can be reached by the configuration
    sig { returns(T::Array[Idl::FunctionDefAst]) }
    def reachable_functions
      return @reachable_functions unless @reachable_functions.nil?

      insts = not_prohibited_instructions
      @reachable_functions = []

      insts.each do |inst|
        fns =
          if inst.base.nil?
            if multi_xlen?
              (inst.reachable_functions(32) +
              inst.reachable_functions(64))
            else
              inst.reachable_functions(mxlen)
            end
          else
            inst.reachable_functions(inst.base)
          end

        @reachable_functions.concat(fns)
      end

      @reachable_functions +=
        not_prohibited_csrs.flat_map(&:reachable_functions).uniq

      # now add everything from fetch
      symtab = @symtab.global_clone
      symtab.push(@global_ast.fetch.body)
      @reachable_functions += @global_ast.fetch.body.reachable_functions(symtab)
      symtab.release

      # now add everything from external functions
      symtab = @symtab.global_clone
      @global_ast.functions.select { |fn| fn.external? }.each do |fn|
        symtab.push(fn)
        @reachable_functions << fn
        fn.apply_template_and_arg_syms(symtab)
        @reachable_functions += fn.reachable_functions(symtab)
        symtab.pop
      end
      symtab.release

      @reachable_functions.uniq!
      @reachable_functions
    end

    # Given an adoc string, find names of CSR/Instruction/Extension enclosed in `monospace`
    # and replace them with links to the relevant object page.
    # See backend_helpers.rb for a definition of the proprietary link format.
    #
    # @param adoc [String] Asciidoc source
    # @return [String] Asciidoc source, with link placeholders
    sig { params(adoc: String).returns(String) }
    def convert_monospace_to_links(adoc)
      h = Class.new do include Udb::Helpers::TemplateHelpers end.new
      adoc.gsub(/`([\w.]+)`/) do |match|
        name = Regexp.last_match(1)
        csr_name, field_name = T.must(name).split(".")
        csr = not_prohibited_csrs.find { |c| c.name == csr_name }
        if !field_name.nil? && !csr.nil? && csr.field?(field_name)
          h.link_to_udb_doc_csr_field(csr_name, field_name)
        elsif !csr.nil?
          h.link_to_udb_doc_csr(csr_name)
        elsif not_prohibited_instructions.any? { |inst| inst.name == name }
          h.link_to_udb_doc_inst(name)
        elsif not_prohibited_extensions.any? { |ext| ext.name == name }
          h.link_to_udb_doc_ext(name)
        else
          match
        end
      end
    end

    # Returns an environment hash suitable for use with ERb templates.
    #
    # This method returns a hash containing the architecture definition and other
    # relevant data that can be used to generate ERb templates.
    #
    # @return [Hash] An environment hash suitable for use with ERb templates.
    sig { returns(Object) }
    def erb_env
      return @env unless @env.nil?

      @env = Class.new
      @env.extend T::Sig
      @env.instance_variable_set(:@cfg, @cfg)
      @env.instance_variable_set(:@params, @params)
      @env.instance_variable_set(:@cfg_arch, self)
      @env.instance_variable_set(:@arch, self) # For backwards-compatibility

      # add each parameter, either as a method (lowercase) or constant (uppercase)
      params_with_value.each do |param|
        @env.const_set(param.name, param.value) unless @env.const_defined?(param.name)
      end

      params_without_value.each do |param|
        @env.const_set(param.name, :unknown) unless @env.const_defined?(param.name)
      end

      @env.instance_exec do
        # method to check if a given extension (with an optional version number) is present
        #
        # @param ext_name [String,#to_s] Name of the extension
        # @param ext_requirement [String, #to_s] Version string, as a Gem Requirement (https://guides.rubygems.org/patterns/#pessimistic-version-constraint)
        # @return [Boolean] whether or not extension +ext_name+ meeting +ext_requirement+ is implemented in the config
        sig { params(ext_name: T.any(String, Symbol), ext_requirements: T.any(String, T::Array[String])).returns(T::Boolean) }
        def ext?(ext_name, ext_requirements = [])
          ext_reqs =
            case ext_requirements
            when Array
              ext_requirements
            when String
              [ext_requirements]
            else
              T.absurd(ext_requirements)
            end
          @cfg_arch.ext?(ext_name.to_s, ext_reqs)
        end

        # List of possible XLENs for any implemented mode
        sig { returns(T::Array[Integer]) }
        def possible_xlens
          @cfg_arch.possible_xlens
        end

        # @returns [Hash<Integer, String>] architecturally-defined exception codes and their names
        def implemented_exception_codes
          @cfg_arch.implemented_exception_codes
        end

        # returns [Hash<Integer, String>] architecturally-defined interrupt codes and their names
        def implemented_interrupt_codes
          @cfg_arch.implemented_interrupt_codes
        end
      end

      @env
    end
    private :erb_env

    # passes _erb_template_ through ERB within the content of this config
    #
    # @param erb_template [String] ERB source
    # @return [String] The rendered text
    sig { params(erb_template: String, what: String).returns(String) }
    def render_erb(erb_template, what = "")
      t = Tempfile.new("template")
      t.write erb_template
      t.flush
      begin
        Tilt["erb"].new(t.path, trim: "-").render(erb_env)
      rescue
        warn "While rendering ERB template: #{what}"
        raise
      ensure
        t.close
        t.unlink
      end
    end
  end

end<|MERGE_RESOLUTION|>--- conflicted
+++ resolved
@@ -171,13 +171,6 @@
       else
         raise ArgumentError, "Bad mode"
       end
-<<<<<<< HEAD
-=======
-    when "D"
-      mxlen.nil?
-    else
-      raise ArgumentError, "Bad mode"
->>>>>>> 5d6c397a
     end
 
     # @return [Array<Integer>] List of possible XLENs in any mode for this config
@@ -356,7 +349,6 @@
       resolver.resolve_arch(config_spec)
       resolved_path = resolver.gen_path / "resolved_spec" / config_spec["name"]
 
-<<<<<<< HEAD
       # first, check that all the extensions are defined
       config_spec.fetch("mandatory_extensions").each do |e|
         ext_name = e.fetch("name")
@@ -365,17 +357,6 @@
         unless (resolved_path / "ext" / "#{ext_name}.yaml").file?
           raise "Cannot find defintion of extension #{ext_name} #{resolved_path / "ext" / "#{ext_name}.yaml"}"
         end
-=======
-  # Initialize a new configured architecture definition
-  #
-  # @param name [:to_s]      The name associated with this ConfiguredArchitecture
-  # @param config [AbstractConfig]   The configuration object
-  # @param arch_path [Pathnam] Path to the resolved architecture directory corresponding to the configuration
-  sig { params(name: String, config: AbstractConfig).void }
-  def initialize(name, config)
-
-    super(config.info.resolved_spec_path)
->>>>>>> 5d6c397a
 
         ext_spec = YAML.load_file(resolved_path / "ext" / "#{ext_name}.yaml")
         has_ver = ext_spec.fetch("versions").any? do |ext_ver|
@@ -416,10 +397,10 @@
     # @param name [:to_s]      The name associated with this ConfiguredArchitecture
     # @param config [AbstractConfig]   The configuration object
     # @param arch_path [Pathnam] Path to the resolved architecture directory corresponding to the configuration
-    sig { params(name: String, config: AbstractConfig, arch_path: Pathname).void }
-    def initialize(name, config, arch_path)
-
-      super(arch_path)
+    sig { params(name: String, config: AbstractConfig).void }
+    def initialize(name, config)
+
+      super(config.info.resolved_spec_path)
 
       @name = name.to_s.freeze
       @name_sym = @name.to_sym.freeze
@@ -474,7 +455,6 @@
           end
         )
       )
-<<<<<<< HEAD
 
       cfg_params = params_with_value.concat(params_without_value).concat(out_of_scope_params)
       @symtab =
@@ -503,63 +483,10 @@
           name: @name,
           csrs:
         )
-      overlay_path =
-        if config.arch_overlay.nil?
-          "/does/not/exist"
-        elsif File.exist?(config.arch_overlay)
-          File.realpath(T.must(config.arch_overlay))
-        else
-          "#{$root}/arch_overlay/#{config.arch_overlay}"
-        end
-=======
-    )
-
-    params = params_with_value.concat(params_without_value).concat(out_of_scope_params)
-    params.uniq! { |p| p.name }
-    @symtab =
-      Idl::SymbolTable.new(
-        mxlen:,
-        possible_xlens:,
-        params:,
-        builtin_funcs: symtab_callbacks,
-        builtin_enums: [
-          Idl::SymbolTable::EnumDef.new(
-            name: "ExtensionName",
-            element_values: (1..extensions.size).to_a,
-            element_names: extensions.map(&:name)
-          ),
-          Idl::SymbolTable::EnumDef.new(
-            name: "ExceptionCode",
-            element_values: exception_codes.map(&:num),
-            element_names: exception_codes.map(&:var)
-          ),
-          Idl::SymbolTable::EnumDef.new(
-            name: "InterruptCode",
-            element_values: interrupt_codes.map(&:num),
-            element_names: interrupt_codes.map(&:var)
-          )
-        ],
-        name: @name,
-        csrs:
-      )
-    overlay_path = config.info.overlay_path
-
-    custom_globals_path = overlay_path.nil? ? Pathname.new("/does/not/exist") : overlay_path / "isa" / "globals.isa"
-    idl_path = File.exist?(custom_globals_path) ? custom_globals_path : config.info.spec_path /  "isa" / "globals.isa"
-    @global_ast = @idl_compiler.compile_file(
-      idl_path
-    )
-    @global_ast.add_global_symbols(@symtab)
-    @symtab.deep_freeze
-    raise if @symtab.name.nil?
-    @global_ast.freeze_tree(@symtab)
-
-    @params_with_value = T.let(nil, T.nilable(T::Array[ParameterWithValue]))
-  end
->>>>>>> 5d6c397a
-
-      custom_globals_path = Pathname.new "#{overlay_path}/isa/globals.isa"
-      idl_path = File.exist?(custom_globals_path) ? custom_globals_path : @arch_dir / "isa" / "globals.isa"
+      overlay_path = config.info.overlay_path
+
+      custom_globals_path = overlay_path.nil? ? Pathname.new("/does/not/exist") : overlay_path / "isa" / "globals.isa"
+      idl_path = File.exist?(custom_globals_path) ? custom_globals_path : config.info.spec_path /  "isa" / "globals.isa"
       @global_ast = @idl_compiler.compile_file(
         idl_path
       )
@@ -570,11 +497,6 @@
 
       @params_with_value = T.let(nil, T.nilable(T::Array[ParameterWithValue]))
     end
-
-    # Returns a string representation of the object, suitable for debugging.
-    # @return [String] A string representation of the object.
-    sig { override.returns(String) }
-    def inspect = "ConfiguredArchitecture##{name}"
 
     # type check all IDL, including globals, instruction ops, and CSR functions
     #
@@ -773,6 +695,7 @@
     end
     alias implemented_extension_versions transitive_implemented_extension_versions
 
+
     # @return [Array<ExtensionRequirement>] List of all mandatory extension requirements (not transitive)
     sig { returns(T::Array[ExtensionRequirement]) }
     def mandatory_extension_reqs
@@ -786,10 +709,8 @@
 
           if e["version"].is_a?(Array)
             ExtensionRequirement.new(ename, T.cast(e.fetch("version"), T::Array[String]), presence: Presence.new("mandatory"), arch: self)
-          elsif e["version"].is_a?(String)
+          else
             ExtensionRequirement.new(ename, T.cast(e.fetch("version"), String), presence: Presence.new("mandatory"), arch: self)
-          else
-            ExtensionRequirement.new(ename, ">= 0", presence: Presence.new("mandatory"), arch: self)
           end
         end
     end
@@ -869,7 +790,7 @@
           extensions.each do |ext|
             ext.versions.each do |ext_ver|
               next if mandatory_extension_reqs.any? { |ext_req| ext_req.satisfied_by?(ext_ver) }
-              next if mandatory_extension_reqs.any? { |ext_req| ext_req.extension.implies.include?(ext_ver) }
+              next if mandatory_extension_reqs.any? { |ext_req| ext_req.extension.implies.eval.any? { |impl| impl.ext_ver == ext_ver } }
 
               @transitive_prohibited_extension_versions << ext_ver
             end
@@ -879,18 +800,11 @@
       elsif @config.fully_configured?
         extensions.each do |ext|
           ext.versions.each do |ext_ver|
-<<<<<<< HEAD
             @transitive_prohibited_extension_versions << ext_ver unless transitive_implemented_extension_versions.include?(ext_ver)
-=======
-            next if mandatory_extension_reqs.any? { |ext_req| ext_req.satisfied_by?(ext_ver) }
-            next if mandatory_extension_reqs.any? { |ext_req| ext_req.extension.implies.eval.any? { |impl| impl.ext_ver == ext_ver } }
-
-            @transitive_prohibited_extension_versions << ext_ver
->>>>>>> 5d6c397a
-          end
-        end
-
-      # else, unconfigured....nothing to do
+          end
+        end
+
+      # else, unconfigured....nothing to do                # rubocop:disable Layout/CommentIndentation
 
       end
 
@@ -1036,7 +950,6 @@
       unless fully_configured?
         raise ArgumentError, "transitive_implemented_instructions is only defined for fully configured systems"
       end
-<<<<<<< HEAD
 
       @transitive_implemented_instructions ||=
         instructions.select do |inst|
@@ -1055,28 +968,6 @@
         elsif partially_configured?
           instructions.select do |inst|
             inst.defined_by_condition.satisfied_by_cfg_arch?(self) == SatisfiedResult::No
-=======
-  end
-
-  # @return [Array<FuncDefAst>] List of all reachable IDL functions for the config
-  sig { returns(T::Array[Idl::FunctionDefAst]) }
-  def implemented_functions
-    return @implemented_functions if @implemented_functions
-    return [] unless fully_configured?
-
-    @implemented_functions = []
-
-    puts "  Finding all reachable functions from instruction operations"
-
-    transitive_implemented_instructions.each do |inst|
-      @implemented_functions <<
-        if inst.base.nil?
-          if multi_xlen?
-            (inst.reachable_functions(32) +
-            inst.reachable_functions(64))
-          else
-            inst.reachable_functions(mxlen)
->>>>>>> 5d6c397a
           end
         else
           []
@@ -1148,81 +1039,11 @@
 
       puts "  Finding all reachable functions from CSR operations"
 
-<<<<<<< HEAD
       transitive_implemented_csrs.each do |csr|
         csr_funcs = csr.reachable_functions
         csr_funcs.each do |f|
           @implemented_functions << f unless @implemented_functions.any? { |i| i.name == f.name }
         end
-=======
-  # @return [Array<NonIsaSpecification>] List of all non-ISA specs that could apply to this configuration
-  sig { returns(T::Array[T.untyped]) }
-  def possible_non_isa_specs
-    return @possible_non_isa_specs if defined?(@possible_non_isa_specs)
-
-
-
-    @possible_non_isa_specs = []
-
-    # Discover local non-ISA specifications
-    non_isa_path = Pathname.new(__dir__).parent.parent.parent.parent.parent / "spec/custom/non_isa"
-    if non_isa_path.exist?
-      non_isa_path.glob("*.yaml").each do |spec_file|
-        next if spec_file.basename.to_s.start_with?('prm') # Skip PRM files
-
-        begin
-          spec_name = spec_file.basename('.yaml').to_s
-          spec_data = YAML.load_file(spec_file)
-          next unless spec_data['kind'] == 'non-isa specification'
-
-          spec_obj = Udb::NonIsaSpecification.new(spec_name, spec_data)
-          @possible_non_isa_specs << spec_obj
-        rescue => e
-          warn "Failed to load non-ISA spec #{spec_file}: #{e.message}"
-        end
-      end
-    end
-
-    @possible_non_isa_specs.sort_by(&:name)
-  end
-
-  # @return [Array<NonIsaSpecification>] List of all implemented non-ISA specs, filtered by configuration
-  sig { returns(T::Array[T.untyped]) }
-  def implemented_non_isa_specs
-    return @implemented_non_isa_specs if defined?(@implemented_non_isa_specs)
-
-    @implemented_non_isa_specs = possible_non_isa_specs.select do |spec|
-      spec.exists_in_cfg?(self)
-    end
-
-    @implemented_non_isa_specs
-  end
-  alias transitive_implemented_non_isa_specs implemented_non_isa_specs
-
-  # Given an adoc string, find names of CSR/Instruction/Extension enclosed in `monospace`
-  # and replace them with links to the relevant object page.
-  # See backend_helpers.rb for a definition of the proprietary link format.
-  #
-  # @param adoc [String] Asciidoc source
-  # @return [String] Asciidoc source, with link placeholders
-  sig { params(adoc: String).returns(String) }
-  def convert_monospace_to_links(adoc)
-    h = Class.new do include Udb::Helpers::TemplateHelpers end.new
-    adoc.gsub(/`([\w.]+)`/) do |match|
-      name = Regexp.last_match(1)
-      csr_name, field_name = T.must(name).split(".")
-      csr = not_prohibited_csrs.find { |c| c.name == csr_name }
-      if !field_name.nil? && !csr.nil? && csr.field?(field_name)
-        h.link_to_udb_doc_csr_field(csr_name, field_name)
-      elsif !csr.nil?
-        h.link_to_udb_doc_csr(csr_name)
-      elsif not_prohibited_instructions.any? { |inst| inst.name == name }
-        h.link_to_udb_doc_inst(name)
-      elsif not_prohibited_extensions.any? { |ext| ext.name == name }
-        h.link_to_udb_doc_ext(name)
-      else
-        match
->>>>>>> 5d6c397a
       end
 
       # now add everything from fetch
@@ -1398,6 +1219,78 @@
         t.unlink
       end
     end
+
+
+    # @return [Array<NonIsaSpecification>] List of all non-ISA specs that could apply to this configuration
+    sig { returns(T::Array[T.untyped]) }
+    def possible_non_isa_specs
+      return @possible_non_isa_specs if defined?(@possible_non_isa_specs)
+
+
+
+      @possible_non_isa_specs = []
+
+      # Discover local non-ISA specifications
+      non_isa_path = Pathname.new(__dir__).parent.parent.parent.parent.parent / "spec/custom/non_isa"
+      if non_isa_path.exist?
+        non_isa_path.glob("*.yaml").each do |spec_file|
+          next if spec_file.basename.to_s.start_with?('prm') # Skip PRM files
+
+          begin
+            spec_name = spec_file.basename('.yaml').to_s
+            spec_data = YAML.load_file(spec_file)
+            next unless spec_data['kind'] == 'non-isa specification'
+
+            spec_obj = Udb::NonIsaSpecification.new(spec_name, spec_data)
+            @possible_non_isa_specs << spec_obj
+          rescue => e
+            warn "Failed to load non-ISA spec #{spec_file}: #{e.message}"
+          end
+        end
+      end
+
+      @possible_non_isa_specs.sort_by(&:name)
+    end
+
+    # @return [Array<NonIsaSpecification>] List of all implemented non-ISA specs, filtered by configuration
+    sig { returns(T::Array[T.untyped]) }
+    def implemented_non_isa_specs
+      return @implemented_non_isa_specs if defined?(@implemented_non_isa_specs)
+
+      @implemented_non_isa_specs = possible_non_isa_specs.select do |spec|
+        spec.exists_in_cfg?(self)
+      end
+
+      @implemented_non_isa_specs
+    end
+    alias transitive_implemented_non_isa_specs implemented_non_isa_specs
+
+    # Given an adoc string, find names of CSR/Instruction/Extension enclosed in `monospace`
+    # and replace them with links to the relevant object page.
+    # See backend_helpers.rb for a definition of the proprietary link format.
+    #
+    # @param adoc [String] Asciidoc source
+    # @return [String] Asciidoc source, with link placeholders
+    sig { params(adoc: String).returns(String) }
+    def convert_monospace_to_links(adoc)
+      h = Class.new do include Udb::Helpers::TemplateHelpers end.new
+      adoc.gsub(/`([\w.]+)`/) do |match|
+        name = Regexp.last_match(1)
+        csr_name, field_name = T.must(name).split(".")
+        csr = not_prohibited_csrs.find { |c| c.name == csr_name }
+        if !field_name.nil? && !csr.nil? && csr.field?(field_name)
+          h.link_to_udb_doc_csr_field(csr_name, field_name)
+        elsif !csr.nil?
+          h.link_to_udb_doc_csr(csr_name)
+        elsif not_prohibited_instructions.any? { |inst| inst.name == name }
+          h.link_to_udb_doc_inst(name)
+        elsif not_prohibited_extensions.any? { |ext| ext.name == name }
+          h.link_to_udb_doc_ext(name)
+        else
+          match
+        end
+      end
+    end
+
   end
-
 end