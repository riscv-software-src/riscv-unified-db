PATH
  remote: ../idlc
  specs:
    idlc (0.1.0)
      activesupport
      commander (~> 5)
      sorbet-runtime
      treetop (= 1.6.12)

PATH
  remote: ../udb_helpers
  specs:
    udb_helpers (0.1.0)

PATH
  remote: .
  specs:
    udb (0.1.0)
      activesupport
      asciidoctor
      awesome_print
      concurrent-ruby
      idlc
      json_schemer
      numbers_and_words
      ruby-minisat
      sorbet-runtime
      terminal-table
      thor
      tilt
      udb_helpers

GEM
  remote: https://rubygems.org/
  specs:
    activesupport (8.0.2.1)
      base64
      benchmark (>= 0.3)
      bigdecimal
      concurrent-ruby (~> 1.0, >= 1.3.1)
      connection_pool (>= 2.2.5)
      drb
      i18n (>= 1.6, < 2)
      logger (>= 1.4.2)
      minitest (>= 5.1)
      securerandom (>= 0.3)
      tzinfo (~> 2.0, >= 2.0.5)
      uri (>= 0.13.1)
    asciidoctor (2.0.23)
    ast (2.4.3)
    awesome_print (1.9.2)
    base64 (0.3.0)
    benchmark (0.4.1)
    bigdecimal (3.2.3)
    commander (5.0.0)
      highline (~> 3.0.0)
    concurrent-ruby (1.3.5)
    connection_pool (2.5.4)
    docile (1.4.1)
    drb (2.2.3)
    erubi (1.13.1)
    hana (1.3.7)
    highline (3.0.1)
    i18n (1.14.7)
      concurrent-ruby (~> 1.0)
    json (2.14.1)
    json_schemer (1.0.3)
      hana (~> 1.3)
      regexp_parser (~> 2.0)
      simpleidn (~> 0.2)
    language_server-protocol (3.17.0.5)
    lint_roller (1.1.0)
    logger (1.7.0)
    minitest (5.25.5)
    netrc (0.11.0)
    numbers_and_words (1.0.2)
      i18n (<= 2)
    parallel (1.27.0)
    parser (3.3.9.0)
      ast (~> 2.4.1)
      racc
    polyglot (0.3.5)
    prism (1.5.1)
    racc (1.8.1)
    rack (3.2.1)
    rainbow (3.1.1)
    rbi (0.3.6)
      prism (~> 1.0)
      rbs (>= 3.4.4)
    rbs (3.9.5)
      logger
    regexp_parser (2.11.3)
    rexml (3.4.4)
    rubocop (1.80.2)
      json (~> 2.3)
      language_server-protocol (~> 3.17.0.2)
      lint_roller (~> 1.1.0)
      parallel (~> 1.10)
      parser (>= 3.3.0.2)
      rainbow (>= 2.2.2, < 4.0)
      regexp_parser (>= 2.9.3, < 3.0)
      rubocop-ast (>= 1.46.0, < 2.0)
      ruby-progressbar (~> 1.7)
      unicode-display_width (>= 2.4.0, < 4.0)
    rubocop-ast (1.46.0)
      parser (>= 3.3.7.2)
      prism (~> 1.4)
    rubocop-github (0.26.0)
      rubocop (>= 1.76)
      rubocop-performance (>= 1.24)
      rubocop-rails (>= 2.23)
    rubocop-minitest (0.38.2)
      lint_roller (~> 1.1)
      rubocop (>= 1.75.0, < 2.0)
      rubocop-ast (>= 1.38.0, < 2.0)
    rubocop-performance (1.26.0)
      lint_roller (~> 1.1)
      rubocop (>= 1.75.0, < 2.0)
      rubocop-ast (>= 1.44.0, < 2.0)
    rubocop-rails (2.33.3)
      activesupport (>= 4.2.0)
      lint_roller (~> 1.1)
      rack (>= 1.1)
      rubocop (>= 1.75.0, < 2.0)
      rubocop-ast (>= 1.44.0, < 2.0)
    rubocop-sorbet (0.10.5)
      lint_roller
      rubocop (>= 1.75.2)
    ruby-minisat (2.2.0.2)
    ruby-progressbar (1.13.0)
    securerandom (0.4.1)
    simplecov (0.22.0)
      docile (~> 1.1)
      simplecov-html (~> 0.11)
      simplecov_json_formatter (~> 0.1)
    simplecov-html (0.13.2)
    simplecov_json_formatter (0.1.4)
    simpleidn (0.2.3)
<<<<<<< HEAD
    sorbet (0.6.12550)
      sorbet-static (= 0.6.12550)
    sorbet-runtime (0.6.12550)
    sorbet-static (0.6.12550-aarch64-linux)
    sorbet-static (0.6.12550-x86_64-linux)
    sorbet-static-and-runtime (0.6.12550)
      sorbet (= 0.6.12550)
      sorbet-runtime (= 0.6.12550)
=======
    sorbet (0.5.12189)
      sorbet-static (= 0.5.12189)
    sorbet-runtime (0.5.12189)
    sorbet-static (0.5.12189-aarch64-linux)
    sorbet-static (0.5.12189-x86_64-linux)
    sorbet-static-and-runtime (0.5.12189)
      sorbet (= 0.5.12189)
      sorbet-runtime (= 0.5.12189)
>>>>>>> 5d6c397a
    spoom (1.6.3)
      erubi (>= 1.10.0)
      prism (>= 0.28.0)
      rbi (>= 0.3.3)
      rexml (>= 3.2.6)
      sorbet-static-and-runtime (>= 0.5.10187)
      thor (>= 0.19.2)
    tapioca (0.16.11)
      benchmark
      bundler (>= 2.2.25)
      netrc (>= 0.11.0)
      parallel (>= 1.21.0)
      rbi (~> 0.2)
      sorbet-static-and-runtime (>= 0.5.11087)
      spoom (>= 1.2.0)
      thor (>= 1.2.0)
      yard-sorbet
    terminal-table (4.0.0)
      unicode-display_width (>= 1.1.1, < 4)
    thor (1.4.0)
    tilt (2.6.1)
    treetop (1.6.12)
      polyglot (~> 0.3)
    tzinfo (2.0.6)
      concurrent-ruby (~> 1.0)
    unicode-display_width (3.2.0)
      unicode-emoji (~> 4.1)
    unicode-emoji (4.1.0)
    uri (1.0.3)
    yard (0.9.37)
    yard-sorbet (0.9.0)
      sorbet-runtime
      yard

PLATFORMS
  aarch64-linux
  x86_64-linux

DEPENDENCIES
  idlc!
  rubocop-github
  rubocop-minitest
  rubocop-performance
  rubocop-sorbet
  simplecov
  sorbet
  tapioca
  udb!
  udb_helpers!
  yard
  yard-sorbet

BUNDLED WITH
   2.4.20<|MERGE_RESOLUTION|>--- conflicted
+++ resolved
@@ -33,7 +33,7 @@
 GEM
   remote: https://rubygems.org/
   specs:
-    activesupport (8.0.2.1)
+    activesupport (8.0.3)
       base64
       benchmark (>= 0.3)
       bigdecimal
@@ -63,7 +63,7 @@
     highline (3.0.1)
     i18n (1.14.7)
       concurrent-ruby (~> 1.0)
-    json (2.14.1)
+    json (2.15.0)
     json_schemer (1.0.3)
       hana (~> 1.3)
       regexp_parser (~> 2.0)
@@ -91,7 +91,7 @@
       logger
     regexp_parser (2.11.3)
     rexml (3.4.4)
-    rubocop (1.80.2)
+    rubocop (1.81.1)
       json (~> 2.3)
       language_server-protocol (~> 3.17.0.2)
       lint_roller (~> 1.1.0)
@@ -99,10 +99,10 @@
       parser (>= 3.3.0.2)
       rainbow (>= 2.2.2, < 4.0)
       regexp_parser (>= 2.9.3, < 3.0)
-      rubocop-ast (>= 1.46.0, < 2.0)
+      rubocop-ast (>= 1.47.1, < 2.0)
       ruby-progressbar (~> 1.7)
       unicode-display_width (>= 2.4.0, < 4.0)
-    rubocop-ast (1.46.0)
+    rubocop-ast (1.47.1)
       parser (>= 3.3.7.2)
       prism (~> 1.4)
     rubocop-github (0.26.0)
@@ -117,7 +117,7 @@
       lint_roller (~> 1.1)
       rubocop (>= 1.75.0, < 2.0)
       rubocop-ast (>= 1.44.0, < 2.0)
-    rubocop-rails (2.33.3)
+    rubocop-rails (2.33.4)
       activesupport (>= 4.2.0)
       lint_roller (~> 1.1)
       rack (>= 1.1)
@@ -133,28 +133,19 @@
       docile (~> 1.1)
       simplecov-html (~> 0.11)
       simplecov_json_formatter (~> 0.1)
+    simplecov-cobertura (3.1.0)
+      rexml
+      simplecov (~> 0.19)
     simplecov-html (0.13.2)
     simplecov_json_formatter (0.1.4)
     simpleidn (0.2.3)
-<<<<<<< HEAD
-    sorbet (0.6.12550)
-      sorbet-static (= 0.6.12550)
-    sorbet-runtime (0.6.12550)
-    sorbet-static (0.6.12550-aarch64-linux)
-    sorbet-static (0.6.12550-x86_64-linux)
-    sorbet-static-and-runtime (0.6.12550)
-      sorbet (= 0.6.12550)
-      sorbet-runtime (= 0.6.12550)
-=======
-    sorbet (0.5.12189)
-      sorbet-static (= 0.5.12189)
-    sorbet-runtime (0.5.12189)
-    sorbet-static (0.5.12189-aarch64-linux)
-    sorbet-static (0.5.12189-x86_64-linux)
-    sorbet-static-and-runtime (0.5.12189)
-      sorbet (= 0.5.12189)
-      sorbet-runtime (= 0.5.12189)
->>>>>>> 5d6c397a
+    sorbet (0.6.12606)
+      sorbet-static (= 0.6.12606)
+    sorbet-runtime (0.6.12606)
+    sorbet-static (0.6.12606-x86_64-linux)
+    sorbet-static-and-runtime (0.6.12606)
+      sorbet (= 0.6.12606)
+      sorbet-runtime (= 0.6.12606)
     spoom (1.6.3)
       erubi (>= 1.10.0)
       prism (>= 0.28.0)
@@ -190,8 +181,7 @@
       yard
 
 PLATFORMS
-  aarch64-linux
-  x86_64-linux
+  x86_64-linux-gnu
 
 DEPENDENCIES
   idlc!
@@ -200,6 +190,7 @@
   rubocop-performance
   rubocop-sorbet
   simplecov
+  simplecov-cobertura
   sorbet
   tapioca
   udb!
