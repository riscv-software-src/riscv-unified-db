# frozen_string_literal: true

Encoding.default_external = "UTF-8"

$jobs = ENV["JOBS"].nil? ? 1 : ENV["JOBS"].to_i
Rake.application.options.thread_pool_size = $jobs
puts "Running with #{Rake.application.options.thread_pool_size} job(s)"

require "etc"

$root = Pathname.new(__FILE__).dirname.realpath
$lib = $root / "lib"

require "logger"
require "ruby-progressbar"
require "yard"
require "minitest/test_task"

require_relative $root / "lib" / "architecture"
require_relative $root / "lib" / "portfolio_design"
require_relative $root / "lib" / "proc_cert_design"

$logger = Logger.new(STDOUT, datetime_format: "%v %r")
$logger.level = Logger::INFO
$logger.formatter = proc do |severity, datetime, progname, msg|
  "[#{severity}] #{datetime.strftime('%F %T')}: #{msg}\n"
end

directory "#{$root}/.stamps"

# Load and execute Rakefile for each backend.
Dir.glob("#{$root}/backends/*/tasks.rake") do |rakefile|
  load rakefile
end

directory "#{$root}/.stamps"

# @param config_locator [String or Pathname]
# @return [ConfiguredArchitecture]
def cfg_arch_for(config_locator)
  raise ArgumentError, "expecting String or Pathname" unless config_locator.is_a?(String) || config_locator.is_a?(Pathname)
  config_locator = config_locator.to_s

  $cfg_archs ||= {}
  return $cfg_archs[config_locator] unless $cfg_archs[config_locator].nil?

  # does the gen cfg already exist?
  if File.exist?("#{$root}/gen/cfgs/#{config_locator}.yaml")
    config_yaml = YAML.load_file("#{$root}/gen/cfgs/#{config_locator}.yaml")
    if File.mtime("#{$root}/gen/cfgs/#{config_locator}.yaml") < File.mtime(config_yaml["$source"])

      cfg_arch =
        ConfiguredArchitecture.new(
          config_locator,
          FileConfig.create("#{$root}/gen/cfgs/#{config_locator}.yaml"),
          $root / "gen" / "resolved_arch" / config_locator
        )
      $cfg_archs[config_locator] = cfg_arch
      return cfg_arch
    end
  end

  config_path =
    if File.exist?("#{$root}/cfgs/#{config_locator}.yaml")
      "#{$root}/cfgs/#{config_locator}.yaml"
    elsif File.exist? config_locator
      File.realpath(config_locator)
    else
      raise ArgumentError, "Can't find config #{config_locator}"
    end

  config_yaml = YAML.load_file(config_path)
  config_name = config_yaml["name"]

  overlay_dir =
    if config_yaml["arch_overlay"].nil?
      "/does/not/exist"
    elsif File.exist?("#{$root}/arch_overlay/#{config_yaml['arch_overlay']}")
      "#{$root}/arch_overlay/#{config_yaml['arch_overlay']}"
    elsif File.directory?(config_yaml["arch_overlay"])
      File.realpath(config_yaml["arch_overlay"])
    else
      raise ArgumentError, "Can't find arch_overlay #{config_yaml['arch_overlay']}"
    end

  config_yaml["arch_overlay"] = overlay_dir
  config_yaml["$source"] = config_path

  # write the config with arch_overlay expanded
  unless File.exist?("#{$root}/gen/cfgs/#{config_name}.yaml") && (File.mtime("#{$root}/gen/cfgs/#{config_name}.yaml") < File.mtime(config_path))
    FileUtils.mkdir_p "#{$root}/gen/cfgs"
    File.write "#{$root}/gen/cfgs/#{config_name}.yaml", YAML.dump(config_yaml)
  end
  Rake::Task["#{$root}/.stamps/resolve-#{config_name}.stamp"].invoke

  $cfg_archs[config_name] =
    ConfiguredArchitecture.new(
      config_name,
      FileConfig.create("#{$root}/gen/cfgs/#{config_name}.yaml"),
      $root / "gen" / "resolved_arch" / config_name
    )
end

file "#{$root}/.stamps/dev_gems" => ["#{$root}/.stamps"] do |t|
  #sh "bundle exec yard config --gem-install-yri"
  sh "bundle exec yard gem"
  FileUtils.touch t.name
end

namespace :gen do
  desc "Generate documentation for the ruby tooling"
  task tool_doc: "#{$root}/.stamps/dev_gems" do
    Dir.chdir($root) do
      sh "bundle exec yard doc --yardopts cfg_arch.yardopts"
      sh "bundle exec yard doc --yardopts idl.yardopts"
    end
  end

  desc "Resolve the standard in arch/, and write it to gen/resolved_arch/_"
  task "resolved_arch" => "#{$root}/.stamps/resolve-_.stamp"
end

# rule to generate standard for any configurations with an overlay
rule %r{#{$root}/.stamps/resolve-.+\.stamp} => proc { |tname|
  cfg_name = File.basename(tname, ".stamp").sub("resolve-", "")
  raise "Missing gen/cfgs/#{tname}" unless File.exist?("#{$root}/cfgs/#{cfg_name}.yaml")

  cfg_path = "#{$root}/cfgs/#{cfg_name}.yaml"
  cfg = FileConfig.create(cfg_path)
  arch_files = Dir.glob("#{$root}/arch/**/*.yaml")
  overlay_files = cfg.overlay? ? Dir.glob("#{cfg.arch_overlay_abs}/**/*.yaml") : []
  [
    "#{$root}/.stamps",
    "#{$root}/lib/yaml_resolver.py"
  ] + arch_files + overlay_files
} do |t|
  cfg_name = File.basename(t.name, ".stamp").sub("resolve-", "")
  cfg_path = "#{$root}/cfgs/#{cfg_name}.yaml"
  cfg = FileConfig.create(cfg_path)

  overlay_dir = cfg.overlay? ? cfg.arch_overlay_abs : "/does/not/exist"
  sh "#{$root}/.home/.venv/bin/python3 lib/yaml_resolver.py merge arch #{overlay_dir} gen/arch/#{cfg_name}"
  sh "#{$root}/.home/.venv/bin/python3 lib/yaml_resolver.py resolve gen/arch/#{cfg_name} gen/resolved_arch/#{cfg_name}"

  FileUtils.touch t.name
end

namespace :serve do
  desc <<~DESC
    Start an HTML server to view the generated HTML documentation for the tool

    The default port is 8000, though it can be overridden with an argument
  DESC
  task :tool_doc, [:port] => "gen:tool_doc" do |_t, args|
    args.with_defaults(port: 8000)

    puts <<~MSG
      Server will come up on http://#{`hostname`.strip}:#{args[:port]}.
      It will regenerate the documentation on every access

    MSG
    sh "yard server -p #{args[:port]} --reload"
  end
end

namespace :test do

  # "Run the cross-validation against LLVM"
  task :llvm do
      begin
        sh "#{$root}/.home/.venv/bin/python3 -m pytest ext/auto-inst/test_parsing.py -v"
      rescue => e
        raise unless e.message.include?("status (5)") # don't fail on skipped tests
    end
  end
  # "Run the IDL compiler test suite"
  task :idl_compiler do
    t = Minitest::TestTask.new(:lib_test)
    t.test_globs = ["#{$root}/lib/idl/tests/test_*.rb"]
    t.process_env
    ruby t.make_test_cmd
  end

  # "Run the Ruby library test suite"
  task :lib do
    t = Minitest::TestTask.new(:lib_test)
    t.test_globs = ["#{$root}/lib/test/test_*.rb"]
    t.process_env
    ruby t.make_test_cmd
  end
end

desc "Clean up all generated files"
task :clean do
  warn "Don't run clean using Rake. Run `./do clean` (alias for `./bin/clean`) instead."
end

desc "Clean up all generated files and container"
task :clobber do
  warn "Don't run clean using Rake. Run `./do clean` (alias for `./bin/clean`) instead."
end


namespace :test do
  desc "Check that instruction encodings in the DB are consistent and do not conflict"
  task :inst_encodings do
    print "Checking for conflicts in instruction encodings.."

    cfg_arch = cfg_arch_for("_")
    insts = cfg_arch.instructions
    failed = false
    insts.each_with_index do |inst, idx|
      [32, 64].each do |xlen|
        next unless inst.defined_in_base?(xlen)

        (idx...insts.size).each do |other_idx|
          other_inst = insts[other_idx]
          next unless other_inst.defined_in_base?(xlen)
          next if other_inst == inst

          if inst.bad_encoding_conflict?(xlen, other_inst)
            warn "In RV#{xlen}: #{inst.name} (#{inst.encoding(xlen).format}) conflicts with #{other_inst.name} (#{other_inst.encoding(xlen).format})"
            failed = true
          end
        end
      end
    end
    raise "Encoding test failed" if failed

    puts "done"
  end

  desc "Check that CSR definitions in the DB are consistent and do not conflict"
  task :csrs do
    print "Checking for conflicts in CSRs.."

    cfg_arch = cfg_arch_for("_")
    csrs = cfg_arch.csrs
    failed = false
    csrs.each_with_index do |csr, idx|
      [32, 64].each do |xlen|
        next unless csr.defined_in_base?(xlen)

        (idx...csrs.size).each do |other_idx|
          other_csr = csrs[other_idx]
          next unless other_csr.defined_in_base?(xlen)
          next if other_csr == csr

          if csr.address == other_csr.address && !csr.address.nil?
            warn "CSRs #{csr.name} and #{other_csr.name} have conflicting addresses (#{csr.address})"
            failed = true
          end
        end
      end
    end
    raise "CSR test failed" if failed

    puts "done"
  end

  task schema: "#{$root}/.stamps/resolve-_.stamp" do
    puts "Checking arch files against schema.."
    Architecture.new("#{$root}/gen/resolved_arch/_").validate(show_progress: true)
    puts "All files validate against their schema"
  end

  task :idl do
    cfg = ENV["CFG"]
    raise "Missing CFG enviornment variable" if cfg.nil?

    print "Parsing IDL code for #{cfg}..."
    cfg_arch = cfg_arch_for(cfg)
    puts "done"

    cfg_arch.type_check

    puts "All IDL passed type checking"
  end
end

def insert_warning(str, from)
  # insert a warning on the second line
  lines = str.lines
  first_line = lines.shift
  lines.unshift(first_line, "\n# WARNING: This file is auto-generated from #{Pathname.new(from).relative_path_from($root)}").join("")
end
private :insert_warning

(3..31).each do |hpm_num|
  file "#{$root}/arch/csr/Zihpm/mhpmcounter#{hpm_num}.yaml" => [
    "#{$root}/arch/csr/Zihpm/mhpmcounterN.layout",
    __FILE__
   ] do |t|
    erb = ERB.new(File.read($root / "arch/csr/Zihpm/mhpmcounterN.layout"), trim_mode: "-")
    erb.filename = "#{$root}/arch/csr/Zihpm/mhpmcounterN.layout"
    File.write(t.name, insert_warning(erb.result(binding), t.prerequisites.first))
  end
  file "#{$root}/arch/csr/Zihpm/mhpmcounter#{hpm_num}h.yaml" => [
    "#{$root}/arch/csr/Zihpm/mhpmcounterNh.layout",
    __FILE__
   ] do |t|
    erb = ERB.new(File.read($root / "arch/csr/Zihpm/mhpmcounterNh.layout"), trim_mode: "-")
    erb.filename = "#{$root}/arch/csr/Zihpm/mhpmcounterNh.layout"
    File.write(t.name, insert_warning(erb.result(binding), t.prerequisites.first))
  end
  file "#{$root}/arch/csr/Zihpm/mhpmevent#{hpm_num}.yaml" => [
    "#{$root}/arch/csr/Zihpm/mhpmeventN.layout",
    __FILE__
   ] do |t|
    erb = ERB.new(File.read($root / "arch/csr/Zihpm/mhpmeventN.layout"), trim_mode: "-")
    erb.filename = "#{$root}/arch/csr/Zihpm/mhpmeventN.layout"
    File.write(t.name, insert_warning(erb.result(binding), t.prerequisites.first))
  end
  file "#{$root}/arch/csr/Zihpm/mhpmevent#{hpm_num}h.yaml" => [
    "#{$root}/arch/csr/Zihpm/mhpmeventNh.layout",
    __FILE__
   ] do |t|
    erb = ERB.new(File.read($root / "arch/csr/Zihpm/mhpmeventNh.layout"), trim_mode: "-")
    erb.filename = "#{$root}/arch/csr/Zihpm/mhpmeventNh.layout"
    File.write(t.name, insert_warning(erb.result(binding), t.prerequisites.first))
  end
  file "#{$root}/arch/csr/Zihpm/hpmcounter#{hpm_num}.yaml" => [
    "#{$root}/arch/csr/Zihpm/hpmcounterN.layout",
    __FILE__
   ] do |t|
    erb = ERB.new(File.read($root / "arch/csr/Zihpm/hpmcounterN.layout"), trim_mode: "-")
    erb.filename = "#{$root}/arch/csr/Zihpm/hpmcounterN.layout"
    File.write(t.name, insert_warning(erb.result(binding), t.prerequisites.first))
  end
  file "#{$root}/arch/csr/Zihpm/hpmcounter#{hpm_num}h.yaml" => [
    "#{$root}/arch/csr/Zihpm/hpmcounterNh.layout",
    __FILE__
    ] do |t|
    erb = ERB.new(File.read($root / "arch/csr/Zihpm/hpmcounterNh.layout"), trim_mode: "-")
    erb.filename = "#{$root}/arch/csr/Zihpm/hpmcounterNh.layout"
    File.write(t.name, insert_warning(erb.result(binding), t.prerequisites.first))
  end
end

(0..63).each do |pmpaddr_num|
  file "#{$root}/arch/csr/I/pmpaddr#{pmpaddr_num}.yaml" => [
    "#{$root}/arch/csr/I/pmpaddrN.layout",
    __FILE__
   ] do |t|
    erb = ERB.new(File.read($root / "arch/csr/I/pmpaddrN.layout"), trim_mode: "-")
    erb.filename = "#{$root}/arch/csr/I/pmpaddrN.layout"
    File.write(t.name, insert_warning(erb.result(binding), t.prerequisites.first))
  end
end

(0..15).each do |pmpcfg_num|
  file "#{$root}/arch/csr/I/pmpcfg#{pmpcfg_num}.yaml" => [
    "#{$root}/arch/csr/I/pmpcfgN.layout",
    __FILE__
   ] do |t|
    erb = ERB.new(File.read($root / "arch/csr/I/pmpcfgN.layout"), trim_mode: "-")
    erb.filename = "#{$root}/arch/csr/I/pmpcfgN.layout"
    File.write(t.name, insert_warning(erb.result(binding), t.prerequisites.first))
  end
end

file "#{$root}/arch/csr/I/mcounteren.yaml" => [
  "#{$root}/arch/csr/I/mcounteren.layout",
  __FILE__
] do |t|
  erb = ERB.new(File.read($root / "arch/csr/I/mcounteren.layout"), trim_mode: "-")
  erb.filename = "#{$root}/arch/csr/I/mcounteren.layout"
  File.write(t.name, insert_warning(erb.result(binding), t.prerequisites.first))
end

file "#{$root}/arch/csr/S/scounteren.yaml" => [
  "#{$root}/arch/csr/S/scounteren.layout",
  __FILE__
] do |t|
  erb = ERB.new(File.read($root / "arch/csr/S/scounteren.layout"), trim_mode: "-")
  erb.filename = "#{$root}/arch/csr/S/scounteren.layout"
  File.write(t.name, insert_warning(erb.result(binding), t.prerequisites.first))
end

file "#{$root}/arch/csr/H/hcounteren.yaml" => [
  "#{$root}/arch/csr/H/hcounteren.layout",
  __FILE__
] do |t|
  erb = ERB.new(File.read($root / "arch/csr/H/hcounteren.layout"), trim_mode: "-")
  erb.filename = "#{$root}/arch/csr/H/hcounteren.layout"
  File.write(t.name, insert_warning(erb.result(binding), t.prerequisites.first))
end

file "#{$root}/arch/csr/Zicntr/mcountinhibit.yaml" => [
  "#{$root}/arch/csr/Zicntr/mcountinhibit.layout",
  __FILE__
] do |t|
  erb = ERB.new(File.read($root / "arch/csr/Zicntr/mcountinhibit.layout"), trim_mode: "-")
  erb.filename = "#{$root}/arch/csr/Zicntr/mcountinhibit.layout"
  File.write(t.name, insert_warning(erb.result(binding), t.prerequisites.first))
end

namespace :gen do
  desc "Generate architecture files from layouts"
  task :arch do
    (3..31).each do |hpm_num|
      Rake::Task["#{$root}/arch/csr/Zihpm/mhpmcounter#{hpm_num}.yaml"].invoke
      Rake::Task["#{$root}/arch/csr/Zihpm/mhpmcounter#{hpm_num}h.yaml"].invoke
      Rake::Task["#{$root}/arch/csr/Zihpm/mhpmevent#{hpm_num}.yaml"].invoke
      Rake::Task["#{$root}/arch/csr/Zihpm/mhpmevent#{hpm_num}h.yaml"].invoke

      Rake::Task["#{$root}/arch/csr/Zihpm/hpmcounter#{hpm_num}.yaml"].invoke
      Rake::Task["#{$root}/arch/csr/Zihpm/hpmcounter#{hpm_num}h.yaml"].invoke
    end

    Rake::Task["#{$root}/arch/csr/I/mcounteren.yaml"].invoke
    Rake::Task["#{$root}/arch/csr/S/scounteren.yaml"].invoke
    Rake::Task["#{$root}/arch/csr/H/hcounteren.yaml"].invoke
    Rake::Task["#{$root}/arch/csr/Zicntr/mcountinhibit.yaml"].invoke

    (0..63).each do |pmpaddr_num|
      Rake::Task["#{$root}/arch/csr/I/pmpaddr#{pmpaddr_num}.yaml"].invoke
    end

    (0..15).each do |pmpcfg_num|
      Rake::Task["#{$root}/arch/csr/I/pmpcfg#{pmpcfg_num}.yaml"].invoke
    end
  end
end

namespace :test do
  desc <<~DESC
    Run smoke tests

    These are basic but fast-running tests to check the database and tools
  DESC
  task :smoke do
    $logger.info "Starting test:smoke"
    $logger.info "Running gen:isa_explorer_browser_ext"
    Rake::Task["gen:isa_explorer_browser_ext"].invoke
    $logger.info "Running test:idl_compiler"
    Rake::Task["test:idl_compiler"].invoke
    $logger.info "Running test:lib"
    Rake::Task["test:lib"].invoke
    $logger.info "Running test:schema"
    Rake::Task["test:schema"].invoke
<<<<<<< HEAD
    puts "UPDATE: Running test:idl for rv32"
    ENV["CFG"] = "rv32"
    Rake::Task["test:idl"].invoke
    puts "UPDATE: Running test:idl for rv64"
    ENV["CFG"] = "rv64"
    Rake::Task["test:idl"].invoke
    puts "UPDATE: Running test:idl for qc_iu"
    ENV["CFG"] = "qc_iu"
    puts "UPDATE: Running test:inst_encodings"
=======
    $logger.info "Running test:idl"
    Rake::Task["test:idl"].invoke
    $logger.info "Running test:inst_encodings"
>>>>>>> fda38695
    Rake::Task["test:inst_encodings"].invoke
    $logger.info "Running test:llvm"
    Rake::Task["test:llvm"].invoke
    $logger.info "Done test:smoke"
  end

  desc <<~DESC
    Run the regression tests

    These tests must pass before a commit will be allowed in the main branch on GitHub
  DESC
  task :regress do
    $logger.info "Starting test:regress"
    Rake::Task["test:smoke"].invoke

    $logger.info "Running gen:isa_explorer_browser"
    Rake::Task["gen:isa_explorer_browser"].invoke

    $logger.info "Running gen:isa_explorer_spreadsheet"
    Rake::Task["gen:isa_explorer_spreadsheet"].invoke

    $logger.info "Running gen:html_manual MANUAL_NAME=isa VERSIONS=all"
    ENV["MANUAL_NAME"] = "isa"
    ENV["VERSIONS"] = "all"
    Rake::Task["gen:html_manual"].invoke

    $logger.info "Running gen:ext_pdf EXT=B VERSION=latest"
    ENV["EXT"] = "B"
    ENV["VERSION"] = "latest"
    Rake::Task["gen:ext_pdf"].invoke

    $logger.info "Running gen:html for example_rv64_with_overlay"
    Rake::Task["gen:html"].invoke("example_rv64_with_overlay")

    $logger.info "Generating MockProcessor-CRD.pdf"
    Rake::Task["#{$root}/gen/proc_crd/pdf/MockProcessor-CRD.pdf"].invoke

    $logger.info "Generating MockProcessor-CTP.pdf"
    Rake::Task["#{$root}/gen/proc_ctp/pdf/MockProcessor-CTP.pdf"].invoke

    $logger.info "Generating MockProfileRelease.pdf"
    Rake::Task["#{$root}/gen/profile/pdf/MockProfileRelease.pdf"].invoke

    $logger.info "Generating Go Language Support"
    Rake::Task["gen:go"].invoke

    $logger.info "Done test:regress"
  end

  desc <<~DESC
    Run the nightly regression tests

    Generally, this tries to build all artifacts
  DESC
  task :nightly do
    Rake::Task["test:regress"].invoke
    Rake::Task["portfolios"].invoke
    puts
    puts "Nightly regression test PASSED"
  end
end

desc <<~DESC
  Generate all portfolio-based PDF artifacts (certificates and profiles)
DESC
task :portfolios do
  portfolio_start_msg("MockProcessor-CRD")
  Rake::Task["#{$root}/gen/proc_crd/pdf/MockProcessor-CRD.pdf"].invoke
  portfolio_start_msg("MockProcessor-CTP")
  Rake::Task["#{$root}/gen/proc_ctp/pdf/MockProcessor-CTP.pdf"].invoke
  portfolio_start_msg("MockProfileRelease")
  Rake::Task["#{$root}/gen/profile/pdf/MockProfileRelease.pdf"].invoke
  portfolio_start_msg("MC100-32-CTP")
  Rake::Task["#{$root}/gen/proc_ctp/pdf/MC100-32-CTP.pdf"].invoke
  portfolio_start_msg("MC100-32-CRD")
  Rake::Task["#{$root}/gen/proc_crd/pdf/MC100-32-CRD.pdf"].invoke
  portfolio_start_msg("MC100-64-CRD")
  Rake::Task["#{$root}/gen/proc_crd/pdf/MC100-64-CRD.pdf"].invoke
  portfolio_start_msg("MC200-32-CRD")
  Rake::Task["#{$root}/gen/proc_crd/pdf/MC200-32-CRD.pdf"].invoke
  portfolio_start_msg("MC200-64-CRD")
  Rake::Task["#{$root}/gen/proc_crd/pdf/MC200-64-CRD.pdf"].invoke
  portfolio_start_msg("MC300-32-CRD")
  Rake::Task["#{$root}/gen/proc_crd/pdf/MC300-32-CRD.pdf"].invoke
  portfolio_start_msg("MC300-64-CRD")
  Rake::Task["#{$root}/gen/proc_crd/pdf/MC300-64-CRD.pdf"].invoke
  portfolio_start_msg("AC100-CRD")
  Rake::Task["#{$root}/gen/proc_crd/pdf/AC100-CRD.pdf"].invoke
  portfolio_start_msg("AC200-CRD")
  Rake::Task["#{$root}/gen/proc_crd/pdf/AC200-CRD.pdf"].invoke
  portfolio_start_msg("RVI20ProfileRelease")
  Rake::Task["#{$root}/gen/profile/pdf/RVI20ProfileRelease.pdf"].invoke
  portfolio_start_msg("RVA20ProfileRelease")
  Rake::Task["#{$root}/gen/profile/pdf/RVA20ProfileRelease.pdf"].invoke
  portfolio_start_msg("RVA22ProfileRelease")
  Rake::Task["#{$root}/gen/profile/pdf/RVA22ProfileRelease.pdf"].invoke
  portfolio_start_msg("RVA23ProfileRelease")
  Rake::Task["#{$root}/gen/profile/pdf/RVA23ProfileRelease.pdf"].invoke
  portfolio_start_msg("RVB23ProfileRelease")
  Rake::Task["#{$root}/gen/profile/pdf/RVB23ProfileRelease.pdf"].invoke
end

def portfolio_start_msg(name)
  puts ""
  puts "================================================================================================="
  puts "#{name}"
  puts "================================================================================================="
  puts ""
end

# Shortcut targets for building CRDs, CTPs, and Profile Releases.
task "MockCRD": "#{$root}/gen/proc_crd/pdf/MockProcessor-CRD.pdf"
task "MockProcessorCRD": "#{$root}/gen/proc_crd/pdf/MockProcessor-CRD.pdf"
task "MockCTP": "#{$root}/gen/proc_ctp/pdf/MockProcessor-CTP.pdf"
task "MockProcessorCTP": "#{$root}/gen/proc_ctp/pdf/MockProcessor-CTP.pdf"
task "MockCTP-HTML": "#{$root}/gen/proc_ctp/pdf/MockProcessor-CTP.html"
task "MockProcessorCTP-HTML": "#{$root}/gen/proc_ctp/pdf/MockProcessor-CTP.html"
task "MC100-32-CTP": "#{$root}/gen/proc_ctp/pdf/MC100-32-CTP.pdf"
task "MC100-32-CTP-HTML": "#{$root}/gen/proc_ctp/pdf/MC100-32-CTP.html"
task "MC100-32-CRD": "#{$root}/gen/proc_crd/pdf/MC100-32-CRD.pdf"
task "MC100-64-CRD": "#{$root}/gen/proc_crd/pdf/MC100-64-CRD.pdf"
task "MC200-32-CRD": "#{$root}/gen/proc_crd/pdf/MC200-32-CRD.pdf"
task "MC200-64-CRD": "#{$root}/gen/proc_crd/pdf/MC200-64-CRD.pdf"
task "MC300-32-CRD": "#{$root}/gen/proc_crd/pdf/MC300-32-CRD.pdf"
task "MC300-64-CRD": "#{$root}/gen/proc_crd/pdf/MC300-64-CRD.pdf"
task "AC100-CRD": "#{$root}/gen/proc_crd/pdf/AC100-CRD.pdf"
task "AC200-CRD": "#{$root}/gen/proc_crd/pdf/AC200-CRD.pdf"
task "MockProfile": "#{$root}/gen/profile/pdf/MockProfileRelease.pdf"
task "MockProfileRelease": "#{$root}/gen/profile/pdf/MockProfileRelease.pdf"
task "RVI20": "#{$root}/gen/profile/pdf/RVI20ProfileRelease.pdf"
task "RVA20": "#{$root}/gen/profile/pdf/RVA20ProfileRelease.pdf"
task "RVA22": "#{$root}/gen/profile/pdf/RVA22ProfileRelease.pdf"
task "RVA23": "#{$root}/gen/profile/pdf/RVA23ProfileRelease.pdf"
task "RVB23": "#{$root}/gen/profile/pdf/RVB23ProfileRelease.pdf"<|MERGE_RESOLUTION|>--- conflicted
+++ resolved
@@ -439,21 +439,15 @@
     Rake::Task["test:lib"].invoke
     $logger.info "Running test:schema"
     Rake::Task["test:schema"].invoke
-<<<<<<< HEAD
-    puts "UPDATE: Running test:idl for rv32"
+    $logger.info "UPDATE: Running test:idl for rv32"
     ENV["CFG"] = "rv32"
     Rake::Task["test:idl"].invoke
-    puts "UPDATE: Running test:idl for rv64"
+    $logger.info "UPDATE: Running test:idl for rv64"
     ENV["CFG"] = "rv64"
     Rake::Task["test:idl"].invoke
-    puts "UPDATE: Running test:idl for qc_iu"
+    $logger.info "UPDATE: Running test:idl for qc_iu"
     ENV["CFG"] = "qc_iu"
-    puts "UPDATE: Running test:inst_encodings"
-=======
-    $logger.info "Running test:idl"
-    Rake::Task["test:idl"].invoke
     $logger.info "Running test:inst_encodings"
->>>>>>> fda38695
     Rake::Task["test:inst_encodings"].invoke
     $logger.info "Running test:llvm"
     Rake::Task["test:llvm"].invoke
