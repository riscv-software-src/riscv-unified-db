# frozen_string_literal: true
# typed: true

require "sorbet-runtime"
T.bind(self, T.all(Rake::DSL, Object))
extend T::Sig

Encoding.default_external = "UTF-8"

$jobs = ENV["JOBS"].nil? ? 1 : ENV["JOBS"].to_i
Rake.application.options.thread_pool_size = $jobs
puts "Running with #{Rake.application.options.thread_pool_size} job(s)"

require "etc"

$root = Pathname.new(__FILE__).dirname.realpath
$lib = $root / "lib"

require "logger"
require "ruby-progressbar"
require "yard"
require "minitest/test_task"

require "udb/architecture"
require "udb/portfolio_design"
require "udb/proc_cert_design"

$logger = Logger.new(STDOUT, datetime_format: "%v %r")
$logger.level = Logger::INFO
$logger.formatter = proc do |severity, datetime, progname, msg|
  "[#{severity}] #{datetime.strftime('%F %T')}: #{msg}\n"
end

directory "#{$root}/.stamps"

# Load and execute Rakefile for each backend.
Dir.glob("#{$root}/backends/*/tasks.rake") do |rakefile|
  load rakefile
end

directory "#{$root}/.stamps"

# @param config_locator [String or Pathname]
# @return [ConfiguredArchitecture]
sig { params(config_locator: T.any(String, Pathname)).returns(Udb::ConfiguredArchitecture) }
def cfg_arch_for(config_locator)
  config_locator = config_locator.to_s

  $cfg_archs ||= {}
  return $cfg_archs[config_locator] unless $cfg_archs[config_locator].nil?

  # does the gen cfg already exist?
  if File.exist?("#{$root}/gen/cfgs/#{config_locator}.yaml")
    config_yaml = YAML.load_file("#{$root}/gen/cfgs/#{config_locator}.yaml")
    if File.mtime("#{$root}/gen/cfgs/#{config_locator}.yaml") < File.mtime(config_yaml["$source"])

      cfg_arch =
        Udb::ConfiguredArchitecture.new(
          config_locator,
          Udb::FileConfig.create("#{$root}/gen/cfgs/#{config_locator}.yaml"),
          $root / "gen" / "resolved_arch" / config_locator
        )
      $cfg_archs[config_locator] = cfg_arch
      return cfg_arch
    end
  end

  config_path =
    if File.exist?("#{$root}/cfgs/#{config_locator}.yaml")
      "#{$root}/cfgs/#{config_locator}.yaml"
    elsif File.exist? config_locator
      File.realpath(config_locator)
    else
      raise ArgumentError, "Can't find config #{config_locator}"
    end

  config_yaml = YAML.load_file(config_path)
  config_name = config_yaml["name"]

  overlay_dir =
    if config_yaml["arch_overlay"].nil?
      "/does/not/exist"
    elsif File.exist?("#{$root}/arch_overlay/#{config_yaml['arch_overlay']}")
      "#{$root}/arch_overlay/#{config_yaml['arch_overlay']}"
    elsif File.directory?(config_yaml["arch_overlay"])
      File.realpath(config_yaml["arch_overlay"])
    else
      raise ArgumentError, "Can't find arch_overlay #{config_yaml['arch_overlay']}"
    end

  config_yaml["arch_overlay"] = overlay_dir
  config_yaml["$source"] = config_path

  # write the config with arch_overlay expanded
  unless File.exist?("#{$root}/gen/cfgs/#{config_name}.yaml") && (File.mtime("#{$root}/gen/cfgs/#{config_name}.yaml") < File.mtime(config_path))
    FileUtils.mkdir_p "#{$root}/gen/cfgs"
    File.write "#{$root}/gen/cfgs/#{config_name}.yaml", YAML.dump(config_yaml)
  end
  Rake::Task["#{$root}/.stamps/resolve-#{config_name}.stamp"].invoke

  $cfg_archs[config_name] =
    Udb::ConfiguredArchitecture.new(
      config_name,
      Udb::FileConfig.create("#{$root}/gen/cfgs/#{config_name}.yaml"),
      $root / "gen" / "resolved_arch" / config_name
    )
end

file "#{$root}/.stamps/dev_gems" => ["#{$root}/.stamps"] do |t|
  #sh "bundle exec yard config --gem-install-yri"
  sh "bundle exec yard gem"
  FileUtils.touch t.name
end

namespace :gen do
  desc "Generate documentation for the ruby tooling"
  task tool_doc: "#{$root}/.stamps/dev_gems" do
    Dir.chdir($root) do
      sh "bundle exec yard doc --yardopts cfg_arch.yardopts"
      sh "bundle exec yard doc --yardopts idl.yardopts"
    end
  end

  desc "Resolve the standard in arch/, and write it to gen/resolved_arch/_"
  task "resolved_arch" => "#{$root}/.stamps/resolve-_.stamp"
end

# rule to generate standard for any configurations with an overlay
rule %r{#{$root}/.stamps/resolve-.+\.stamp} => proc { |tname|
  cfg_name = File.basename(tname, ".stamp").sub("resolve-", "")
  raise "Missing gen/cfgs/#{tname}" unless File.exist?("#{$root}/cfgs/#{cfg_name}.yaml")

  cfg_path = "#{$root}/cfgs/#{cfg_name}.yaml"
  cfg = Udb::FileConfig.create(cfg_path)
  arch_files = Dir.glob("#{$root}/arch/**/*.yaml")
  overlay_files = cfg.overlay? ? Dir.glob("#{cfg.arch_overlay_abs}/**/*.yaml") : []
  [
    "#{$root}/.stamps",
    "#{$root}/lib/yaml_resolver.py"
  ] + arch_files + overlay_files
} do |t|
  cfg_name = File.basename(t.name, ".stamp").sub("resolve-", "")
  cfg_path = "#{$root}/cfgs/#{cfg_name}.yaml"
  cfg = Udb::FileConfig.create(cfg_path)

  overlay_dir = cfg.overlay? ? cfg.arch_overlay_abs : "/does/not/exist"
  sh "#{$root}/.home/.venv/bin/python3 lib/yaml_resolver.py merge arch #{overlay_dir} gen/arch/#{cfg_name}"
  sh "#{$root}/.home/.venv/bin/python3 lib/yaml_resolver.py resolve gen/arch/#{cfg_name} gen/resolved_arch/#{cfg_name}"

  FileUtils.touch t.name
end

namespace :serve do
  desc <<~DESC
    Start an HTML server to view the generated HTML documentation for the tool

    The default port is 8000, though it can be overridden with an argument
  DESC
  task :tool_doc, [:port] => "gen:tool_doc" do |_t, args|
    args.with_defaults(port: 8000)

    puts <<~MSG
      Server will come up on http://#{`hostname`.strip}:#{args[:port]}.
      It will regenerate the documentation on every access

    MSG
    sh "yard server -p #{args[:port]} --reload"
  end
end

sig { params(test_files: T::Array[String]).returns(String) }
def make_test_cmd(test_files)
  "-Ilib:test -w -e 'require \"minitest/autorun\"; #{test_files.map{ |f| "require \"#{f}\""}.join("; ")}' --"
end

namespace :test do

  # "Run the cross-validation against LLVM"
  task :llvm do
      begin
        sh "#{$root}/.home/.venv/bin/python3 -m pytest ext/auto-inst/test_parsing.py -v"
      rescue => e
        raise unless e.message.include?("status (5)") # don't fail on skipped tests
    end
  end
  # "Run the IDL compiler test suite"
  task :idl_compiler do
    test_files = Dir["#{$root}/lib/idl/tests/test_*.rb"]
    ruby make_test_cmd(test_files)
  end

  # "Run the Ruby library test suite"
  task :lib do
    test_files = Dir["#{$root}/lib/test/test_*.rb"]

    ruby make_test_cmd(test_files)
  end

  desc "Type-check the Ruby library"
  task :sorbet do
    sh "srb tc @.sorbet-config"
  end
end

desc "Clean up all generated files"
task :clean do
  warn "Don't run clean using Rake. Run `./do clean` (alias for `./bin/clean`) instead."
end

desc "Clean up all generated files and container"
task :clobber do
  warn "Don't run clean using Rake. Run `./do clean` (alias for `./bin/clean`) instead."
end


namespace :test do
  desc "Check that instruction encodings in the DB are consistent and do not conflict"
  task :inst_encodings do
    print "Checking for conflicts in instruction encodings.."

    cfg_arch = cfg_arch_for("_")
    insts = cfg_arch.instructions
    failed = T.let(false, T::Boolean)
    insts.each_with_index do |inst, idx|
      [32, 64].each do |xlen|
        next unless inst.defined_in_base?(xlen)

        (idx...insts.size).each do |other_idx|
          other_inst = T.must(insts[other_idx])
          next unless other_inst.defined_in_base?(xlen)
          next if other_inst == inst

          if inst.bad_encoding_conflict?(xlen, other_inst)
            warn "In RV#{xlen}: #{inst.name} (#{inst.encoding(xlen).format}) conflicts with #{other_inst.name} (#{other_inst.encoding(xlen).format})"
            failed = true
          end
        end
      end
    end
    raise "Encoding test failed" if failed

    puts "done"
  end

  desc "Check that CSR definitions in the DB are consistent and do not conflict"
  task :csrs do
    print "Checking for conflicts in CSRs.."

    cfg_arch = cfg_arch_for("_")
    csrs = cfg_arch.csrs
    failed = T.let(false, T::Boolean)
    csrs.each_with_index do |csr, idx|
      [32, 64].each do |xlen|
        next unless csr.defined_in_base?(xlen)

        (idx...csrs.size).each do |other_idx|
          other_csr = T.must(csrs[other_idx])
          next unless other_csr.defined_in_base?(xlen)
          next if other_csr == csr

          if csr.address == other_csr.address && !csr.address.nil?
            warn "CSRs #{csr.name} and #{other_csr.name} have conflicting addresses (#{csr.address})"
            failed = true
          end
        end
      end
    end
    raise "CSR test failed" if failed

    puts "done"
  end

  task schema: "#{$root}/.stamps/resolve-_.stamp" do
    puts "Checking arch files against schema.."
<<<<<<< HEAD
    Udb::Architecture.new("#{$root}/gen/resolved_arch/_").validate(show_progress: true)
=======
    cfg_arch_for("_").validate(show_progress: true)
>>>>>>> b45a89f6
    puts "All files validate against their schema"
  end

  task :idl do
    cfg = ENV["CFG"]
    raise "Missing CFG enviornment variable" if cfg.nil?

    print "Parsing IDL code for #{cfg}..."
    cfg_arch = cfg_arch_for(cfg)
    puts "done"

    cfg_arch.type_check

    puts "All IDL passed type checking"
  end
end

def insert_warning(str, from)
  # insert a warning on the second line
  lines = str.lines
  first_line = lines.shift
  lines.unshift(first_line, "\n# WARNING: This file is auto-generated from #{Pathname.new(from).relative_path_from($root)}").join("")
end

(3..31).each do |hpm_num|
  file "#{$root}/arch/csr/Zihpm/mhpmcounter#{hpm_num}.yaml" => [
    "#{$root}/arch/csr/Zihpm/mhpmcounterN.layout",
    __FILE__
   ] do |t|
    erb = ERB.new(File.read($root / "arch/csr/Zihpm/mhpmcounterN.layout"), trim_mode: "-")
    erb.filename = "#{$root}/arch/csr/Zihpm/mhpmcounterN.layout"
    File.write(t.name, insert_warning(erb.result(binding), t.prerequisites.first))
  end
  file "#{$root}/arch/csr/Zihpm/mhpmcounter#{hpm_num}h.yaml" => [
    "#{$root}/arch/csr/Zihpm/mhpmcounterNh.layout",
    __FILE__
   ] do |t|
    erb = ERB.new(File.read($root / "arch/csr/Zihpm/mhpmcounterNh.layout"), trim_mode: "-")
    erb.filename = "#{$root}/arch/csr/Zihpm/mhpmcounterNh.layout"
    File.write(t.name, insert_warning(erb.result(binding), t.prerequisites.first))
  end
  file "#{$root}/arch/csr/Zihpm/mhpmevent#{hpm_num}.yaml" => [
    "#{$root}/arch/csr/Zihpm/mhpmeventN.layout",
    __FILE__
   ] do |t|
    erb = ERB.new(File.read($root / "arch/csr/Zihpm/mhpmeventN.layout"), trim_mode: "-")
    erb.filename = "#{$root}/arch/csr/Zihpm/mhpmeventN.layout"
    File.write(t.name, insert_warning(erb.result(binding), t.prerequisites.first))
  end
  file "#{$root}/arch/csr/Zihpm/mhpmevent#{hpm_num}h.yaml" => [
    "#{$root}/arch/csr/Zihpm/mhpmeventNh.layout",
    __FILE__
   ] do |t|
    erb = ERB.new(File.read($root / "arch/csr/Zihpm/mhpmeventNh.layout"), trim_mode: "-")
    erb.filename = "#{$root}/arch/csr/Zihpm/mhpmeventNh.layout"
    File.write(t.name, insert_warning(erb.result(binding), t.prerequisites.first))
  end
  file "#{$root}/arch/csr/Zihpm/hpmcounter#{hpm_num}.yaml" => [
    "#{$root}/arch/csr/Zihpm/hpmcounterN.layout",
    __FILE__
   ] do |t|
    erb = ERB.new(File.read($root / "arch/csr/Zihpm/hpmcounterN.layout"), trim_mode: "-")
    erb.filename = "#{$root}/arch/csr/Zihpm/hpmcounterN.layout"
    File.write(t.name, insert_warning(erb.result(binding), t.prerequisites.first))
  end
  file "#{$root}/arch/csr/Zihpm/hpmcounter#{hpm_num}h.yaml" => [
    "#{$root}/arch/csr/Zihpm/hpmcounterNh.layout",
    __FILE__
    ] do |t|
    erb = ERB.new(File.read($root / "arch/csr/Zihpm/hpmcounterNh.layout"), trim_mode: "-")
    erb.filename = "#{$root}/arch/csr/Zihpm/hpmcounterNh.layout"
    File.write(t.name, insert_warning(erb.result(binding), t.prerequisites.first))
  end
end

(0..63).each do |pmpaddr_num|
  file "#{$root}/arch/csr/I/pmpaddr#{pmpaddr_num}.yaml" => [
    "#{$root}/arch/csr/I/pmpaddrN.layout",
    __FILE__
   ] do |t|
    erb = ERB.new(File.read($root / "arch/csr/I/pmpaddrN.layout"), trim_mode: "-")
    erb.filename = "#{$root}/arch/csr/I/pmpaddrN.layout"
    File.write(t.name, insert_warning(erb.result(binding), t.prerequisites.first))
  end
end

(0..15).each do |pmpcfg_num|
  file "#{$root}/arch/csr/I/pmpcfg#{pmpcfg_num}.yaml" => [
    "#{$root}/arch/csr/I/pmpcfgN.layout",
    __FILE__
   ] do |t|
    erb = ERB.new(File.read($root / "arch/csr/I/pmpcfgN.layout"), trim_mode: "-")
    erb.filename = "#{$root}/arch/csr/I/pmpcfgN.layout"
    File.write(t.name, insert_warning(erb.result(binding), t.prerequisites.first))
  end
end

file "#{$root}/arch/csr/I/mcounteren.yaml" => [
  "#{$root}/arch/csr/I/mcounteren.layout",
  __FILE__
] do |t|
  erb = ERB.new(File.read($root / "arch/csr/I/mcounteren.layout"), trim_mode: "-")
  erb.filename = "#{$root}/arch/csr/I/mcounteren.layout"
  File.write(t.name, insert_warning(erb.result(binding), t.prerequisites.first))
end

file "#{$root}/arch/csr/S/scounteren.yaml" => [
  "#{$root}/arch/csr/S/scounteren.layout",
  __FILE__
] do |t|
  erb = ERB.new(File.read($root / "arch/csr/S/scounteren.layout"), trim_mode: "-")
  erb.filename = "#{$root}/arch/csr/S/scounteren.layout"
  File.write(t.name, insert_warning(erb.result(binding), t.prerequisites.first))
end

file "#{$root}/arch/csr/H/hcounteren.yaml" => [
  "#{$root}/arch/csr/H/hcounteren.layout",
  __FILE__
] do |t|
  erb = ERB.new(File.read($root / "arch/csr/H/hcounteren.layout"), trim_mode: "-")
  erb.filename = "#{$root}/arch/csr/H/hcounteren.layout"
  File.write(t.name, insert_warning(erb.result(binding), t.prerequisites.first))
end

file "#{$root}/arch/csr/Zicntr/mcountinhibit.yaml" => [
  "#{$root}/arch/csr/Zicntr/mcountinhibit.layout",
  __FILE__
] do |t|
  erb = ERB.new(File.read($root / "arch/csr/Zicntr/mcountinhibit.layout"), trim_mode: "-")
  erb.filename = "#{$root}/arch/csr/Zicntr/mcountinhibit.layout"
  File.write(t.name, insert_warning(erb.result(binding), t.prerequisites.first))
end

namespace :gen do
  desc "Generate architecture files from layouts"
  task :arch do
    (3..31).each do |hpm_num|
      Rake::Task["#{$root}/arch/csr/Zihpm/mhpmcounter#{hpm_num}.yaml"].invoke
      Rake::Task["#{$root}/arch/csr/Zihpm/mhpmcounter#{hpm_num}h.yaml"].invoke
      Rake::Task["#{$root}/arch/csr/Zihpm/mhpmevent#{hpm_num}.yaml"].invoke
      Rake::Task["#{$root}/arch/csr/Zihpm/mhpmevent#{hpm_num}h.yaml"].invoke

      Rake::Task["#{$root}/arch/csr/Zihpm/hpmcounter#{hpm_num}.yaml"].invoke
      Rake::Task["#{$root}/arch/csr/Zihpm/hpmcounter#{hpm_num}h.yaml"].invoke
    end

    Rake::Task["#{$root}/arch/csr/I/mcounteren.yaml"].invoke
    Rake::Task["#{$root}/arch/csr/S/scounteren.yaml"].invoke
    Rake::Task["#{$root}/arch/csr/H/hcounteren.yaml"].invoke
    Rake::Task["#{$root}/arch/csr/Zicntr/mcountinhibit.yaml"].invoke

    (0..63).each do |pmpaddr_num|
      Rake::Task["#{$root}/arch/csr/I/pmpaddr#{pmpaddr_num}.yaml"].invoke
    end

    (0..15).each do |pmpcfg_num|
      Rake::Task["#{$root}/arch/csr/I/pmpcfg#{pmpcfg_num}.yaml"].invoke
    end
  end
end

namespace :test do
  desc <<~DESC
    Run smoke tests

    These are basic but fast-running tests to check the database and tools
  DESC
  task :smoke do
    $logger.info "Starting test:smoke"
    $logger.info "Running gen:isa_explorer_browser_ext"
    Rake::Task["gen:isa_explorer_browser_ext"].invoke
    $logger.info "Running test:idl_compiler"
    Rake::Task["test:idl_compiler"].invoke
    $logger.info "Running test:lib"
    Rake::Task["test:lib"].invoke
    $logger.info "UPDATE: Running test:sorbet"
    Rake::Task["test:sorbet"].invoke
    $logger.info "Running test:schema"
    Rake::Task["test:schema"].invoke
    $logger.info "UPDATE: Running test:idl for rv32"
    ENV["CFG"] = "rv32"
    Rake::Task["test:idl"].invoke
    $logger.info "UPDATE: Running test:idl for rv64"
    ENV["CFG"] = "rv64"
    Rake::Task["test:idl"].invoke
    $logger.info "UPDATE: Running test:idl for qc_iu"
    ENV["CFG"] = "qc_iu"
    $logger.info "Running test:inst_encodings"
    Rake::Task["test:inst_encodings"].invoke
    $logger.info "Running test:llvm"
    Rake::Task["test:llvm"].invoke
    $logger.info "Done test:smoke"
  end

  desc <<~DESC
    Run the regression tests

    These tests must pass before a commit will be allowed in the main branch on GitHub
  DESC
  task :regress do
    $logger.info "Starting test:regress"
    Rake::Task["test:smoke"].invoke

    $logger.info "Running gen:isa_explorer_browser"
    Rake::Task["gen:isa_explorer_browser"].invoke

    $logger.info "Running gen:isa_explorer_spreadsheet"
    Rake::Task["gen:isa_explorer_spreadsheet"].invoke

    $logger.info "Running gen:html_manual MANUAL_NAME=isa VERSIONS=all"
    ENV["MANUAL_NAME"] = "isa"
    ENV["VERSIONS"] = "all"
    Rake::Task["gen:html_manual"].invoke

    $logger.info "Running gen:ext_pdf EXT=B VERSION=latest"
    ENV["EXT"] = "B"
    ENV["VERSION"] = "latest"
    Rake::Task["gen:ext_pdf"].invoke

    $logger.info "Running gen:html for example_rv64_with_overlay"
    Rake::Task["gen:html"].invoke("example_rv64_with_overlay")

    $logger.info "Generating MockProcessor-CRD.pdf"
    Rake::Task["#{$root}/gen/proc_crd/pdf/MockProcessor-CRD.pdf"].invoke

    $logger.info "Generating MockProcessor-CTP.pdf"
    Rake::Task["#{$root}/gen/proc_ctp/pdf/MockProcessor-CTP.pdf"].invoke

    $logger.info "Generating MockProfileRelease.pdf"
    Rake::Task["#{$root}/gen/profile/pdf/MockProfileRelease.pdf"].invoke

    $logger.info "Generating Go Language Support"
    Rake::Task["gen:go"].invoke

    $logger.info "Done test:regress"
  end

  desc <<~DESC
    Run the nightly regression tests

    Generally, this tries to build all artifacts
  DESC
  task :nightly do
    Rake::Task["test:regress"].invoke
    Rake::Task["portfolios"].invoke
    puts
    puts "Nightly regression test PASSED"
  end
end

desc <<~DESC
  Generate all portfolio-based PDF artifacts (certificates and profiles)
DESC
task :portfolios do
  portfolio_start_msg("MockProcessor-CRD")
  Rake::Task["#{$root}/gen/proc_crd/pdf/MockProcessor-CRD.pdf"].invoke
  portfolio_start_msg("MockProcessor-CTP")
  Rake::Task["#{$root}/gen/proc_ctp/pdf/MockProcessor-CTP.pdf"].invoke
  portfolio_start_msg("MockProfileRelease")
  Rake::Task["#{$root}/gen/profile/pdf/MockProfileRelease.pdf"].invoke
  portfolio_start_msg("MC100-32-CTP")
  Rake::Task["#{$root}/gen/proc_ctp/pdf/MC100-32-CTP.pdf"].invoke
  portfolio_start_msg("MC100-32-CRD")
  Rake::Task["#{$root}/gen/proc_crd/pdf/MC100-32-CRD.pdf"].invoke
  portfolio_start_msg("MC100-64-CRD")
  Rake::Task["#{$root}/gen/proc_crd/pdf/MC100-64-CRD.pdf"].invoke
  portfolio_start_msg("MC200-32-CRD")
  Rake::Task["#{$root}/gen/proc_crd/pdf/MC200-32-CRD.pdf"].invoke
  portfolio_start_msg("MC200-64-CRD")
  Rake::Task["#{$root}/gen/proc_crd/pdf/MC200-64-CRD.pdf"].invoke
  portfolio_start_msg("MC300-32-CRD")
  Rake::Task["#{$root}/gen/proc_crd/pdf/MC300-32-CRD.pdf"].invoke
  portfolio_start_msg("MC300-64-CRD")
  Rake::Task["#{$root}/gen/proc_crd/pdf/MC300-64-CRD.pdf"].invoke
  portfolio_start_msg("AC100-CRD")
  Rake::Task["#{$root}/gen/proc_crd/pdf/AC100-CRD.pdf"].invoke
  portfolio_start_msg("AC200-CRD")
  Rake::Task["#{$root}/gen/proc_crd/pdf/AC200-CRD.pdf"].invoke
  portfolio_start_msg("RVI20ProfileRelease")
  Rake::Task["#{$root}/gen/profile/pdf/RVI20ProfileRelease.pdf"].invoke
  portfolio_start_msg("RVA20ProfileRelease")
  Rake::Task["#{$root}/gen/profile/pdf/RVA20ProfileRelease.pdf"].invoke
  portfolio_start_msg("RVA22ProfileRelease")
  Rake::Task["#{$root}/gen/profile/pdf/RVA22ProfileRelease.pdf"].invoke
  portfolio_start_msg("RVA23ProfileRelease")
  Rake::Task["#{$root}/gen/profile/pdf/RVA23ProfileRelease.pdf"].invoke
  portfolio_start_msg("RVB23ProfileRelease")
  Rake::Task["#{$root}/gen/profile/pdf/RVB23ProfileRelease.pdf"].invoke
end

def portfolio_start_msg(name)
  puts ""
  puts "================================================================================================="
  puts "#{name}"
  puts "================================================================================================="
  puts ""
end

# Shortcut targets for building CRDs, CTPs, and Profile Releases.
task "MockCRD": "#{$root}/gen/proc_crd/pdf/MockProcessor-CRD.pdf"
task "MockProcessorCRD": "#{$root}/gen/proc_crd/pdf/MockProcessor-CRD.pdf"
task "MockCTP": "#{$root}/gen/proc_ctp/pdf/MockProcessor-CTP.pdf"
task "MockProcessorCTP": "#{$root}/gen/proc_ctp/pdf/MockProcessor-CTP.pdf"
task "MockCTP-HTML": "#{$root}/gen/proc_ctp/pdf/MockProcessor-CTP.html"
task "MockProcessorCTP-HTML": "#{$root}/gen/proc_ctp/pdf/MockProcessor-CTP.html"
task "MC100-32-CTP": "#{$root}/gen/proc_ctp/pdf/MC100-32-CTP.pdf"
task "MC100-32-CTP-HTML": "#{$root}/gen/proc_ctp/pdf/MC100-32-CTP.html"
task "MC100-32-CRD": "#{$root}/gen/proc_crd/pdf/MC100-32-CRD.pdf"
task "MC100-64-CRD": "#{$root}/gen/proc_crd/pdf/MC100-64-CRD.pdf"
task "MC200-32-CRD": "#{$root}/gen/proc_crd/pdf/MC200-32-CRD.pdf"
task "MC200-64-CRD": "#{$root}/gen/proc_crd/pdf/MC200-64-CRD.pdf"
task "MC300-32-CRD": "#{$root}/gen/proc_crd/pdf/MC300-32-CRD.pdf"
task "MC300-64-CRD": "#{$root}/gen/proc_crd/pdf/MC300-64-CRD.pdf"
task "AC100-CRD": "#{$root}/gen/proc_crd/pdf/AC100-CRD.pdf"
task "AC200-CRD": "#{$root}/gen/proc_crd/pdf/AC200-CRD.pdf"
task "MockProfile": "#{$root}/gen/profile/pdf/MockProfileRelease.pdf"
task "MockProfileRelease": "#{$root}/gen/profile/pdf/MockProfileRelease.pdf"
task "RVI20": "#{$root}/gen/profile/pdf/RVI20ProfileRelease.pdf"
task "RVA20": "#{$root}/gen/profile/pdf/RVA20ProfileRelease.pdf"
task "RVA22": "#{$root}/gen/profile/pdf/RVA22ProfileRelease.pdf"
task "RVA23": "#{$root}/gen/profile/pdf/RVA23ProfileRelease.pdf"
task "RVB23": "#{$root}/gen/profile/pdf/RVB23ProfileRelease.pdf"<|MERGE_RESOLUTION|>--- conflicted
+++ resolved
@@ -272,11 +272,7 @@
 
   task schema: "#{$root}/.stamps/resolve-_.stamp" do
     puts "Checking arch files against schema.."
-<<<<<<< HEAD
-    Udb::Architecture.new("#{$root}/gen/resolved_arch/_").validate(show_progress: true)
-=======
     cfg_arch_for("_").validate(show_progress: true)
->>>>>>> b45a89f6
     puts "All files validate against their schema"
   end
 
