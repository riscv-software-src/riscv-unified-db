--- conflicted
+++ resolved
@@ -27,14 +27,9 @@
 
 directory "#{$root}/.stamps"
 
-<<<<<<< HEAD
-# @param config_name [String] Name of configuration
 # @return [ConfiguredArchitecture]
-def cfg_arch_for(config_name)
-  Rake::Task["#{$root}/.stamps/resolve-#{config_name}.stamp"].invoke
-=======
 def cfg_arch_for(config)
-  raise ArgumentError, "excpecting String or Pathname" unless config.is_a?(String) || config.is_a?(Pathname)
+  raise ArgumentError, "expecting String or Pathname" unless config.is_a?(String) || config.is_a?(Pathname)
   config = config.to_s
 
   $cfg_archs ||= {}
@@ -79,7 +74,6 @@
 
   config_yaml["arch_overlay"] = overlay_dir
   config_yaml["$source"] = config_path
->>>>>>> 017698d5
 
   # write the config with arch_overlay expanded
   unless File.exist?("#{$root}/gen/cfgs/#{config_name}.yaml") && (File.mtime("#{$root}/gen/cfgs/#{config_name}.yaml") < File.mtime(config_path))
@@ -245,11 +239,7 @@
 
   task schema: "#{$root}/.stamps/resolve-_.stamp" do
     puts "Checking arch files against schema.."
-<<<<<<< HEAD
-    Architecture.new("RISC-V Architecture", "#{$root}/resolved_arch").validate(show_progress: true)
-=======
-    Architecture.new("#{$root}/gen/resolved_arch/_").validate(show_progress: true)
->>>>>>> 017698d5
+    Architecture.new("RISC-V Architecture", "#{$root}/gen/resolved_arch/_").validate(show_progress: true)
     puts "All files validate against their schema"
   end
 
@@ -433,11 +423,9 @@
     Rake::Task["test:schema"].invoke
     puts "UPDATE: Running test:idl"
     Rake::Task["test:idl"].invoke
-<<<<<<< HEAD
+    puts "UPDATE: Running test:inst_encodings"
+    Rake::Task["test:inst_encodings"].invoke
     puts "UPDATE: Done test:smoke"
-=======
-    Rake::Task["test:inst_encodings"].invoke
->>>>>>> 017698d5
   end
 
   desc <<~DESC
@@ -462,12 +450,8 @@
     ENV["VERSION"] = "latest"
     Rake::Task["gen:ext_pdf"].invoke
 
-<<<<<<< HEAD
-    puts "UPDATE: Running gen:html for generic_rv64"
-    Rake::Task["gen:html"].invoke("generic_rv64")
-=======
+    puts "UPDATE: Running gen:html for example_rv64_with_overlay"
     Rake::Task["gen:html"].invoke("example_rv64_with_overlay")
->>>>>>> 017698d5
 
     puts "UPDATE: Generating MockProcessor-CRD.pdf"
     Rake::Task["#{$root}/gen/proc_crd/pdf/MockProcessor-CRD.pdf"].invoke
