# frozen_string_literal: true
# typed: true

require "sorbet-runtime"
T.bind(self, T.all(Rake::DSL, Object))
extend T::Sig

Encoding.default_external = "UTF-8"

$jobs = ENV["JOBS"].nil? ? 1 : ENV["JOBS"].to_i
Rake.application.options.thread_pool_size = $jobs
puts "Running with #{Rake.application.options.thread_pool_size} job(s)"

require "etc"

$root = Pathname.new(__FILE__).dirname.realpath
$lib = $root / "lib"

require "ruby-progressbar"
require "yard"
require "minitest/test_task"

require_relative $root / "lib" / "architecture"
require_relative $root / "lib" / "portfolio_design"
require_relative $root / "lib" / "proc_cert_design"

directory "#{$root}/.stamps"

# Load and execute Rakefile for each backend.
Dir.glob("#{$root}/backends/*/tasks.rake") do |rakefile|
  load rakefile
end

directory "#{$root}/.stamps"

<<<<<<< HEAD
sig { params(config: T.any(String, Pathname)).returns(ConfiguredArchitecture) }
def cfg_arch_for(config)
  config = config.to_s
=======
# @param config_locator [String or Pathname]
# @return [ConfiguredArchitecture]
def cfg_arch_for(config_locator)
  raise ArgumentError, "expecting String or Pathname" unless config_locator.is_a?(String) || config_locator.is_a?(Pathname)
  config_locator = config_locator.to_s
>>>>>>> 1c52fbf9

  $cfg_archs ||= {}
  return $cfg_archs[config_locator] unless $cfg_archs[config_locator].nil?

  # does the gen cfg already exist?
  if File.exist?("#{$root}/gen/cfgs/#{config_locator}.yaml")
    config_yaml = YAML.load_file("#{$root}/gen/cfgs/#{config_locator}.yaml")
    if File.mtime("#{$root}/gen/cfgs/#{config_locator}.yaml") < File.mtime(config_yaml["$source"])

      cfg_arch =
        ConfiguredArchitecture.new(
          config_locator,
          FileConfig.create("#{$root}/gen/cfgs/#{config_locator}.yaml"),
          $root / "gen" / "resolved_arch" / config_locator
        )
      $cfg_archs[config_locator] = cfg_arch
      return cfg_arch
    end
  end

  config_path =
    if File.exist?("#{$root}/cfgs/#{config_locator}.yaml")
      "#{$root}/cfgs/#{config_locator}.yaml"
    elsif File.exist? config_locator
      File.realpath(config_locator)
    else
      raise ArgumentError, "Can't find config #{config_locator}"
    end

  config_yaml = YAML.load_file(config_path)
  config_name = config_yaml["name"]

  overlay_dir =
    if config_yaml["arch_overlay"].nil?
      "/does/not/exist"
    elsif File.exist?("#{$root}/arch_overlay/#{config_yaml['arch_overlay']}")
      "#{$root}/arch_overlay/#{config_yaml['arch_overlay']}"
    elsif File.directory?(config_yaml["arch_overlay"])
      File.realpath(config_yaml["arch_overlay"])
    else
      raise ArgumentError, "Can't find arch_overlay #{config_yaml['arch_overlay']}"
    end

  config_yaml["arch_overlay"] = overlay_dir
  config_yaml["$source"] = config_path

  # write the config with arch_overlay expanded
  unless File.exist?("#{$root}/gen/cfgs/#{config_name}.yaml") && (File.mtime("#{$root}/gen/cfgs/#{config_name}.yaml") < File.mtime(config_path))
    FileUtils.mkdir_p "#{$root}/gen/cfgs"
    File.write "#{$root}/gen/cfgs/#{config_name}.yaml", YAML.dump(config_yaml)
  end
  Rake::Task["#{$root}/.stamps/resolve-#{config_name}.stamp"].invoke

  $cfg_archs[config_name] =
    ConfiguredArchitecture.new(
      config_name,
      FileConfig.create("#{$root}/gen/cfgs/#{config_name}.yaml"),
      $root / "gen" / "resolved_arch" / config_name
    )
end

file "#{$root}/.stamps/dev_gems" => ["#{$root}/.stamps"] do |t|
  #sh "bundle exec yard config --gem-install-yri"
  sh "bundle exec yard gem"
  FileUtils.touch t.name
end

namespace :gen do
  desc "Generate documentation for the ruby tooling"
  task tool_doc: "#{$root}/.stamps/dev_gems" do
    Dir.chdir($root) do
      sh "bundle exec yard doc --yardopts cfg_arch.yardopts"
      sh "bundle exec yard doc --yardopts idl.yardopts"
    end
  end

  desc "Resolve the standard in arch/, and write it to gen/resolved_arch/_"
  task "resolved_arch" => "#{$root}/.stamps/resolve-_.stamp"
end

# rule to generate standard for any configurations with an overlay
rule %r{#{$root}/.stamps/resolve-.+\.stamp} => proc { |tname|
  cfg_name = File.basename(tname, ".stamp").sub("resolve-", "")
  raise "Missing gen/cfgs/#{tname}" unless File.exist?("#{$root}/cfgs/#{cfg_name}.yaml")

  cfg_path = "#{$root}/cfgs/#{cfg_name}.yaml"
  cfg = FileConfig.create(cfg_path)
  arch_files = Dir.glob("#{$root}/arch/**/*.yaml")
  overlay_files = cfg.overlay? ? Dir.glob("#{cfg.arch_overlay_abs}/**/*.yaml") : []
  [
    "#{$root}/.stamps",
    "#{$root}/lib/yaml_resolver.py"
  ] + arch_files + overlay_files
} do |t|
  cfg_name = File.basename(t.name, ".stamp").sub("resolve-", "")
  cfg_path = "#{$root}/cfgs/#{cfg_name}.yaml"
  cfg = FileConfig.create(cfg_path)

  overlay_dir = cfg.overlay? ? cfg.arch_overlay_abs : "/does/not/exist"
  sh "#{$root}/.home/.venv/bin/python3 lib/yaml_resolver.py merge arch #{overlay_dir} gen/arch/#{cfg_name}"
  sh "#{$root}/.home/.venv/bin/python3 lib/yaml_resolver.py resolve gen/arch/#{cfg_name} gen/resolved_arch/#{cfg_name}"

  FileUtils.touch t.name
end

namespace :serve do
  desc <<~DESC
    Start an HTML server to view the generated HTML documentation for the tool

    The default port is 8000, though it can be overridden with an argument
  DESC
  task :tool_doc, [:port] => "gen:tool_doc" do |_t, args|
    args.with_defaults(port: 8000)

    puts <<~MSG
      Server will come up on http://#{`hostname`.strip}:#{args[:port]}.
      It will regenerate the documentation on every access

    MSG
    sh "yard server -p #{args[:port]} --reload"
  end
end

sig { params(test_files: T::Array[String]).returns(String) }
def make_test_cmd(test_files)
  "-Ilib:test -w -e 'require \"minitest/autorun\"; #{test_files.map{ |f| "require \"#{f}\""}.join("; ")}' --"
end

namespace :test do
  # "Run the IDL compiler test suite"
  task :idl_compiler do
    test_files = Dir["#{$root}/lib/idl/tests/test_*.rb"]
    ruby make_test_cmd(test_files)
  end

  # "Run the Ruby library test suite"
  task :lib do
    test_files = Dir["#{$root}/lib/test/test_*.rb"]

    ruby make_test_cmd(test_files)
  end

  desc "Type-check the Ruby library"
  task :sorbet do
    sh "srb tc"
  end
end

desc "Clean up all generated files"
task :clean do
  warn "Don't run clean using Rake. Run `./do clean` (alias for `./bin/clean`) instead."
end

desc "Clean up all generated files and container"
task :clobber do
  warn "Don't run clean using Rake. Run `./do clean` (alias for `./bin/clean`) instead."
end


namespace :test do
  desc "Check that instruction encodings in the DB are consistent and do not conflict"
  task :inst_encodings do
    print "Checking for conflicts in instruction encodings.."

    cfg_arch = cfg_arch_for("_")
    insts = cfg_arch.instructions
    failed = T.let(false, T::Boolean)
    insts.each_with_index do |inst, idx|
      [32, 64].each do |xlen|
        next unless inst.defined_in_base?(xlen)

        (idx...insts.size).each do |other_idx|
          other_inst = T.must(insts[other_idx])
          next unless other_inst.defined_in_base?(xlen)
          next if other_inst == inst

          if inst.bad_encoding_conflict?(xlen, other_inst)
            warn "In RV#{xlen}: #{inst.name} (#{inst.encoding(xlen).format}) conflicts with #{other_inst.name} (#{other_inst.encoding(xlen).format})"
            failed = true
          end
        end
      end
    end
    raise "Encoding test failed" if failed

    puts "done"
  end

  desc "Check that CSR definitions in the DB are consistent and do not conflict"
  task :csrs do
    print "Checking for conflicts in CSRs.."

    cfg_arch = cfg_arch_for("_")
    csrs = cfg_arch.csrs
    failed = T.let(false, T::Boolean)
    csrs.each_with_index do |csr, idx|
      [32, 64].each do |xlen|
        next unless csr.defined_in_base?(xlen)

        (idx...csrs.size).each do |other_idx|
          other_csr = T.must(csrs[other_idx])
          next unless other_csr.defined_in_base?(xlen)
          next if other_csr == csr

          if csr.address == other_csr.address && !csr.address.nil?
            warn "CSRs #{csr.name} and #{other_csr.name} have conflicting addresses (#{csr.address})"
            failed = true
          end
        end
      end
    end
    raise "CSR test failed" if failed

    puts "done"
  end

  task schema: "#{$root}/.stamps/resolve-_.stamp" do
    puts "Checking arch files against schema.."
    Architecture.new("#{$root}/gen/resolved_arch/_").validate(show_progress: true)
    puts "All files validate against their schema"
  end

  task idl: ["#{$root}/.stamps/resolve-rv32.stamp", "#{$root}/.stamps/resolve-rv64.stamp"]  do
    print "Parsing IDL code for RV32..."
    cfg_arch32 = cfg_arch_for("rv32")
    puts "done"

    cfg_arch32.type_check

    print "Parsing IDL code for RV64..."
    cfg_arch64 = cfg_arch_for("rv64")
    puts "done"

    cfg_arch64.type_check

    puts "All IDL passed type checking"
  end
end

def insert_warning(str, from)
  # insert a warning on the second line
  lines = str.lines
  first_line = lines.shift
  lines.unshift(first_line, "\n# WARNING: This file is auto-generated from #{Pathname.new(from).relative_path_from($root)}").join("")
end

(3..31).each do |hpm_num|
  file "#{$root}/arch/csr/Zihpm/mhpmcounter#{hpm_num}.yaml" => [
    "#{$root}/arch/csr/Zihpm/mhpmcounterN.layout",
    __FILE__
   ] do |t|
    erb = ERB.new(File.read($root / "arch/csr/Zihpm/mhpmcounterN.layout"), trim_mode: "-")
    erb.filename = "#{$root}/arch/csr/Zihpm/mhpmcounterN.layout"
    File.write(t.name, insert_warning(erb.result(binding), t.prerequisites.first))
  end
  file "#{$root}/arch/csr/Zihpm/mhpmcounter#{hpm_num}h.yaml" => [
    "#{$root}/arch/csr/Zihpm/mhpmcounterNh.layout",
    __FILE__
   ] do |t|
    erb = ERB.new(File.read($root / "arch/csr/Zihpm/mhpmcounterNh.layout"), trim_mode: "-")
    erb.filename = "#{$root}/arch/csr/Zihpm/mhpmcounterNh.layout"
    File.write(t.name, insert_warning(erb.result(binding), t.prerequisites.first))
  end
  file "#{$root}/arch/csr/Zihpm/mhpmevent#{hpm_num}.yaml" => [
    "#{$root}/arch/csr/Zihpm/mhpmeventN.layout",
    __FILE__
   ] do |t|
    erb = ERB.new(File.read($root / "arch/csr/Zihpm/mhpmeventN.layout"), trim_mode: "-")
    erb.filename = "#{$root}/arch/csr/Zihpm/mhpmeventN.layout"
    File.write(t.name, insert_warning(erb.result(binding), t.prerequisites.first))
  end
  file "#{$root}/arch/csr/Zihpm/mhpmevent#{hpm_num}h.yaml" => [
    "#{$root}/arch/csr/Zihpm/mhpmeventNh.layout",
    __FILE__
   ] do |t|
    erb = ERB.new(File.read($root / "arch/csr/Zihpm/mhpmeventNh.layout"), trim_mode: "-")
    erb.filename = "#{$root}/arch/csr/Zihpm/mhpmeventNh.layout"
    File.write(t.name, insert_warning(erb.result(binding), t.prerequisites.first))
  end
  file "#{$root}/arch/csr/Zihpm/hpmcounter#{hpm_num}.yaml" => [
    "#{$root}/arch/csr/Zihpm/hpmcounterN.layout",
    __FILE__
   ] do |t|
    erb = ERB.new(File.read($root / "arch/csr/Zihpm/hpmcounterN.layout"), trim_mode: "-")
    erb.filename = "#{$root}/arch/csr/Zihpm/hpmcounterN.layout"
    File.write(t.name, insert_warning(erb.result(binding), t.prerequisites.first))
  end
  file "#{$root}/arch/csr/Zihpm/hpmcounter#{hpm_num}h.yaml" => [
    "#{$root}/arch/csr/Zihpm/hpmcounterNh.layout",
    __FILE__
    ] do |t|
    erb = ERB.new(File.read($root / "arch/csr/Zihpm/hpmcounterNh.layout"), trim_mode: "-")
    erb.filename = "#{$root}/arch/csr/Zihpm/hpmcounterNh.layout"
    File.write(t.name, insert_warning(erb.result(binding), t.prerequisites.first))
  end
end

(0..63).each do |pmpaddr_num|
  file "#{$root}/arch/csr/I/pmpaddr#{pmpaddr_num}.yaml" => [
    "#{$root}/arch/csr/I/pmpaddrN.layout",
    __FILE__
   ] do |t|
    erb = ERB.new(File.read($root / "arch/csr/I/pmpaddrN.layout"), trim_mode: "-")
    erb.filename = "#{$root}/arch/csr/I/pmpaddrN.layout"
    File.write(t.name, insert_warning(erb.result(binding), t.prerequisites.first))
  end
end

(0..15).each do |pmpcfg_num|
  file "#{$root}/arch/csr/I/pmpcfg#{pmpcfg_num}.yaml" => [
    "#{$root}/arch/csr/I/pmpcfgN.layout",
    __FILE__
   ] do |t|
    erb = ERB.new(File.read($root / "arch/csr/I/pmpcfgN.layout"), trim_mode: "-")
    erb.filename = "#{$root}/arch/csr/I/pmpcfgN.layout"
    File.write(t.name, insert_warning(erb.result(binding), t.prerequisites.first))
  end
end

file "#{$root}/arch/csr/I/mcounteren.yaml" => [
  "#{$root}/arch/csr/I/mcounteren.layout",
  __FILE__
] do |t|
  erb = ERB.new(File.read($root / "arch/csr/I/mcounteren.layout"), trim_mode: "-")
  erb.filename = "#{$root}/arch/csr/I/mcounteren.layout"
  File.write(t.name, insert_warning(erb.result(binding), t.prerequisites.first))
end

file "#{$root}/arch/csr/S/scounteren.yaml" => [
  "#{$root}/arch/csr/S/scounteren.layout",
  __FILE__
] do |t|
  erb = ERB.new(File.read($root / "arch/csr/S/scounteren.layout"), trim_mode: "-")
  erb.filename = "#{$root}/arch/csr/S/scounteren.layout"
  File.write(t.name, insert_warning(erb.result(binding), t.prerequisites.first))
end

file "#{$root}/arch/csr/H/hcounteren.yaml" => [
  "#{$root}/arch/csr/H/hcounteren.layout",
  __FILE__
] do |t|
  erb = ERB.new(File.read($root / "arch/csr/H/hcounteren.layout"), trim_mode: "-")
  erb.filename = "#{$root}/arch/csr/H/hcounteren.layout"
  File.write(t.name, insert_warning(erb.result(binding), t.prerequisites.first))
end

file "#{$root}/arch/csr/Zicntr/mcountinhibit.yaml" => [
  "#{$root}/arch/csr/Zicntr/mcountinhibit.layout",
  __FILE__
] do |t|
  erb = ERB.new(File.read($root / "arch/csr/Zicntr/mcountinhibit.layout"), trim_mode: "-")
  erb.filename = "#{$root}/arch/csr/Zicntr/mcountinhibit.layout"
  File.write(t.name, insert_warning(erb.result(binding), t.prerequisites.first))
end

namespace :gen do
  desc "Generate architecture files from layouts"
  task :arch do
    (3..31).each do |hpm_num|
      Rake::Task["#{$root}/arch/csr/Zihpm/mhpmcounter#{hpm_num}.yaml"].invoke
      Rake::Task["#{$root}/arch/csr/Zihpm/mhpmcounter#{hpm_num}h.yaml"].invoke
      Rake::Task["#{$root}/arch/csr/Zihpm/mhpmevent#{hpm_num}.yaml"].invoke
      Rake::Task["#{$root}/arch/csr/Zihpm/mhpmevent#{hpm_num}h.yaml"].invoke

      Rake::Task["#{$root}/arch/csr/Zihpm/hpmcounter#{hpm_num}.yaml"].invoke
      Rake::Task["#{$root}/arch/csr/Zihpm/hpmcounter#{hpm_num}h.yaml"].invoke
    end

    Rake::Task["#{$root}/arch/csr/I/mcounteren.yaml"].invoke
    Rake::Task["#{$root}/arch/csr/S/scounteren.yaml"].invoke
    Rake::Task["#{$root}/arch/csr/H/hcounteren.yaml"].invoke
    Rake::Task["#{$root}/arch/csr/Zicntr/mcountinhibit.yaml"].invoke

    (0..63).each do |pmpaddr_num|
      Rake::Task["#{$root}/arch/csr/I/pmpaddr#{pmpaddr_num}.yaml"].invoke
    end

    (0..15).each do |pmpcfg_num|
      Rake::Task["#{$root}/arch/csr/I/pmpcfg#{pmpcfg_num}.yaml"].invoke
    end
  end
end

namespace :test do
  desc <<~DESC
    Run smoke tests

    These are basic but fast-running tests to check the database and tools
  DESC
  task :smoke do
    puts "UPDATE: Starting test:smoke"
    puts "UPDATE: Running gen:isa_explorer_browser_ext"
    Rake::Task["gen:isa_explorer_browser_ext"].invoke
    puts "UPDATE: Running test:idl_compiler"
    Rake::Task["test:idl_compiler"].invoke
    puts "UPDATE: Running test:lib"
    Rake::Task["test:lib"].invoke
<<<<<<< HEAD
    Rake::Task["test:sorbet"].invoke
=======
    puts "UPDATE: Running test:schema"
>>>>>>> 1c52fbf9
    Rake::Task["test:schema"].invoke
    puts "UPDATE: Running test:idl"
    Rake::Task["test:idl"].invoke
    puts "UPDATE: Running test:inst_encodings"
    Rake::Task["test:inst_encodings"].invoke
    puts "UPDATE: Done test:smoke"
  end

  desc <<~DESC
    Run the regression tests

    These tests must pass before a commit will be allowed in the main branch on GitHub
  DESC
  task :regress do
    puts "UPDATE: Starting test:regress"
    Rake::Task["test:smoke"].invoke

    puts "UPDATE: Running gen:isa_explorer_browser"
    Rake::Task["gen:isa_explorer_browser"].invoke

    puts "UPDATE: Running gen:isa_explorer_spreadsheet"
    Rake::Task["gen:isa_explorer_spreadsheet"].invoke

    puts "UPDATE: Running gen:html_manual MANUAL_NAME=isa VERSIONS=all"
    ENV["MANUAL_NAME"] = "isa"
    ENV["VERSIONS"] = "all"
    Rake::Task["gen:html_manual"].invoke

    puts "UPDATE: Running gen:ext_pdf EXT=B VERSION=latest"
    ENV["EXT"] = "B"
    ENV["VERSION"] = "latest"
    Rake::Task["gen:ext_pdf"].invoke

    puts "UPDATE: Running gen:html for example_rv64_with_overlay"
    Rake::Task["gen:html"].invoke("example_rv64_with_overlay")

    puts "UPDATE: Generating MockProcessor-CRD.pdf"
    Rake::Task["#{$root}/gen/proc_crd/pdf/MockProcessor-CRD.pdf"].invoke

    puts "UPDATE: Generating MockProcessor-CTP.pdf"
    Rake::Task["#{$root}/gen/proc_ctp/pdf/MockProcessor-CTP.pdf"].invoke

    puts "UPDATE: Generating MockProfileRelease.pdf"
    Rake::Task["#{$root}/gen/profile/pdf/MockProfileRelease.pdf"].invoke

    puts "UPDATE: Generating Go Language Support"
    Rake::Task["gen:go"].invoke

    puts "UPDATE: Done test:regress"
  end

  desc <<~DESC
    Run the nightly regression tests

    Generally, this tries to build all artifacts
  DESC
  task :nightly do
    Rake::Task["test:regress"].invoke
    Rake::Task["portfolios"].invoke
    puts
    puts "Nightly regression test PASSED"
  end
end

desc <<~DESC
  Generate all portfolio-based PDF artifacts (certificates and profiles)
DESC
task :portfolios do
  portfolio_start_msg("MockProcessor-CRD")
  Rake::Task["#{$root}/gen/proc_crd/pdf/MockProcessor-CRD.pdf"].invoke
  portfolio_start_msg("MockProcessor-CTP")
  Rake::Task["#{$root}/gen/proc_ctp/pdf/MockProcessor-CTP.pdf"].invoke
  portfolio_start_msg("MockProfileRelease")
  Rake::Task["#{$root}/gen/profile/pdf/MockProfileRelease.pdf"].invoke
  portfolio_start_msg("MC100-32-CTP")
  Rake::Task["#{$root}/gen/proc_ctp/pdf/MC100-32-CTP.pdf"].invoke
  portfolio_start_msg("MC100-32-CRD")
  Rake::Task["#{$root}/gen/proc_crd/pdf/MC100-32-CRD.pdf"].invoke
  portfolio_start_msg("MC100-64-CRD")
  Rake::Task["#{$root}/gen/proc_crd/pdf/MC100-64-CRD.pdf"].invoke
  portfolio_start_msg("MC200-32-CRD")
  Rake::Task["#{$root}/gen/proc_crd/pdf/MC200-32-CRD.pdf"].invoke
  portfolio_start_msg("MC200-64-CRD")
  Rake::Task["#{$root}/gen/proc_crd/pdf/MC200-64-CRD.pdf"].invoke
  portfolio_start_msg("MC300-32-CRD")
  Rake::Task["#{$root}/gen/proc_crd/pdf/MC300-32-CRD.pdf"].invoke
  portfolio_start_msg("MC300-64-CRD")
  Rake::Task["#{$root}/gen/proc_crd/pdf/MC300-64-CRD.pdf"].invoke
  portfolio_start_msg("AC100-CRD")
  Rake::Task["#{$root}/gen/proc_crd/pdf/AC100-CRD.pdf"].invoke
  portfolio_start_msg("AC200-CRD")
  Rake::Task["#{$root}/gen/proc_crd/pdf/AC200-CRD.pdf"].invoke
  portfolio_start_msg("RVI20ProfileRelease")
  Rake::Task["#{$root}/gen/profile/pdf/RVI20ProfileRelease.pdf"].invoke
  portfolio_start_msg("RVA20ProfileRelease")
  Rake::Task["#{$root}/gen/profile/pdf/RVA20ProfileRelease.pdf"].invoke
  portfolio_start_msg("RVA22ProfileRelease")
  Rake::Task["#{$root}/gen/profile/pdf/RVA22ProfileRelease.pdf"].invoke
  portfolio_start_msg("RVA23ProfileRelease")
  Rake::Task["#{$root}/gen/profile/pdf/RVA23ProfileRelease.pdf"].invoke
  portfolio_start_msg("RVB23ProfileRelease")
  Rake::Task["#{$root}/gen/profile/pdf/RVB23ProfileRelease.pdf"].invoke
end

def portfolio_start_msg(name)
  puts ""
  puts "================================================================================================="
  puts "#{name}"
  puts "================================================================================================="
  puts ""
end

# Shortcut targets for building CRDs, CTPs, and Profile Releases.
task "MockCRD": "#{$root}/gen/proc_crd/pdf/MockProcessor-CRD.pdf"
task "MockProcessorCRD": "#{$root}/gen/proc_crd/pdf/MockProcessor-CRD.pdf"
task "MockCTP": "#{$root}/gen/proc_ctp/pdf/MockProcessor-CTP.pdf"
task "MockProcessorCTP": "#{$root}/gen/proc_ctp/pdf/MockProcessor-CTP.pdf"
task "MockCTP-HTML": "#{$root}/gen/proc_ctp/pdf/MockProcessor-CTP.html"
task "MockProcessorCTP-HTML": "#{$root}/gen/proc_ctp/pdf/MockProcessor-CTP.html"
task "MC100-32-CTP": "#{$root}/gen/proc_ctp/pdf/MC100-32-CTP.pdf"
task "MC100-32-CTP-HTML": "#{$root}/gen/proc_ctp/pdf/MC100-32-CTP.html"
task "MC100-32-CRD": "#{$root}/gen/proc_crd/pdf/MC100-32-CRD.pdf"
task "MC100-64-CRD": "#{$root}/gen/proc_crd/pdf/MC100-64-CRD.pdf"
task "MC200-32-CRD": "#{$root}/gen/proc_crd/pdf/MC200-32-CRD.pdf"
task "MC200-64-CRD": "#{$root}/gen/proc_crd/pdf/MC200-64-CRD.pdf"
task "MC300-32-CRD": "#{$root}/gen/proc_crd/pdf/MC300-32-CRD.pdf"
task "MC300-64-CRD": "#{$root}/gen/proc_crd/pdf/MC300-64-CRD.pdf"
task "AC100-CRD": "#{$root}/gen/proc_crd/pdf/AC100-CRD.pdf"
task "AC200-CRD": "#{$root}/gen/proc_crd/pdf/AC200-CRD.pdf"
task "MockProfile": "#{$root}/gen/profile/pdf/MockProfileRelease.pdf"
task "MockProfileRelease": "#{$root}/gen/profile/pdf/MockProfileRelease.pdf"
task "RVI20": "#{$root}/gen/profile/pdf/RVI20ProfileRelease.pdf"
task "RVA20": "#{$root}/gen/profile/pdf/RVA20ProfileRelease.pdf"
task "RVA22": "#{$root}/gen/profile/pdf/RVA22ProfileRelease.pdf"
task "RVA23": "#{$root}/gen/profile/pdf/RVA23ProfileRelease.pdf"
task "RVB23": "#{$root}/gen/profile/pdf/RVB23ProfileRelease.pdf"<|MERGE_RESOLUTION|>--- conflicted
+++ resolved
@@ -33,17 +33,11 @@
 
 directory "#{$root}/.stamps"
 
-<<<<<<< HEAD
-sig { params(config: T.any(String, Pathname)).returns(ConfiguredArchitecture) }
-def cfg_arch_for(config)
-  config = config.to_s
-=======
 # @param config_locator [String or Pathname]
 # @return [ConfiguredArchitecture]
+sig { params(config_locator: T.any(String, Pathname)).returns(ConfiguredArchitecture) }
 def cfg_arch_for(config_locator)
-  raise ArgumentError, "expecting String or Pathname" unless config_locator.is_a?(String) || config_locator.is_a?(Pathname)
   config_locator = config_locator.to_s
->>>>>>> 1c52fbf9
 
   $cfg_archs ||= {}
   return $cfg_archs[config_locator] unless $cfg_archs[config_locator].nil?
@@ -441,11 +435,9 @@
     Rake::Task["test:idl_compiler"].invoke
     puts "UPDATE: Running test:lib"
     Rake::Task["test:lib"].invoke
-<<<<<<< HEAD
+    puts "UPDATE: Running test:sorbet"
     Rake::Task["test:sorbet"].invoke
-=======
     puts "UPDATE: Running test:schema"
->>>>>>> 1c52fbf9
     Rake::Task["test:schema"].invoke
     puts "UPDATE: Running test:idl"
     Rake::Task["test:idl"].invoke
