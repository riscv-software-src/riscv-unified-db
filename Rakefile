# frozen_string_literal: true

$jobs = ENV["JOBS"].nil? ? 1 : ENV["JOBS"].to_i
Rake.application.options.thread_pool_size = $jobs
puts "Running with #{Rake.application.options.thread_pool_size} job(s)"

require "etc"

$root = Pathname.new(__FILE__).dirname.realpath
$lib = $root / "lib"

require "ruby-progressbar"
require "yard"
require "minitest/test_task"

require_relative $root / "lib" / "architecture"

directory "#{$root}/.stamps"

Dir.glob("#{$root}/backends/*/tasks.rake") do |rakefile|
  load rakefile
end

directory "#{$root}/.stamps"

def cfg_arch_for(config)
  raise ArgumentError, "excpecting String or Pathname" unless config.is_a?(String) || config.is_a?(Pathname)
  config = config.to_s

  $cfg_archs ||= {}
  return $cfg_archs[config] unless $cfg_archs[config].nil?

  # does the gen cfg already exist?
  if File.exist?("#{$root}/gen/cfgs/#{config}.yaml")
    config_yaml = YAML.load_file("#{$root}/gen/cfgs/#{config}.yaml")
    if File.mtime("#{$root}/gen/cfgs/#{config}.yaml") < File.mtime(config_yaml["$source"])
      cfg_arch =
        ConfiguredArchitecture.new(
          config,
          $root / "gen" / "resolved_arch" / config
        )
      $cfg_archs[config] = cfg_arch
      return cfg_arch
    end
  end

  config_path =
    if File.exist?("#{$root}/cfgs/#{config}.yaml")
      "#{$root}/cfgs/#{config}.yaml"
    elsif File.exist? config
      File.realpath(config)
    else
      raise ArgumentError, "Can't find config #{config}"
    end

  config_yaml = YAML.load_file(config_path)
  config_name = config_yaml["name"]

  overlay_dir =
    if config_yaml["arch_overlay"].nil?
      "/does/not/exist"
    elsif File.exist?("#{$root}/arch_overlay/#{config_yaml['arch_overlay']}")
      "#{$root}/arch_overlay/#{config_yaml['arch_overlay']}"
    elsif File.directory?(config_yaml["arch_overlay"])
      File.realpath(config_yaml["arch_overlay"])
    else
      raise ArgumentError, "Can't find arch_overlay #{config_yaml['arch_overlay']}"
    end

  config_yaml["arch_overlay"] = overlay_dir
  config_yaml["$source"] = config_path

  # write the config with arch_overlay expanded
  unless File.exist?("#{$root}/gen/cfgs/#{config_name}.yaml") && (File.mtime("#{$root}/gen/cfgs/#{config_name}.yaml") < File.mtime(config_path))
    FileUtils.mkdir_p "#{$root}/gen/cfgs"
    File.write "#{$root}/gen/cfgs/#{config_name}.yaml", YAML.dump(config_yaml)
  end
  Rake::Task["#{$root}/.stamps/resolve-#{config_name}.stamp"].invoke

  $cfg_archs[config_name] =
    ConfiguredArchitecture.new(
      config_name,
      $root / "gen" / "resolved_arch" / config_name
    )
end

file "#{$root}/.stamps/dev_gems" => ["#{$root}/.stamps"] do |t|
  #sh "bundle exec yard config --gem-install-yri"
  sh "bundle exec yard gem"
  FileUtils.touch t.name
end

namespace :gen do
  desc "Generate documentation for the ruby tooling"
  task tool_doc: "#{$root}/.stamps/dev_gems" do
    Dir.chdir($root) do
      sh "bundle exec yard doc --yardopts cfg_arch.yardopts"
      sh "bundle exec yard doc --yardopts idl.yardopts"
    end
  end

  desc "Resolve the standard in arch/, and write it to gen/resolved_arch/_"
  task "resolved_arch" => "#{$root}/.stamps/resolve-_.stamp"
end

# rule to generate standard for any configurations with an overlay
rule %r{#{$root}/.stamps/resolve-.+\.stamp} => proc { |tname|
  cfg_name = File.basename(tname, ".stamp").sub("resolve-", "")
  raise "Missing gen/cfgs/#{tname}" unless File.exist?("#{$root}/cfgs/#{cfg_name}.yaml")

  cfg_path = "#{$root}/cfgs/#{cfg_name}.yaml"
  cfg = Config.create(cfg_path)
  arch_files = Dir.glob("#{$root}/arch/**/*.yaml")
  overlay_files = cfg.overlay? ? Dir.glob("#{cfg.arch_overlay_abs}/**/*.yaml") : []
  [
    "#{$root}/.stamps",
    "#{$root}/lib/yaml_resolver.py"
  ] + arch_files + overlay_files
} do |t|
  cfg_name = File.basename(t.name, ".stamp").sub("resolve-", "")
  cfg_path = "#{$root}/cfgs/#{cfg_name}.yaml"
  cfg = Config.create(cfg_path)

  overlay_dir = cfg.overlay? ? cfg.arch_overlay_abs : "/does/not/exist"
  sh "#{$root}/.home/.venv/bin/python3 lib/yaml_resolver.py merge arch #{overlay_dir} gen/arch/#{cfg_name}"
  sh "#{$root}/.home/.venv/bin/python3 lib/yaml_resolver.py resolve gen/arch/#{cfg_name} gen/resolved_arch/#{cfg_name}"

  FileUtils.touch t.name
end

namespace :serve do
  desc <<~DESC
    Start an HTML server to view the generated HTML documentation for the tool

    The default port is 8000, though it can be overridden with an argument
  DESC
  task :tool_doc, [:port] => "gen:tool_doc" do |_t, args|
    args.with_defaults(port: 8000)

    puts <<~MSG
      Server will come up on http://#{`hostname`.strip}:#{args[:port]}.
      It will regenerate the documentation on every access

    MSG
    sh "yard server -p #{args[:port]} --reload"
  end
end

namespace :test do

  # "Run the cross-validation against LLVM"
  task :llvm do
      begin
        sh "#{$root}/.home/.venv/bin/python3 -m pytest ext/auto-inst/test_parsing.py -v"
      rescue => e
        raise unless e.message.include?("status (5)") # don't fail on skipped tests
    end
  end
  # "Run the IDL compiler test suite"
  task :idl_compiler do
    t = Minitest::TestTask.new(:lib_test)
    t.test_globs = ["#{$root}/lib/idl/tests/test_*.rb"]
    t.process_env
    ruby t.make_test_cmd
  end

  # "Run the Ruby library test suite"
  task :lib do
    t = Minitest::TestTask.new(:lib_test)
    t.test_globs = ["#{$root}/lib/test/test_*.rb"]
    t.process_env
    ruby t.make_test_cmd
  end
end

desc "Clean up all generated files"
task :clean do
  warn "Don't run clean using Rake. Run `./do clean` (alias for `./bin/clean`) instead."
end

desc "Clean up all generated files and container"
task :clobber do
  warn "Don't run clean using Rake. Run `./do clean` (alias for `./bin/clean`) instead."
end


namespace :test do
  desc "Check that instruction encodings in the DB are consistent and do not conflict"
  task :inst_encodings do
    print "Checking for conflicts in instruction encodings.."

    cfg_arch = cfg_arch_for("_")
    insts = cfg_arch.instructions
    failed = false
    insts.each_with_index do |inst, idx|
      [32, 64].each do |xlen|
        next unless inst.defined_in_base?(xlen)

        (idx...insts.size).each do |other_idx|
          other_inst = insts[other_idx]
          next unless other_inst.defined_in_base?(xlen)
          next if other_inst == inst

          if inst.bad_encoding_conflict?(xlen, other_inst)
            warn "In RV#{xlen}: #{inst.name} (#{inst.encoding(xlen).format}) conflicts with #{other_inst.name} (#{other_inst.encoding(xlen).format})"
            failed = true
          end
        end
      end
    end
    raise "Encoding test failed" if failed

    puts "done"
  end

  desc "Check that CSR definitions in the DB are consistent and do not conflict"
  task :csrs do
    print "Checking for conflicts in CSRs.."

    cfg_arch = cfg_arch_for("_")
    csrs = cfg_arch.csrs
    failed = false
    csrs.each_with_index do |csr, idx|
      [32, 64].each do |xlen|
        next unless csr.defined_in_base?(xlen)

        (idx...csrs.size).each do |other_idx|
          other_csr = csrs[other_idx]
          next unless other_csr.defined_in_base?(xlen)
          next if other_csr == csr

          if csr.address == other_csr.address && !csr.address.nil?
            warn "CSRs #{csr.name} and #{other_csr.name} have conflicting addresses (#{csr.address})"
            failed = true
          end
        end
      end
    end
    raise "CSR test failed" if failed

    puts "done"
  end

  task schema: "#{$root}/.stamps/resolve-_.stamp" do
    puts "Checking arch files against schema.."
    Architecture.new("#{$root}/gen/resolved_arch/_").validate(show_progress: true)
    puts "All files validate against their schema"
  end

  task idl: ["#{$root}/.stamps/resolve-rv32.stamp", "#{$root}/.stamps/resolve-rv64.stamp"]  do
    print "Parsing IDL code for RV32..."
    cfg_arch32 = cfg_arch_for("rv32")
    puts "done"

    cfg_arch32.type_check

    print "Parsing IDL code for RV64..."
    cfg_arch64 = cfg_arch_for("rv64")
    puts "done"

    cfg_arch64.type_check

    puts "All IDL passed type checking"
  end
end

def insert_warning(str, from)
  # insert a warning on the second line
  lines = str.lines
  first_line = lines.shift
  lines.unshift(first_line, "\n# WARNING: This file is auto-generated from #{Pathname.new(from).relative_path_from($root)}").join("")
end
private :insert_warning

(3..31).each do |hpm_num|
  file "#{$root}/arch/csr/Zihpm/mhpmcounter#{hpm_num}.yaml" => [
    "#{$root}/arch/csr/Zihpm/mhpmcounterN.layout",
    __FILE__
   ] do |t|
    erb = ERB.new(File.read($root / "arch/csr/Zihpm/mhpmcounterN.layout"), trim_mode: "-")
    erb.filename = "#{$root}/arch/csr/Zihpm/mhpmcounterN.layout"
    File.write(t.name, insert_warning(erb.result(binding), t.prerequisites.first))
  end
  file "#{$root}/arch/csr/Zihpm/mhpmcounter#{hpm_num}h.yaml" => [
    "#{$root}/arch/csr/Zihpm/mhpmcounterNh.layout",
    __FILE__
   ] do |t|
    erb = ERB.new(File.read($root / "arch/csr/Zihpm/mhpmcounterNh.layout"), trim_mode: "-")
    erb.filename = "#{$root}/arch/csr/Zihpm/mhpmcounterNh.layout"
    File.write(t.name, insert_warning(erb.result(binding), t.prerequisites.first))
  end
  file "#{$root}/arch/csr/Zihpm/mhpmevent#{hpm_num}.yaml" => [
    "#{$root}/arch/csr/Zihpm/mhpmeventN.layout",
    __FILE__
   ] do |t|
    erb = ERB.new(File.read($root / "arch/csr/Zihpm/mhpmeventN.layout"), trim_mode: "-")
    erb.filename = "#{$root}/arch/csr/Zihpm/mhpmeventN.layout"
    File.write(t.name, insert_warning(erb.result(binding), t.prerequisites.first))
  end
  file "#{$root}/arch/csr/Zihpm/mhpmevent#{hpm_num}h.yaml" => [
    "#{$root}/arch/csr/Zihpm/mhpmeventNh.layout",
    __FILE__
   ] do |t|
    erb = ERB.new(File.read($root / "arch/csr/Zihpm/mhpmeventNh.layout"), trim_mode: "-")
    erb.filename = "#{$root}/arch/csr/Zihpm/mhpmeventNh.layout"
    File.write(t.name, insert_warning(erb.result(binding), t.prerequisites.first))
  end
  file "#{$root}/arch/csr/Zihpm/hpmcounter#{hpm_num}.yaml" => [
    "#{$root}/arch/csr/Zihpm/hpmcounterN.layout",
    __FILE__
   ] do |t|
    erb = ERB.new(File.read($root / "arch/csr/Zihpm/hpmcounterN.layout"), trim_mode: "-")
    erb.filename = "#{$root}/arch/csr/Zihpm/hpmcounterN.layout"
    File.write(t.name, insert_warning(erb.result(binding), t.prerequisites.first))
  end
  file "#{$root}/arch/csr/Zihpm/hpmcounter#{hpm_num}h.yaml" => [
    "#{$root}/arch/csr/Zihpm/hpmcounterNh.layout",
    __FILE__
    ] do |t|
    erb = ERB.new(File.read($root / "arch/csr/Zihpm/hpmcounterNh.layout"), trim_mode: "-")
    erb.filename = "#{$root}/arch/csr/Zihpm/hpmcounterNh.layout"
    File.write(t.name, insert_warning(erb.result(binding), t.prerequisites.first))
  end
end

(0..63).each do |pmpaddr_num|
  file "#{$root}/arch/csr/I/pmpaddr#{pmpaddr_num}.yaml" => [
    "#{$root}/arch/csr/I/pmpaddrN.layout",
    __FILE__
   ] do |t|
    erb = ERB.new(File.read($root / "arch/csr/I/pmpaddrN.layout"), trim_mode: "-")
    erb.filename = "#{$root}/arch/csr/I/pmpaddrN.layout"
    File.write(t.name, insert_warning(erb.result(binding), t.prerequisites.first))
  end
end

(0..15).each do |pmpcfg_num|
  file "#{$root}/arch/csr/I/pmpcfg#{pmpcfg_num}.yaml" => [
    "#{$root}/arch/csr/I/pmpcfgN.layout",
    __FILE__
   ] do |t|
    erb = ERB.new(File.read($root / "arch/csr/I/pmpcfgN.layout"), trim_mode: "-")
    erb.filename = "#{$root}/arch/csr/I/pmpcfgN.layout"
    File.write(t.name, insert_warning(erb.result(binding), t.prerequisites.first))
  end
end

file "#{$root}/arch/csr/I/mcounteren.yaml" => [
  "#{$root}/arch/csr/I/mcounteren.layout",
  __FILE__
] do |t|
  erb = ERB.new(File.read($root / "arch/csr/I/mcounteren.layout"), trim_mode: "-")
  erb.filename = "#{$root}/arch/csr/I/mcounteren.layout"
  File.write(t.name, insert_warning(erb.result(binding), t.prerequisites.first))
end

file "#{$root}/arch/csr/S/scounteren.yaml" => [
  "#{$root}/arch/csr/S/scounteren.layout",
  __FILE__
] do |t|
  erb = ERB.new(File.read($root / "arch/csr/S/scounteren.layout"), trim_mode: "-")
  erb.filename = "#{$root}/arch/csr/S/scounteren.layout"
  File.write(t.name, insert_warning(erb.result(binding), t.prerequisites.first))
end

file "#{$root}/arch/csr/H/hcounteren.yaml" => [
  "#{$root}/arch/csr/H/hcounteren.layout",
  __FILE__
] do |t|
  erb = ERB.new(File.read($root / "arch/csr/H/hcounteren.layout"), trim_mode: "-")
  erb.filename = "#{$root}/arch/csr/H/hcounteren.layout"
  File.write(t.name, insert_warning(erb.result(binding), t.prerequisites.first))
end

file "#{$root}/arch/csr/Zicntr/mcountinhibit.yaml" => [
  "#{$root}/arch/csr/Zicntr/mcountinhibit.layout",
  __FILE__
] do |t|
  erb = ERB.new(File.read($root / "arch/csr/Zicntr/mcountinhibit.layout"), trim_mode: "-")
  erb.filename = "#{$root}/arch/csr/Zicntr/mcountinhibit.layout"
  File.write(t.name, insert_warning(erb.result(binding), t.prerequisites.first))
end

namespace :gen do
  desc "Generate architecture files from layouts"
  task :arch do
    (3..31).each do |hpm_num|
      Rake::Task["#{$root}/arch/csr/Zihpm/mhpmcounter#{hpm_num}.yaml"].invoke
      Rake::Task["#{$root}/arch/csr/Zihpm/mhpmcounter#{hpm_num}h.yaml"].invoke
      Rake::Task["#{$root}/arch/csr/Zihpm/mhpmevent#{hpm_num}.yaml"].invoke
      Rake::Task["#{$root}/arch/csr/Zihpm/mhpmevent#{hpm_num}h.yaml"].invoke

      Rake::Task["#{$root}/arch/csr/Zihpm/hpmcounter#{hpm_num}.yaml"].invoke
      Rake::Task["#{$root}/arch/csr/Zihpm/hpmcounter#{hpm_num}h.yaml"].invoke
    end

    Rake::Task["#{$root}/arch/csr/I/mcounteren.yaml"].invoke
    Rake::Task["#{$root}/arch/csr/S/scounteren.yaml"].invoke
    Rake::Task["#{$root}/arch/csr/H/hcounteren.yaml"].invoke
    Rake::Task["#{$root}/arch/csr/Zicntr/mcountinhibit.yaml"].invoke

    (0..63).each do |pmpaddr_num|
      Rake::Task["#{$root}/arch/csr/I/pmpaddr#{pmpaddr_num}.yaml"].invoke
    end

    (0..15).each do |pmpcfg_num|
      Rake::Task["#{$root}/arch/csr/I/pmpcfg#{pmpcfg_num}.yaml"].invoke
    end
  end
end

namespace :test do
  desc <<~DESC
    Run smoke tests

    These are basic but fast-running tests to check the database and tools
  DESC
<<<<<<< HEAD
  task :smoke => ["test:idl_compiler", "test:lib", "test:schema", "test:idl", "test:llvm"]
=======
  task :smoke do
    Rake::Task["test:idl_compiler"].invoke
    Rake::Task["test:lib"].invoke
    Rake::Task["test:schema"].invoke
    Rake::Task["test:idl"].invoke
    Rake::Task["test:inst_encodings"].invoke
  end
>>>>>>> 5cb2bd9f

  desc <<~DESC
    Run the regression tests

    These tests must pass before a commit will be allowed in the main branch on GitHub
  DESC
  task :regress do
    Rake::Task["test:smoke"].invoke

    ENV["MANUAL_NAME"] = "isa"
    ENV["VERSIONS"] = "all"
    Rake::Task["gen:html_manual"].invoke

    ENV["EXT"] = "B"
    ENV["VERSION"] = "latest"
    Rake::Task["gen:ext_pdf"].invoke

    Rake::Task["gen:html"].invoke("example_rv64_with_overlay")

    Rake::Task["#{$root}/gen/certificate_doc/pdf/MockCertificateModel.pdf"].invoke
    Rake::Task["#{$root}/gen/profile_doc/pdf/MockProfileRelease.pdf"].invoke

    Rake::Task["gen:go"].invoke

    puts
    puts "Regression test PASSED"
  end

  desc <<~DESC
    Run the nightly regression tests

    Generally, this tries to build all artifacts
  DESC
  task :nightly do
    Rake::Task["test:regress"].invoke
    Rake::Task["portfolios"].invoke
    puts
    puts "Nightly regression test PASSED"
  end
end

desc <<~DESC
  Generate all portfolio-based PDF artifacts (certificates and profiles)
DESC
task :portfolios do
  portfolio_start_msg("MockCertificateModel")
  Rake::Task["#{$root}/gen/certificate_doc/pdf/MockCertificateModel.pdf"].invoke
  portfolio_start_msg("MockProfileRelease")
  Rake::Task["#{$root}/gen/profile_doc/pdf/MockProfileRelease.pdf"].invoke
  portfolio_start_msg("MC100-32")
  Rake::Task["#{$root}/gen/certificate_doc/pdf/MC100-32.pdf"].invoke
  portfolio_start_msg("MC100-64")
  Rake::Task["#{$root}/gen/certificate_doc/pdf/MC100-64.pdf"].invoke
  portfolio_start_msg("MC200-32")
  Rake::Task["#{$root}/gen/certificate_doc/pdf/MC200-32.pdf"].invoke
  portfolio_start_msg("MC200-64")
  Rake::Task["#{$root}/gen/certificate_doc/pdf/MC200-64.pdf"].invoke
  portfolio_start_msg("MC300-32")
  Rake::Task["#{$root}/gen/certificate_doc/pdf/MC300-32.pdf"].invoke
  portfolio_start_msg("MC300-64")
  Rake::Task["#{$root}/gen/certificate_doc/pdf/MC300-64.pdf"].invoke
  portfolio_start_msg("RVI20")
  Rake::Task["#{$root}/gen/profile_doc/pdf/RVI20.pdf"].invoke
  portfolio_start_msg("RVA20")
  Rake::Task["#{$root}/gen/profile_doc/pdf/RVA20.pdf"].invoke
  portfolio_start_msg("RVA22")
  Rake::Task["#{$root}/gen/profile_doc/pdf/RVA22.pdf"].invoke
  portfolio_start_msg("RVA23")
  Rake::Task["#{$root}/gen/profile_doc/pdf/RVA23.pdf"].invoke
  portfolio_start_msg("RVB23")
  Rake::Task["#{$root}/gen/profile_doc/pdf/RVB23.pdf"].invoke
end

def portfolio_start_msg(name)
  puts ""
  puts "================================================================================================="
  puts "#{name}"
  puts "================================================================================================="
  puts ""
end

# Shortcut targets for building profiles and certificates.
task "MockCertificateModel": "#{$root}/gen/certificate_doc/pdf/MockCertificateModel.pdf"
task "MC100-32": "#{$root}/gen/certificate_doc/pdf/MC100-32.pdf"
task "MC100-64": "#{$root}/gen/certificate_doc/pdf/MC100-64.pdf"
task "MC200-32": "#{$root}/gen/certificate_doc/pdf/MC200-32.pdf"
task "MC200-64": "#{$root}/gen/certificate_doc/pdf/MC200-64.pdf"
task "MC300-32": "#{$root}/gen/certificate_doc/pdf/MC300-32.pdf"
task "MC300-64": "#{$root}/gen/certificate_doc/pdf/MC300-64.pdf"
task "MockProfileRelease": "#{$root}/gen/profile_doc/pdf/MockProfileRelease.pdf"
task "RVI20": "#{$root}/gen/profile_doc/pdf/RVI20.pdf"
task "RVA20": "#{$root}/gen/profile_doc/pdf/RVA20.pdf"
task "RVA22": "#{$root}/gen/profile_doc/pdf/RVA22.pdf"
task "RVA23": "#{$root}/gen/profile_doc/pdf/RVA23.pdf"
task "RVB23": "#{$root}/gen/profile_doc/pdf/RVB23.pdf"<|MERGE_RESOLUTION|>--- conflicted
+++ resolved
@@ -415,17 +415,7 @@
 
     These are basic but fast-running tests to check the database and tools
   DESC
-<<<<<<< HEAD
   task :smoke => ["test:idl_compiler", "test:lib", "test:schema", "test:idl", "test:llvm"]
-=======
-  task :smoke do
-    Rake::Task["test:idl_compiler"].invoke
-    Rake::Task["test:lib"].invoke
-    Rake::Task["test:schema"].invoke
-    Rake::Task["test:idl"].invoke
-    Rake::Task["test:inst_encodings"].invoke
-  end
->>>>>>> 5cb2bd9f
 
   desc <<~DESC
     Run the regression tests
