--- conflicted
+++ resolved
@@ -432,16 +432,14 @@
     Rake::Task["test:lib"].invoke
     puts "UPDATE: Running test:schema"
     Rake::Task["test:schema"].invoke
-<<<<<<< HEAD
+    puts "UPDATE: Running test:idl for rv32"
     ENV["CFG"] = "rv32"
     Rake::Task["test:idl"].invoke
+    puts "UPDATE: Running test:idl for rv64"
     ENV["CFG"] = "rv64"
     Rake::Task["test:idl"].invoke
+    puts "UPDATE: Running test:idl for qc_iu"
     ENV["CFG"] = "qc_iu"
-=======
-    puts "UPDATE: Running test:idl"
->>>>>>> 7ac921e7
-    Rake::Task["test:idl"].invoke
     puts "UPDATE: Running test:inst_encodings"
     Rake::Task["test:inst_encodings"].invoke
     puts "UPDATE: Running test:llvm"
