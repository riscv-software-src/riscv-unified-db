# frozen_string_literal: true

$jobs = ENV["JOBS"].nil? ? 1 : ENV["JOBS"].to_i
Rake.application.options.thread_pool_size = $jobs
puts "Running with #{Rake.application.options.thread_pool_size} job(s)"

require "etc"

$root = Pathname.new(__FILE__).dirname.realpath
$lib = $root / "lib"

require "ruby-progressbar"
require "yard"
require "minitest/test_task"

require_relative $root / "lib" / "architecture"

directory "#{$root}/.stamps"

Dir.glob("#{$root}/backends/*/tasks.rake") do |rakefile|
  load rakefile
end

directory "#{$root}/.stamps"

def cfg_arch_for(config)
  raise ArgumentError, "excpecting String or Pathname" unless config.is_a?(String) || config.is_a?(Pathname)
  config = config.to_s

  $cfg_archs ||= {}
  return $cfg_archs[config] unless $cfg_archs[config].nil?

  # does the gen cfg already exist?
  if File.exist?("#{$root}/gen/cfgs/#{config}.yaml")
    config_yaml = YAML.load_file("#{$root}/gen/cfgs/#{config}.yaml")
    if File.mtime("#{$root}/gen/cfgs/#{config}.yaml") < File.mtime(config_yaml["$source"])
      cfg_arch =
        ConfiguredArchitecture.new(
          config,
          $root / "gen" / "resolved_arch" / config
        )
      $cfg_archs[config] = cfg_arch
      return cfg_arch
    end
  end

  config_path =
    if File.exist?("#{$root}/cfgs/#{config}.yaml")
      "#{$root}/cfgs/#{config}.yaml"
    elsif File.exist? config
      File.realpath(config)
    else
      raise ArgumentError, "Can't find config #{config}"
    end

  config_yaml = YAML.load_file(config_path)
  config_name = config_yaml["name"]

  overlay_dir =
    if config_yaml["arch_overlay"].nil?
      "/does/not/exist"
    elsif File.exist?("#{$root}/arch_overlay/#{config_yaml['arch_overlay']}")
      "#{$root}/arch_overlay/#{config_yaml['arch_overlay']}"
    elsif File.directory?(config_yaml["arch_overlay"])
      File.realpath(config_yaml["arch_overlay"])
    else
      raise ArgumentError, "Can't find arch_overlay #{config_yaml['arch_overlay']}"
    end

  config_yaml["arch_overlay"] = overlay_dir
  config_yaml["$source"] = config_path

  # write the config with arch_overlay expanded
  unless File.exist?("#{$root}/gen/cfgs/#{config_name}.yaml") && (File.mtime("#{$root}/gen/cfgs/#{config_name}.yaml") < File.mtime(config_path))
    FileUtils.mkdir_p "#{$root}/gen/cfgs"
    File.write "#{$root}/gen/cfgs/#{config_name}.yaml", YAML.dump(config_yaml)
  end
  Rake::Task["#{$root}/.stamps/resolve-#{config_name}.stamp"].invoke

  $cfg_archs[config_name] =
    ConfiguredArchitecture.new(
      config_name,
      $root / "gen" / "resolved_arch" / config_name
    )
end

file "#{$root}/.stamps/dev_gems" => ["#{$root}/.stamps"] do |t|
  #sh "bundle exec yard config --gem-install-yri"
  sh "bundle exec yard gem"
  FileUtils.touch t.name
end

namespace :gen do
  desc "Generate documentation for the ruby tooling"
  task tool_doc: "#{$root}/.stamps/dev_gems" do
    Dir.chdir($root) do
      sh "bundle exec yard doc --yardopts cfg_arch.yardopts"
      sh "bundle exec yard doc --yardopts idl.yardopts"
    end
  end

  desc "Resolve the standard in arch/, and write it to gen/resolved_arch/_"
  task "resolved_arch" => "#{$root}/.stamps/resolve-_.stamp"
end

# rule to generate standard for any configurations with an overlay
rule %r{#{$root}/.stamps/resolve-.+\.stamp} => proc { |tname|
  cfg_name = File.basename(tname, ".stamp").sub("resolve-", "")
  raise "Missing gen/cfgs/#{tname}" unless File.exist?("#{$root}/cfgs/#{cfg_name}.yaml")

  cfg_path = "#{$root}/cfgs/#{cfg_name}.yaml"
  cfg = Config.create(cfg_path)
  arch_files = Dir.glob("#{$root}/arch/**/*.yaml")
  overlay_files = cfg.overlay? ? Dir.glob("#{cfg.arch_overlay_abs}/**/*.yaml") : []
  [
    "#{$root}/.stamps",
    "#{$root}/lib/yaml_resolver.py"
  ] + arch_files + overlay_files
} do |t|
  cfg_name = File.basename(t.name, ".stamp").sub("resolve-", "")
  cfg_path = "#{$root}/cfgs/#{cfg_name}.yaml"
  cfg = Config.create(cfg_path)

  overlay_dir = cfg.overlay? ? cfg.arch_overlay_abs : "/does/not/exist"
  sh "#{$root}/.home/.venv/bin/python3 lib/yaml_resolver.py merge arch #{overlay_dir} gen/arch/#{cfg_name}"
  sh "#{$root}/.home/.venv/bin/python3 lib/yaml_resolver.py resolve gen/arch/#{cfg_name} gen/resolved_arch/#{cfg_name}"

  FileUtils.touch t.name
end

namespace :serve do
  desc <<~DESC
    Start an HTML server to view the generated HTML documentation for the tool

    The default port is 8000, though it can be overridden with an argument
  DESC
  task :tool_doc, [:port] => "gen:tool_doc" do |_t, args|
    args.with_defaults(port: 8000)

    puts <<~MSG
      Server will come up on http://#{`hostname`.strip}:#{args[:port]}.
      It will regenerate the documentation on every access

    MSG
    sh "yard server -p #{args[:port]} --reload"
  end
end

namespace :test do
  # "Run the IDL compiler test suite"
  task :idl_compiler do
    t = Minitest::TestTask.new(:lib_test)
    t.test_globs = ["#{$root}/lib/idl/tests/test_*.rb"]
    t.process_env
    ruby t.make_test_cmd
  end

  # "Run the Ruby library test suite"
  task :lib do
    t = Minitest::TestTask.new(:lib_test)
    t.test_globs = ["#{$root}/lib/test/test_*.rb"]
    t.process_env
    ruby t.make_test_cmd
  end
end

desc "Clean up all generated files"
task :clean do
  warn "Don't run clean using Rake. Run `./do clean` (alias for `./bin/clean`) instead."
end

desc "Clean up all generated files and container"
task :clobber do
  warn "Don't run clean using Rake. Run `./do clean` (alias for `./bin/clean`) instead."
end


namespace :test do
  desc "Check that instruction encodings in the DB are consistent and do not conflict"
  task :inst_encodings do
    print "Checking for conflicts in instruction encodings.."

    cfg_arch = cfg_arch_for("_")
    insts = cfg_arch.instructions
    failed = false
    insts.each_with_index do |inst, idx|
      [32, 64].each do |xlen|
        next unless inst.defined_in_base?(xlen)

        (idx...insts.size).each do |other_idx|
          other_inst = insts[other_idx]
          next unless other_inst.defined_in_base?(xlen)
          next if other_inst == inst

          if inst.bad_encoding_conflict?(xlen, other_inst)
            warn "In RV#{xlen}: #{inst.name} (#{inst.encoding(xlen).format}) conflicts with #{other_inst.name} (#{other_inst.encoding(xlen).format})"
            failed = true
          end
        end
      end
    end
    raise "Encoding test failed" if failed

    puts "done"
  end

  desc "Check that CSR definitions in the DB are consistent and do not conflict"
  task :csrs do
    print "Checking for conflicts in CSRs.."

    cfg_arch = cfg_arch_for("_")
    csrs = cfg_arch.csrs
    failed = false
    csrs.each_with_index do |csr, idx|
      [32, 64].each do |xlen|
        next unless csr.defined_in_base?(xlen)

        (idx...csrs.size).each do |other_idx|
          other_csr = csrs[other_idx]
          next unless other_csr.defined_in_base?(xlen)
          next if other_csr == csr

          if csr.address == other_csr.address && !csr.address.nil?
            warn "CSRs #{csr.name} and #{other_csr.name} have conflicting addresses (#{csr.address})"
            failed = true
          end
        end
      end
    end
    raise "CSR test failed" if failed

    puts "done"
  end
<<<<<<< HEAD

  # task :insts do
  #   puts "Checking instruction encodings..."
  #   inst_paths = Dir.glob("#{$root}/arch/inst/**/*.yaml").map { |f| Pathname.new(f) }
  #   inst_paths.each do |inst_path|
  #     Validator.instance.validate_instruction(inst_path)
  #   end
  #   puts "All instruction encodings pass basic sanity tests"
  # end
  task schema: "gen:resolved_arch" do
=======
  task schema: "#{$root}/.stamps/resolve-_.stamp" do
>>>>>>> dcbf3d81
    puts "Checking arch files against schema.."
    Architecture.new("#{$root}/gen/resolved_arch/_").validate(show_progress: true)
    puts "All files validate against their schema"
  end
  task idl: ["#{$root}/.stamps/resolve-rv32.stamp", "#{$root}/.stamps/resolve-rv64.stamp"]  do
    print "Parsing IDL code for RV32..."
    cfg_arch32 = cfg_arch_for("rv32")
    puts "done"

    cfg_arch32.type_check

    print "Parsing IDL code for RV64..."
    cfg_arch64 = cfg_arch_for("rv64")
    puts "done"

    cfg_arch64.type_check

    puts "All IDL passed type checking"
  end
end

def insert_warning(str, from)
  # insert a warning on the second line
  lines = str.lines
  first_line = lines.shift
  lines.unshift(first_line, "\n# WARNING: This file is auto-generated from #{Pathname.new(from).relative_path_from($root)}").join("")
end
private :insert_warning

(3..31).each do |hpm_num|
  file "#{$root}/arch/csr/Zihpm/mhpmcounter#{hpm_num}.yaml" => [
    "#{$root}/arch/csr/Zihpm/mhpmcounterN.layout",
    __FILE__
   ] do |t|
    erb = ERB.new(File.read($root / "arch/csr/Zihpm/mhpmcounterN.layout"), trim_mode: "-")
    erb.filename = "#{$root}/arch/csr/Zihpm/mhpmcounterN.layout"
    File.write(t.name, insert_warning(erb.result(binding), t.prerequisites.first))
  end
  file "#{$root}/arch/csr/Zihpm/mhpmcounter#{hpm_num}h.yaml" => [
    "#{$root}/arch/csr/Zihpm/mhpmcounterNh.layout",
    __FILE__
   ] do |t|
    erb = ERB.new(File.read($root / "arch/csr/Zihpm/mhpmcounterNh.layout"), trim_mode: "-")
    erb.filename = "#{$root}/arch/csr/Zihpm/mhpmcounterNh.layout"
    File.write(t.name, insert_warning(erb.result(binding), t.prerequisites.first))
  end
  file "#{$root}/arch/csr/Zihpm/mhpmevent#{hpm_num}.yaml" => [
    "#{$root}/arch/csr/Zihpm/mhpmeventN.layout",
    __FILE__
   ] do |t|
    erb = ERB.new(File.read($root / "arch/csr/Zihpm/mhpmeventN.layout"), trim_mode: "-")
    erb.filename = "#{$root}/arch/csr/Zihpm/mhpmeventN.layout"
    File.write(t.name, insert_warning(erb.result(binding), t.prerequisites.first))
  end
  file "#{$root}/arch/csr/Zihpm/mhpmevent#{hpm_num}h.yaml" => [
    "#{$root}/arch/csr/Zihpm/mhpmeventNh.layout",
    __FILE__
   ] do |t|
    erb = ERB.new(File.read($root / "arch/csr/Zihpm/mhpmeventNh.layout"), trim_mode: "-")
    erb.filename = "#{$root}/arch/csr/Zihpm/mhpmeventNh.layout"
    File.write(t.name, insert_warning(erb.result(binding), t.prerequisites.first))
  end
  file "#{$root}/arch/csr/Zihpm/hpmcounter#{hpm_num}.yaml" => [
    "#{$root}/arch/csr/Zihpm/hpmcounterN.layout",
    __FILE__
   ] do |t|
    erb = ERB.new(File.read($root / "arch/csr/Zihpm/hpmcounterN.layout"), trim_mode: "-")
    erb.filename = "#{$root}/arch/csr/Zihpm/hpmcounterN.layout"
    File.write(t.name, insert_warning(erb.result(binding), t.prerequisites.first))
  end
  file "#{$root}/arch/csr/Zihpm/hpmcounter#{hpm_num}h.yaml" => [
    "#{$root}/arch/csr/Zihpm/hpmcounterNh.layout",
    __FILE__
    ] do |t|
    erb = ERB.new(File.read($root / "arch/csr/Zihpm/hpmcounterNh.layout"), trim_mode: "-")
    erb.filename = "#{$root}/arch/csr/Zihpm/hpmcounterNh.layout"
    File.write(t.name, insert_warning(erb.result(binding), t.prerequisites.first))
  end
end

(0..63).each do |pmpaddr_num|
  file "#{$root}/arch/csr/I/pmpaddr#{pmpaddr_num}.yaml" => [
    "#{$root}/arch/csr/I/pmpaddrN.layout",
    __FILE__
   ] do |t|
    erb = ERB.new(File.read($root / "arch/csr/I/pmpaddrN.layout"), trim_mode: "-")
    erb.filename = "#{$root}/arch/csr/I/pmpaddrN.layout"
    File.write(t.name, insert_warning(erb.result(binding), t.prerequisites.first))
  end
end

(0..15).each do |pmpcfg_num|
  file "#{$root}/arch/csr/I/pmpcfg#{pmpcfg_num}.yaml" => [
    "#{$root}/arch/csr/I/pmpcfgN.layout",
    __FILE__
   ] do |t|
    erb = ERB.new(File.read($root / "arch/csr/I/pmpcfgN.layout"), trim_mode: "-")
    erb.filename = "#{$root}/arch/csr/I/pmpcfgN.layout"
    File.write(t.name, insert_warning(erb.result(binding), t.prerequisites.first))
  end
end

file "#{$root}/arch/csr/I/mcounteren.yaml" => [
  "#{$root}/arch/csr/I/mcounteren.layout",
  __FILE__
] do |t|
  erb = ERB.new(File.read($root / "arch/csr/I/mcounteren.layout"), trim_mode: "-")
  erb.filename = "#{$root}/arch/csr/I/mcounteren.layout"
  File.write(t.name, insert_warning(erb.result(binding), t.prerequisites.first))
end

file "#{$root}/arch/csr/S/scounteren.yaml" => [
  "#{$root}/arch/csr/S/scounteren.layout",
  __FILE__
] do |t|
  erb = ERB.new(File.read($root / "arch/csr/S/scounteren.layout"), trim_mode: "-")
  erb.filename = "#{$root}/arch/csr/S/scounteren.layout"
  File.write(t.name, insert_warning(erb.result(binding), t.prerequisites.first))
end

file "#{$root}/arch/csr/H/hcounteren.yaml" => [
  "#{$root}/arch/csr/H/hcounteren.layout",
  __FILE__
] do |t|
  erb = ERB.new(File.read($root / "arch/csr/H/hcounteren.layout"), trim_mode: "-")
  erb.filename = "#{$root}/arch/csr/H/hcounteren.layout"
  File.write(t.name, insert_warning(erb.result(binding), t.prerequisites.first))
end

file "#{$root}/arch/csr/Zicntr/mcountinhibit.yaml" => [
  "#{$root}/arch/csr/Zicntr/mcountinhibit.layout",
  __FILE__
] do |t|
  erb = ERB.new(File.read($root / "arch/csr/Zicntr/mcountinhibit.layout"), trim_mode: "-")
  erb.filename = "#{$root}/arch/csr/Zicntr/mcountinhibit.layout"
  File.write(t.name, insert_warning(erb.result(binding), t.prerequisites.first))
end

namespace :gen do
  desc "Generate architecture files from layouts"
  task :arch do
    (3..31).each do |hpm_num|
      Rake::Task["#{$root}/arch/csr/Zihpm/mhpmcounter#{hpm_num}.yaml"].invoke
      Rake::Task["#{$root}/arch/csr/Zihpm/mhpmcounter#{hpm_num}h.yaml"].invoke
      Rake::Task["#{$root}/arch/csr/Zihpm/mhpmevent#{hpm_num}.yaml"].invoke
      Rake::Task["#{$root}/arch/csr/Zihpm/mhpmevent#{hpm_num}h.yaml"].invoke

      Rake::Task["#{$root}/arch/csr/Zihpm/hpmcounter#{hpm_num}.yaml"].invoke
      Rake::Task["#{$root}/arch/csr/Zihpm/hpmcounter#{hpm_num}h.yaml"].invoke
    end

    Rake::Task["#{$root}/arch/csr/I/mcounteren.yaml"].invoke
    Rake::Task["#{$root}/arch/csr/S/scounteren.yaml"].invoke
    Rake::Task["#{$root}/arch/csr/H/hcounteren.yaml"].invoke
    Rake::Task["#{$root}/arch/csr/Zicntr/mcountinhibit.yaml"].invoke

    (0..63).each do |pmpaddr_num|
      Rake::Task["#{$root}/arch/csr/I/pmpaddr#{pmpaddr_num}.yaml"].invoke
    end

    (0..15).each do |pmpcfg_num|
      Rake::Task["#{$root}/arch/csr/I/pmpcfg#{pmpcfg_num}.yaml"].invoke
    end
  end
end

namespace :test do
  desc <<~DESC
    Run smoke tests

    These are basic but fast-running tests to check the database and tools
  DESC
  task :smoke do
    Rake::Task["test:idl_compiler"].invoke
    Rake::Task["test:lib"].invoke
    Rake::Task["test:schema"].invoke
    Rake::Task["test:idl"].invoke
    Rake::Task["test:inst_encodings"].invoke
  end

  desc <<~DESC
    Run the regression tests

    These tests must pass before a commit will be allowed in the main branch on GitHub
  DESC
  task :regress do
    Rake::Task["test:smoke"].invoke

    ENV["MANUAL_NAME"] = "isa"
    ENV["VERSIONS"] = "all"
    Rake::Task["gen:html_manual"].invoke

    ENV["EXT"] = "B"
    ENV["VERSION"] = "latest"
    Rake::Task["gen:ext_pdf"].invoke

    Rake::Task["gen:html"].invoke("example_rv64_with_overlay")

    Rake::Task["#{$root}/gen/certificate_doc/pdf/MockCertificateModel.pdf"].invoke
    Rake::Task["#{$root}/gen/profile_doc/pdf/MockProfileRelease.pdf"].invoke

    puts
    puts "Regression test PASSED"
  end

  desc <<~DESC
    Run the nightly regression tests

    Generally, this tries to build all artifacts
  DESC
  task :nightly do
    Rake::Task["regress"].invoke
    Rake::Task["portfolios"].invoke
    puts
    puts "Nightly regression test PASSED"
  end
end

desc <<~DESC
  Generate all portfolio-based PDF artifacts (certificates and profiles)
DESC
task :portfolios do
  portfolio_start_msg("MockCertificateModel")
  Rake::Task["#{$root}/gen/certificate_doc/pdf/MockCertificateModel.pdf"].invoke
  portfolio_start_msg("MockProfileRelease")
  Rake::Task["#{$root}/gen/profile_doc/pdf/MockProfileRelease.pdf"].invoke
  portfolio_start_msg("MC100-32")
  Rake::Task["#{$root}/gen/certificate_doc/pdf/MC100-32.pdf"].invoke
  portfolio_start_msg("MC100-64")
  Rake::Task["#{$root}/gen/certificate_doc/pdf/MC100-64.pdf"].invoke
  portfolio_start_msg("MC200-32")
  Rake::Task["#{$root}/gen/certificate_doc/pdf/MC200-32.pdf"].invoke
  portfolio_start_msg("MC200-64")
  Rake::Task["#{$root}/gen/certificate_doc/pdf/MC200-64.pdf"].invoke
  portfolio_start_msg("MC300-32")
  Rake::Task["#{$root}/gen/certificate_doc/pdf/MC300-32.pdf"].invoke
  portfolio_start_msg("MC300-64")
  Rake::Task["#{$root}/gen/certificate_doc/pdf/MC300-64.pdf"].invoke
  portfolio_start_msg("RVI20")
  Rake::Task["#{$root}/gen/profile_doc/pdf/RVI20.pdf"].invoke
  portfolio_start_msg("RVA20")
  Rake::Task["#{$root}/gen/profile_doc/pdf/RVA20.pdf"].invoke
  portfolio_start_msg("RVA22")
  Rake::Task["#{$root}/gen/profile_doc/pdf/RVA22.pdf"].invoke
  portfolio_start_msg("RVA23")
  Rake::Task["#{$root}/gen/profile_doc/pdf/RVA23.pdf"].invoke
  portfolio_start_msg("RVB23")
  Rake::Task["#{$root}/gen/profile_doc/pdf/RVB23.pdf"].invoke
end

def portfolio_start_msg(name)
  puts ""
  puts "================================================================================================="
  puts "#{name}"
  puts "================================================================================================="
  puts ""
end

# Shortcut targets for building profiles and certificates.
task "MockCertificateModel": "#{$root}/gen/certificate_doc/pdf/MockCertificateModel.pdf"
task "MC100-32": "#{$root}/gen/certificate_doc/pdf/MC100-32.pdf"
task "MC100-64": "#{$root}/gen/certificate_doc/pdf/MC100-64.pdf"
task "MC200-32": "#{$root}/gen/certificate_doc/pdf/MC200-32.pdf"
task "MC200-64": "#{$root}/gen/certificate_doc/pdf/MC200-64.pdf"
task "MC300-32": "#{$root}/gen/certificate_doc/pdf/MC300-32.pdf"
task "MC300-64": "#{$root}/gen/certificate_doc/pdf/MC300-64.pdf"
task "MockProfileRelease": "#{$root}/gen/profile_doc/pdf/MockProfileRelease.pdf"
task "RVI20": "#{$root}/gen/profile_doc/pdf/RVI20.pdf"
task "RVA20": "#{$root}/gen/profile_doc/pdf/RVA20.pdf"
task "RVA22": "#{$root}/gen/profile_doc/pdf/RVA22.pdf"
task "RVA23": "#{$root}/gen/profile_doc/pdf/RVA23.pdf"
task "RVB23": "#{$root}/gen/profile_doc/pdf/RVB23.pdf"<|MERGE_RESOLUTION|>--- conflicted
+++ resolved
@@ -231,24 +231,13 @@
 
     puts "done"
   end
-<<<<<<< HEAD
-
-  # task :insts do
-  #   puts "Checking instruction encodings..."
-  #   inst_paths = Dir.glob("#{$root}/arch/inst/**/*.yaml").map { |f| Pathname.new(f) }
-  #   inst_paths.each do |inst_path|
-  #     Validator.instance.validate_instruction(inst_path)
-  #   end
-  #   puts "All instruction encodings pass basic sanity tests"
-  # end
-  task schema: "gen:resolved_arch" do
-=======
+
   task schema: "#{$root}/.stamps/resolve-_.stamp" do
->>>>>>> dcbf3d81
     puts "Checking arch files against schema.."
     Architecture.new("#{$root}/gen/resolved_arch/_").validate(show_progress: true)
     puts "All files validate against their schema"
   end
+
   task idl: ["#{$root}/.stamps/resolve-rv32.stamp", "#{$root}/.stamps/resolve-rv64.stamp"]  do
     print "Parsing IDL code for RV32..."
     cfg_arch32 = cfg_arch_for("rv32")
