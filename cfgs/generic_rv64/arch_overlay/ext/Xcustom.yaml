--- conflicted
+++ resolved
@@ -5,14 +5,8 @@
 long_name: A new custom extension!
 type: unprivileged
 versions:
-<<<<<<< HEAD
-- version: "0.1.0"
-  ratification_date: unknown
-  state: development
-=======
   - version: "0.1.0"
     ratification_date: null
     state: development
->>>>>>> f5be2b80
 description: |
   A new custom extension!