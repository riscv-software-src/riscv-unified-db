--- conflicted
+++ resolved
@@ -514,10 +514,7 @@
   MSTATUS_FS_WRITEABLE: true
   MSTATUS_TVM_IMPLEMENTED: true
   HW_MSTATUS_FS_DIRTY_UPDATE: precise
-<<<<<<< HEAD
   MSTATUS_VS_WRITEABLE: true
   MSTATUS_VS_LEGAL_VALUES: [0,1,2,3]
   HW_MSTATUS_VS_DIRTY_UPDATE: precise
-=======
   ALLOW_CBO_INVAL_UPGRADE_TO_FLUSH: true
->>>>>>> a5dce133
