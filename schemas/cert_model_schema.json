--- conflicted
+++ resolved
@@ -118,21 +118,13 @@
           "oneOf": [
             {
               "type": "string",
-<<<<<<< HEAD
-              "pattern": "^profile_release|certificate_model/.*\\.yaml#.*"
-=======
-              "pattern": "^profile/.*\\.yaml#.*"
->>>>>>> bc5ec90a
+              "pattern": "^profile|certificate_model/.*\\.yaml#.*"
             },
             {
               "type": "array",
               "items": {
                 "type": "string",
-<<<<<<< HEAD
-                "pattern": "^profile_release|certificate_model/.*\\.yaml#.*"
-=======
-                "pattern": "^profile/.*\\.yaml#.*"
->>>>>>> bc5ec90a
+                "pattern": "^profile|certificate_model/.*\\.yaml#.*"
               },
               "uniqueItems": true
             }
