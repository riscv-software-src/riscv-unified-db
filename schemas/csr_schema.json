--- conflicted
+++ resolved
@@ -212,13 +212,8 @@
           "description": "Descriptive name for the CSR"
         },
         "description": {
-<<<<<<< HEAD
-          "type": "string",
-          "description": "A full Asciidoc description of the CSR, intended to be used as documentation."
-=======
           "$ref": "schema_defs.json#/$defs/spec_text",
           "description": "Function of the field"
->>>>>>> 1c52fbf9
         },
         "definedBy": {
           "$ref": "schema_defs.json#/$defs/requires_entry",
