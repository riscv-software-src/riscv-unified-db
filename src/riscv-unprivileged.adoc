[[risc-v-isa]]
= The RISC-V Instruction Set Manual Volume I: Unprivileged Architecture
:description: Unprivileged Architecture
:company: RISC-V.org
:revdate: Revised 20230723
:revnumber: 20191214
//:revremark: Pre-release version
:url-riscv: http://riscv.org
:doctype: book
:colophon:
:pdf-theme: ../src/resources/themes/riscv-spec.yml
:pdf-fontsdir: ../src/resources/fonts/
:preface-title: Preamble
:appendix-caption: Appendix
:imagesdir: images
:title-logo-image: image:risc-v_logo.png[pdfwidth=3.25in,align=center]
:page-background-image: image:draft.png[opacity=20%]
//:title-page-background-image: none
//:back-cover-image: image:backpage.png[opacity=25%]
:back-cover-image: image:riscv-horizontal-color.svg[opacity=25%]
// Settings:
:experimental:
:reproducible:
:imagesoutdir: images
:bibtex-file: ../src/resources/riscv-spec.bib
:bibtex-order: alphabetical
:bibtex-style: apa
:bibtex-format: asciidoc
:bibtex-throw: false
:icons: font
:lang: en
:listing-caption: Example
:sectnums:
:toc: left
:toclevels: 5
:source-highlighter: pygments
ifdef::backend-pdf[]
:source-highlighter: rouge
endif::[]
:table-caption: Table
:figure-caption: Figure
:xrefstyle: short 
:chapter-refsig: Chapter
:section-refsig: Section
:appendix-refsig: Appendix
:data-uri:
:hide-uri-scheme:
:stem: latexmath
:footnote:
:le: &#8804;
:ge: &#8805;
:ne: &#8800;
:approx: &#8776;
:inf: &#8734;
:csrname: envcfg

_Contributors to all versions of the spec in alphabetical order (please contact editors to suggest
<<<<<<< HEAD
corrections): Arvind, Krste Asanović, Derek Atkins, Rimas Avižienis, Jacob Bachmeyer, Christopher F. Batten,
Allen J. Baum, Abel Bernabeu, Alex Bradbury, Scott Beamer, Preston Briggs, Nicholas Brunie, Christopher Celio, Chuanhua
Chang, David Chisnall, Paul Clayton, Palmer Dabbelt, Ken Dockser, Paul Donahue, Aaron Durbin, Roger Espasa, Greg Favor, Andy Glew, Shaked Flur, Stefan Freudenberger, Marc Gauthier, Andy Glew, Jan Gray, Michael Hamburg, John
Hauser, John Ingalls, David Horner, Bruce Hoult, Bill Huffman, Barna Ibrahim, Alexandre Joannou, Olof Johansson, Ben Keller,
David Kruckemyer, Tariq Kurd, Yunsup Lee, Paul Loewenstein, Daniel Lustig, Yatin Manerkar, Luc Maranget,
Margaret Martonosi, Phil McCoy, Christoph Müllner, Joseph Myers, Vijayanand Nagarajan, Richard Newell, Rishiyur Nikhil, Jonas Oberhauser, Stefan O'Rear, Albert Ou, John Ousterhout, David Patterson, Christopher Pulte, Jose Renau,
Josh Scheid, Colin Schmidt, Peter Sewell, Susmit Sarkar, Ved Shanbhogue, Michael Taylor, Wesley Terpstra, Matt Thomas, Tommy Thorn, Philipp Tomsich, Caroline Trippel, Ray VanDeWalker, Muralidaran Vijayaraghavan, Megan Wachs, Paul Wamsley Andrew Waterman, Robert Watson, David Weaver, Derek Williams, Andrew Wright, Reinoud Zandijk,
and Sizhuo Zhang._
=======
Derek Atkins, Arvind, Krste Asanović, Rimas Avižienis, Jacob Bachmeyer, Christopher F. Batten,
Allen J. Baum, Alex Bradbury, Scott Beamer, Abel Bernabeu, Alex Bradbury, Scott Beamer, Preston Briggs, Christopher Celio, Chuanhua
Chang, David Chisnall, Paul Clayton, Palmer Dabbelt, L Peter Deutsch, Ken Dockser, Paul Donahue, Aaron Durbin, Roger Espasa,
Greg Favor, 
Shaked Flur, Stefan Freudenberger, Marc Gauthier, Andy Glew, Jan Gray, Michael Hamburg, John
Hauser, John Ingalls, David Horner, Bruce Hoult, Bill Huffman, Alexandre Joannou, Olof Johansson, Ben Keller,
David Kruckemyer, Tariq Kurd, Yunsup Lee, Paul Loewenstein, Daniel Lustig, Yatin Manerkar, Luc Maranget,
Ben Marshall, Yatin Manerkar, Luc Maranget, Margaret Martonosi, Phil McCoy, Nathan Menhorn, Christoph Müllner, Joseph Myers, 
Vijayanand Nagarajan, Richard Newell, Rishiyur Nikhil, Jonas Oberhauser,
Stefan O'Rear, Markku-Juhani O. Saarinen, Albert Ou, John Ousterhout, Daniel Page, David Patterson, Christopher Pulte, Jose Renau,
Susmit Sarkar, Josh Scheid, Colin Schmidt, Peter Sewell, Ved Shanbhogue, Brent Spinney, Michael Taylor, Wesley Terpstra, Matt
Thomas, Tommy Thorn, Philipp Tomsich, Caroline Trippel, Ray VanDeWalker, Muralidaran Vijayaraghavan, Megan
Wachs, Paul Wamsley, Andrew Waterman, Robert Watson, David Weaver, Derek Williams, Claire Wolf, Andrew Wright, Reinoud Zandijk, Alexander Zeh and Sizhuo Zhang._
>>>>>>> 30310bb4

_This document is released under a Creative Commons Attribution 4.0 International License._

_This document is a derivative of “The RISC-V Instruction Set Manual, Volume I: User-Level ISA
Version 2.1” released under the following license: ©2010-2017 Andrew Waterman, Yunsup Lee,
David Patterson, Krste Asanović. Creative Commons Attribution 4.0 International License.
Please cite as: “The RISC-V Instruction Set Manual, Volume I: User-Level ISA, Document
Version 20191214-draft”, Editors Andrew Waterman and Krste Asanović, RISC-V Foundation,
December 2019._

//the colophon allows for a section after the preamble that is part of the frontmatter and therefore not assigned a page number.
include::colophon.adoc[]
//preface.tex
include::intro.adoc[]
//intro.tex
include::rv32.adoc[]
//rv32.tex
include::zifencei.adoc[]
//zfencei.tex
include::zihintntl.adoc[]
//zihintntl.tex
include::zihintpause.adoc[]
//zihintpause.tex
include::rv32e.adoc[]
//rv32e.tex
include::rv64.adoc[]
//rv54.tex
include::rv128.adoc[]
//rv128.tex
include::m-st-ext.adoc[]
//m.tex
include::a-st-ext.adoc[]
//a.tex
include::zicsr.adoc[]
//csr.tex
include::counters.adoc[]
//counters.tex
include::f-st-ext.adoc[]
//f.tex t
include::d-st-ext.adoc[]
//d.tex
include::q-st-ext.adoc[]
//q.tex
include::zfh.adoc[]
//zfh.tex
include::rvwmo.adoc[]
//rvwmo.tex
include::c-st-ext.adoc[]
//c.tex
include::zimop.adoc[]
include::b-st-ext.adoc[]
//b.tex
include::j-st-ext.adoc[]
//j.tex
include::p-st-ext.adoc[]
//p.tex
include::v-st-ext.adoc[]
//v.tex
include::zfinx.adoc[]
//zfinx.tex
include::zfa.adoc[]
//zfa.tex
include::ztso-st-ext.adoc[]
//ztso.tex
<<<<<<< HEAD
include::vector-crypto.adoc[]
=======
include::scalar-crypto.adoc[]
>>>>>>> 30310bb4
include::cmo.adoc[]
include::zawrs.adoc[]
include::zc.adoc[]
include::rv-32-64g.adoc[]
//gmaps.tex
include::extending.adoc[]
//extensions.tex
include::naming.adoc[]
//naming.tex
include::history.adoc[]
//history.tex
include::mm-eplan.adoc[]
//memory.tex
include::mm-formal.adoc[]
//end of memory.tex, memory-model-alloy.tex, memory-model-herd.tex
//Appendices for Vector
include::vector-examples.adoc[]
include::calling-convention.adoc[]
//include::fraclmul.adoc[]
//End of Vector appendices
include::index.adoc[]
// this is generated generated from index markers.
include::bibliography.adoc[]
// this references the riscv-spec.bi file that has been copied into the resources directory<|MERGE_RESOLUTION|>--- conflicted
+++ resolved
@@ -55,22 +55,13 @@
 :csrname: envcfg
 
 _Contributors to all versions of the spec in alphabetical order (please contact editors to suggest
-<<<<<<< HEAD
-corrections): Arvind, Krste Asanović, Derek Atkins, Rimas Avižienis, Jacob Bachmeyer, Christopher F. Batten,
-Allen J. Baum, Abel Bernabeu, Alex Bradbury, Scott Beamer, Preston Briggs, Nicholas Brunie, Christopher Celio, Chuanhua
-Chang, David Chisnall, Paul Clayton, Palmer Dabbelt, Ken Dockser, Paul Donahue, Aaron Durbin, Roger Espasa, Greg Favor, Andy Glew, Shaked Flur, Stefan Freudenberger, Marc Gauthier, Andy Glew, Jan Gray, Michael Hamburg, John
-Hauser, John Ingalls, David Horner, Bruce Hoult, Bill Huffman, Barna Ibrahim, Alexandre Joannou, Olof Johansson, Ben Keller,
-David Kruckemyer, Tariq Kurd, Yunsup Lee, Paul Loewenstein, Daniel Lustig, Yatin Manerkar, Luc Maranget,
-Margaret Martonosi, Phil McCoy, Christoph Müllner, Joseph Myers, Vijayanand Nagarajan, Richard Newell, Rishiyur Nikhil, Jonas Oberhauser, Stefan O'Rear, Albert Ou, John Ousterhout, David Patterson, Christopher Pulte, Jose Renau,
-Josh Scheid, Colin Schmidt, Peter Sewell, Susmit Sarkar, Ved Shanbhogue, Michael Taylor, Wesley Terpstra, Matt Thomas, Tommy Thorn, Philipp Tomsich, Caroline Trippel, Ray VanDeWalker, Muralidaran Vijayaraghavan, Megan Wachs, Paul Wamsley Andrew Waterman, Robert Watson, David Weaver, Derek Williams, Andrew Wright, Reinoud Zandijk,
-and Sizhuo Zhang._
-=======
+
 Derek Atkins, Arvind, Krste Asanović, Rimas Avižienis, Jacob Bachmeyer, Christopher F. Batten,
 Allen J. Baum, Alex Bradbury, Scott Beamer, Abel Bernabeu, Alex Bradbury, Scott Beamer, Preston Briggs, Christopher Celio, Chuanhua
 Chang, David Chisnall, Paul Clayton, Palmer Dabbelt, L Peter Deutsch, Ken Dockser, Paul Donahue, Aaron Durbin, Roger Espasa,
 Greg Favor, 
 Shaked Flur, Stefan Freudenberger, Marc Gauthier, Andy Glew, Jan Gray, Michael Hamburg, John
-Hauser, John Ingalls, David Horner, Bruce Hoult, Bill Huffman, Alexandre Joannou, Olof Johansson, Ben Keller,
+Hauser, John Ingalls, David Horner, Bruce Hoult, Bill Huffman, Barna Ibrahim, Alexandre Joannou, Olof Johansson, Ben Keller,
 David Kruckemyer, Tariq Kurd, Yunsup Lee, Paul Loewenstein, Daniel Lustig, Yatin Manerkar, Luc Maranget,
 Ben Marshall, Yatin Manerkar, Luc Maranget, Margaret Martonosi, Phil McCoy, Nathan Menhorn, Christoph Müllner, Joseph Myers, 
 Vijayanand Nagarajan, Richard Newell, Rishiyur Nikhil, Jonas Oberhauser,
@@ -78,7 +69,6 @@
 Susmit Sarkar, Josh Scheid, Colin Schmidt, Peter Sewell, Ved Shanbhogue, Brent Spinney, Michael Taylor, Wesley Terpstra, Matt
 Thomas, Tommy Thorn, Philipp Tomsich, Caroline Trippel, Ray VanDeWalker, Muralidaran Vijayaraghavan, Megan
 Wachs, Paul Wamsley, Andrew Waterman, Robert Watson, David Weaver, Derek Williams, Claire Wolf, Andrew Wright, Reinoud Zandijk, Alexander Zeh and Sizhuo Zhang._
->>>>>>> 30310bb4
 
 _This document is released under a Creative Commons Attribution 4.0 International License._
 
@@ -143,11 +133,8 @@
 //zfa.tex
 include::ztso-st-ext.adoc[]
 //ztso.tex
-<<<<<<< HEAD
+include::scalar-crypto.adoc[]
 include::vector-crypto.adoc[]
-=======
-include::scalar-crypto.adoc[]
->>>>>>> 30310bb4
 include::cmo.adoc[]
 include::zawrs.adoc[]
 include::zc.adoc[]
