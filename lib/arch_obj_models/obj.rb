# frozen_string_literal: true

# base for any object representation of the Architecture Definition
# does two things:
#
#  1. Makes the raw data for the object accessible via []
#     For example, given:
#        data = {
#          'name' => 'mstatus',
#          'address' => 0x320,
#          ...
#        }
#
#     obj = DatabaseObject.new(data)
#     obj['name']    # 'mstatus'
#     obj['address'] # 0x320
#
#  2. Provides accessor methods for the data properties
#     Given the same example above, the following works:
#
#     obj.name       # 'mstatus'
#     obj.address    # 0x320
#
# Subclasses may override the accessors when a more complex data structure
# is warranted, e.g., the CSR Field 'alias' returns a CsrFieldAlias object
# instead of a simple string
class DatabaseObject
  # Exception raised when there is a problem with a schema file
  class SchemaError < ::StandardError
    # result from JsonSchemer.validate
    attr_reader :result

    def initialize(result)
      if result.is_a?(Enumerator)
        super(result.to_a.map { |e| "At #{e['schema_pointer']}: #{e['type']}" })
      else
        super(result["error"])
      end
      @result = result
    end
  end

  # exception raised when an object does not validate against its schema
  class SchemaValidationError < ::StandardError

    # result from JsonSchemer.validate
    attr_reader :result

    # create a new SchemaValidationError
    #
    # @param result [JsonSchemer::Result] JsonSchemer result
    def initialize(path, result)
      msg = "While validating #{path}:\n\n"
      nerrors = result.count
      msg << "#{nerrors} error(s) during validations\n\n"
      result.to_a.each do |r|
        msg <<
          if r["type"] == "required" && !r.dig("details", "missing_keys").nil?
            "    At '#{r['data_pointer']}': Missing required parameter(s) '#{r['details']['missing_keys']}'\n"
          elsif r["type"] == "schema"
            if r["schema_pointer"] == "/additionalProperties"
              "    At #{r['data_pointer']}, there is an unallowed additional key\n"
            else
              "    At #{r['data_pointer']}, endpoint is an invalid key\n"
            end
          elsif r["type"] == "enum"
            "    At #{r['data_pointer']}, '#{r['data']}' is not a valid enum value (#{r['schema']['enum']})\n"
          elsif r["type"] == "maxProperties"
            "    Maximum number of properties exceeded\n"
          elsif r["type"] == "object"
            "    At #{r['data_pointer']}, Expecting object, got #{r['data']}\n"
          elsif r["type"] == "pattern"
            "    At #{r['data_pointer']}, RegEx validation failed; '#{r['data']}' does not match '#{r['schema']['pattern']}'\n"
          elsif r["type"] == "integer"
            "    At #{r['data_pointer']}, '#{r['data']}' is not a integer\n"
          elsif r["type"] == "array"
            "    At #{r['data_pointer']}, '#{r['data']}' is not a array\n"
          elsif r["type"] == "oneOf"
            "    At #{r['data_pointer']}, '#{r['data']}' matches more than one of #{r['schema']['oneOf']}\n"
          elsif r["type"] == "const"
            "    At #{r['data_pointer']}, '#{r['data']}' does not match required value '#{r['schema']['const']}'\n"
          else
            "    #{r}\n\n"
          end
      end
      msg << "\n"
      # msg << result.to_a.to_s
      super(msg)
      @result = result
    end
  end

  attr_reader :data, :data_path, :name, :long_name, :description

  # @return [Architecture] If only a specification (no config) is known
  # @return [ConfiguredArchitecture] If a specification and config is known
  # @return [nil] If neither is known
  attr_reader :arch       # Use when Architecture class is sufficient

  # @return [ConfiguredArchitecture] If a specification and config is known
  # @return [nil] Otherwise
  attr_reader :cfg_arch   # Use when extra stuff provided by ConfiguredArchitecture is required

  def kind = @data["kind"]

  @@schemas ||= {}
  @@schema_ref_resolver ||= proc do |pattern|
    if pattern.to_s =~ /^http/
      JSON.parse(Net::HTTP.get(pattern))
    else
      JSON.load_file($root / "schemas" / pattern.to_s)
    end
  end

  # validate the data against it's schema
  # @raise [SchemaError] if the data is invalid
  def validate
    schemas = @@schemas
    ref_resolver = @@schema_ref_resolver

    if @data.key?("$schema")
      schema_path = data["$schema"]
      schema_file, obj_path = schema_path.split("#")
      schema =
        if schemas.key?(schema_file)
          schemas[schema_file]
        else
          schemas[schema_file] = JSONSchemer.schema(
            File.read("#{$root}/schemas/#{schema_file}"),
            regexp_resolver: "ecma",
            ref_resolver:,
            insert_property_defaults: true
          )
          raise SchemaError, schemas[schema_file].validate_schema unless schemas[schema_file].valid_schema?

          schemas[schema_file]
        end

      unless obj_path.nil?
        obj_path_parts = obj_path.split("/")[1..]

        obj_path_parts.each do |k|
          schema = schema.fetch(k)
        end
      end

      # convert through JSON to handle anything supported in YAML but not JSON
      # (e.g., integer object keys will be converted to strings)
      jsonified_obj = JSON.parse(JSON.generate(@data))

      raise "Nothing there?" if jsonified_obj.nil?

      raise SchemaValidationError.new(@data_path, schema.validate(jsonified_obj)) unless schema.valid?(jsonified_obj)
    else
      warn "No $schema for #{@data_path}"
    end
  end

  # clone this, and set the arch at the same time
  # @return [ExtensionRequirement] The new object
  def clone(arch: nil)
    obj = super()
    obj.instance_variable_set(:@arch, arch)
    obj
  end

  def <=>(other)
    name <=> other.name
  end

  # @return [String] Source file that data for this object can be attributed to
  # @return [nil] if the source isn't known
  def __source
    @data["$source"]
  end

  # The raw content of definedBy in the data.
  # @note Generally, you should prefer to use {#defined_by_condition}, etc. from Ruby
  #
  # @return [String] An extension name
  # @return [Array(String, Number)] An extension name and versions
  # @return [Array<*>] A list of extension names or extension names and versions
  def definedBy
    @data["definedBy"]
  end

  # @param data [Hash<String,Object>] Hash with fields to be added
  # @param data_path [Pathname] Path to the data file
  def initialize(data, data_path, arch: nil)
    raise ArgumentError, "Bad data" unless data.is_a?(Hash)

    @data = data
    @data_path = data_path
    if arch.is_a?(ConfiguredArchitecture)
      @cfg_arch = arch
    end
    @arch = arch
    @name = data["name"]
    @long_name = data["long_name"]
    @description = data["description"]

    @sem = Concurrent::Semaphore.new(1)
    @cache = Concurrent::Hash.new
  end

  def inspect
    self.class.name
  end

  # make the underlying YAML description available with []
  extend Forwardable
  def_delegator :@data, :[]

  # @return [Array<String>] List of keys added by this DatabaseObject
  def keys = @data.keys

  # @param k (see Hash#key?)
  # @return (see Hash#key?)
  def key?(k) = @data.key?(k)

<<<<<<< HEAD
  def defer(fn_name, &block)
    cache_value = @cache[fn_name]
    return cache_value unless cache_value.nil?
=======
  # @overload defined_by?(ext_name, ext_version)
  #   @param ext_name [#to_s] An extension name
  #   @param ext_version [#to_s] A specific extension version
  #   @return [Boolean] Whether or not the instruction is defined by extension `ext`, version `version`
  # @overload defined_by?(ext_version)
  #   @param ext_version [ExtensionVersion] An extension version
  #   @return [Boolean] Whether or not the instruction is defined by ext_version
  def defined_by?(*args)
    ext_ver =
      if args.size == 1
        raise ArgumentError, "Parameter must be an ExtensionVersion" unless args[0].is_a?(ExtensionVersion)

        args[0]
      elsif args.size == 2
        raise ArgumentError, "First parameter must be an extension name" unless args[0].respond_to?(:to_s)
        raise ArgumentError, "First parameter must be an extension version" unless args[1].respond_to?(:to_s)

        ExtensionVersion.new(args[0], args[1], arch)
      else
        raise ArgumentError, "Unsupported number of arguments (#{args.size})"
      end

    defined_by_condition.satisfied_by? { |req| req.satisfied_by?(ext_ver) }
  end
>>>>>>> ce0dc0a5

    raise "Missing block" unless block_given?

<<<<<<< HEAD
    @cache[fn_name] ||= yield
  end
=======
  #   SchemaCondition.new(@data["definedBy"], @arch).satisfying_ext_versions
  # end
>>>>>>> ce0dc0a5

  # @return [ExtensionRequirementExpression] Extension(s) that define the instruction. If *any* requirement is met, the instruction is defined.
  def defined_by_condition
    @defined_by_condition ||=
      begin
        raise "ERROR: definedBy is nul for #{name}" if @data["definedBy"].nil?

<<<<<<< HEAD
        ExtensionRequirementExpression.new(@data["definedBy"], @cfg_arch)
=======
        SchemaCondition.new(@data["definedBy"], @arch)
>>>>>>> ce0dc0a5
      end
  end

  # @return [String] Name of an extension that "primarily" defines the object (i.e., is the first in a list)
  def primary_defined_by
    defined_by_condition.first_requirement
  end

  # @return [Integer] THe source line number of +path+ in the YAML file
  # @param path [Array<String>] Path to the scalar you want.
  # @example
  #   yaml = <<~YAML
  #     misa:
  #       sw_read(): ...
  #       fields:
  #         A:
  #           type(): ...
  #   YAML
  #   misa_csr.source_line("sw_read()")  #=> 2
  #   mis_csr.source_line("fields", "A", "type()") #=> 5
  def source_line(*path)

    # find the line number of this operation() in the *original* file
    yaml_filename = @data["$source"]
    raise "No $source for #{name}" if yaml_filename.nil?
    line = nil
    path_idx = 0
    Psych.parse_stream(File.read(yaml_filename), filename: yaml_filename) do |doc|
      mapping = doc.children[0]
      data =
        if mapping.children.size == 2
          mapping.children[1]
        else
          mapping
        end
      while path_idx < path.size
        idx = 0
        while idx < data.children.size
          if data.children[idx].value == path[path_idx]
            if path_idx == path.size - 1
              line = data.children[idx + 1].start_line
              if data.children[idx + 1].style == Psych::Nodes::Scalar::LITERAL
                line += 1 # the string actually begins on the next line
              end
              return line
            else
              data = data.children[idx + 1]
              path_idx += 1
              break
            end
          end
          idx += 2
        end
      end
    end
    raise "Didn't find key '#{path}' in #{@data['$source']}"
  end
end

# A company description
class Company
  def initialize(data)
    @data = data
  end

  # @return [String] Company name
  def name = @data["name"]

  # @return [String] Company website
  def url = @data["url"]
end

# License information
class License
  def initialize(data)
    @data = data
  end

  # @return [String] License name
  def name = @data["name"]

  # @return [String] License website
  # @return [nil] if there is no website for the license
  def url = @data["url"]

  # @return [String] Text of the license
  def text
    if !@data["text_url"].nil?
      Net::HTTP.get(URI(@data["text_url"]))
    else
      @data["text"]
    end
  end
end

# Personal information about a contributor
class Person
  include Comparable

  # @return [String] Person's name
  def name = @data["name"]

  # @return [String] Email address
  # @return [nil] if email address is not known
  def email = @data["email"]

  # @return [String] Company the person works for
  # @return [nil] if the company is not known, or if the person is an individual contributor
  def company = @data["company"]

  def initialize(data)
    @data = data
  end

  def <=>(other)
    raise ArgumentError, "Person is only comparable to Person (not #{other.class.name})" unless other.is_a?(Person)

    name <=> other.name
  end
end

# represents a JSON Schema composition of extension requirements, e.g.:
#
# anyOf:
#   - oneOf:
#     - A
#     - B
#   - C
#
<<<<<<< HEAD
class ExtensionRequirementExpression
  # @param composition_hash [Hash] A possibly recursive hash of "allOf", "anyOf", "oneOf", "not"
  def initialize(composition_hash, cfg_arch)
=======
class SchemaCondition
  # @param composition_hash [Hash] A possibly recursive hash of "allOf", "anyOf", "oneOf"
  def initialize(composition_hash, arch)
>>>>>>> ce0dc0a5
    raise ArgumentError, "composition_hash is nil" if composition_hash.nil?

    unless is_a_condition?(composition_hash)
      raise ArgumentError, "Expecting a JSON schema comdition (got #{composition_hash})"
    end

    @hsh = composition_hash
    @arch = arch
  end

  def to_h = @hsh

  def empty? = false

  def is_a_version_requirement(ver)
    case ver
    when String
      ver =~ RequirementSpec::REQUIREMENT_REGEX
    when Array
      ver.all? { |v| v =~ RequirementSpec::REQUIREMENT_REGEX }
    else
      false
    end
  end
  private :is_a_version_requirement

  # @return [Boolean] True if the condition is a join of N terms over the same operator
  #
  #  A or B or C   #=> true
  #  A and B       #=> true
  #  A or B and C  #=> false
  def flat?
    case @hsh
    when String
      true
    when Hash
      @hsh.key?("name") || @hsh[@hsh.keys.first].all? { |child| child.is_a?(String) || (child.is_a?(Hash) && child.key?("name")) }
    else
      raise "unexpected"
    end
  end

  # @return [:or, :and] The operator for a flat condition
  #                     Only valid if #flat? is true
  def flat_op
    case @hsh
    when String
      :or
    when Hash
      @hsh.key?("name") ? :or : { "allOf" => :and, "anyOf" => :or }[@hsh.keys.first]
    else
      raise "unexpected"
    end
  end

  # @return [Array<ExtensionRequirement>] The elements of the flat join
  #                                       Only valid if #flat? is true
  def flat_versions
    case @hsh
    when String
      [ExtensionRequirement.new(@hsh, arch: @arch)]
    when Hash
      if @hsh.key?("name")
        if @hsh.key?("version").nil?
          [ExtensionRequirement.new(@hsh["name"], arch: @arch)]
        else
          [ExtensionRequirement.new(@hsh["name"], @hsh["version"], arch: @arch)]
        end
      else
        @hsh[@hsh.keys.first].map do |r|
          if r.is_a?(String)
            ExtensionRequirement.new(r, arch: @arch)
          else
            if r.key?("version").nil?
              ExtensionRequirement.new(r["name"], arch: @arch)
            else
              ExtensionRequirement.new(r["name"], r["version"], arch: @arch)
            end
          end
        end
      end
    else
      raise "unexpected"
    end
  end

  def to_asciidoc(cond = @hsh, indent = 0)
    case cond
    when String
      "#{'*' * indent}* #{cond}, version >= #{@cfg_arch.extension(cond).min_version}"
    when Hash
      if cond.key?("name")
        if cond.key?("version")
          "#{'*' * indent}* #{cond['name']}, version #{cond['version']}\n"
        else
          "#{'*' * indent}* #{cond['name']}, version >= #{@cfg_arch.extension(cond['name']).min_version}\n"
        end
      else
        "#{'*' * indent}* #{cond.keys[0]}:\n" + to_asciidoc(cond[cond.keys[0]], indent + 2)
      end
    when Array
      cond.map { |e| to_asciidoc(e, indent) }.join("\n")
    else
      raise "Unknown condition type: #{cond}"
    end
  end

  def is_a_condition?(hsh)
    case hsh
    when String
      true
    when Hash
      if hsh.key?("name")
        return false if hsh.size > 2

        if hsh.size > 1
          return false unless hsh.key?("version")

          return false unless is_a_version_requirement(hsh["version"])
        end

      elsif hsh.key?("not")
        return false unless hsh.size == 1

        return is_a_condition?(hsh["not"])

      else
        return false unless hsh.size == 1

        return false unless ["allOf", "anyOf", "oneOf"].include?(hsh.keys[0])

        hsh[hsh.keys[0]].each do |element|
          return false unless is_a_condition?(element)
        end
      end
    else
      raise "unexpected #{hsh.class.name} #{hsh} #{@hsh}"
    end

    true
  end
  private :is_a_condition?

  # @return [ExtensionRequirement] First requirement found, without considering any boolean operators
  def first_requirement(req = @hsh)
    case req
    when String
      ExtensionRequirement.new(req, arch: @arch)
    when Hash
      if req.key?("name")
        if req["version"].nil?
          ExtensionRequirement.new(req["name"], arch: @arch)
        else
          ExtensionRequirement.new(req["name"], req["version"], arch: @arch)
        end
      else
        first_requirement(req[req.keys[0]])
      end
    when Array
      first_requirement(req[0])
    else
      raise "unexpected"
    end
  end

  # combine all conds into one using AND
<<<<<<< HEAD
  def self.all_of(*conds, cfg_arch:)
    cond = ExtensionRequirementExpression.new({
=======
  def self.all_of(*conds, arch:)
    cond = SchemaCondition.new({
>>>>>>> ce0dc0a5
      "allOf" => conds
    }, arch)

<<<<<<< HEAD
    ExtensionRequirementExpression.new(cond.minimize, cfg_arch)
=======
    SchemaCondition.new(cond.minimize, arch)
>>>>>>> ce0dc0a5
  end

  # @return [Object] Schema for this expression, with basic logic minimization
  def minimize(hsh = @hsh)
    case hsh
    when Hash
      if hsh.key?("name")
        hsh
      else
        min_ary = key = nil
        if hsh.key?("allOf")
          min_ary = hsh["allOf"].map { |element| minimize(element) }
          key = "allOf"
        elsif hsh.key?("anyOf")
          min_ary = hsh["anyOf"].map { |element| minimize(element) }
          key = "anyOf"
        elsif hsh.key?("oneOf")
          min_ary = hsh["oneOf"].map { |element| minimize(element) }
          key = "oneOf"
        elsif hsh.key?("not")
          min_ary = hsh.dup
          key = "not"
        end
        min_ary = min_ary.uniq!
        if min_ary.size == 1
          min_ary.first
        else
          { key => min_ary }
        end
      end
    else
      hsh
    end
  end

  def to_rb_helper(hsh)
    if hsh.is_a?(Hash)
      if hsh.key?("name")
        if hsh.key?("version")
          if hsh["version"].is_a?(String)
            "(yield ExtensionRequirement.new('#{hsh["name"]}', '#{hsh["version"]}', arch: @arch))"
          elsif hsh["version"].is_a?(Array)
            "(yield ExtensionRequirement.new('#{hsh["name"]}', #{hsh["version"].map { |v| "'#{v}'" }.join(', ')}, arch: @arch))"
          else
            raise "unexpected"
          end
        else
          "(yield ExtensionRequirement.new('#{hsh["name"]}', arch: @arch))"
        end
      else
        key = hsh.keys[0]

        case key
        when "allOf"
          rb_str = hsh[key].map { |element| to_rb_helper(element) }.join(' && ')
          "(#{rb_str})"
        when "anyOf"
          rb_str = hsh[key].map { |element| to_rb_helper(element) }.join(' || ')
          "(#{rb_str})"
        when "oneOf"
          rb_str = hsh[key].map { |element| to_rb_helper(element) }.join(', ')
          "([#{rb_str}].count(true) == 1)"
        when "not"
          rb_str = to_rb_helper(hsh[key])
          "(!#{rb_str})"
        else
          raise "Unexpected"
          "(yield #{hsh})"
        end
      end
    else
      "(yield ExtensionRequirement.new('#{hsh}', arch: @arch))"
    end
  end

  # Given the name of a ruby array +ary_name+ containing the available objects to test,
  # return a string that can be eval'd to determine if the objects in +ary_name+
  # meet the Condition
  #
  # @param ary_name [String] Name of a ruby string in the eval binding
  # @return [Boolean] If the condition is met
  def to_rb
    to_rb_helper(@hsh)
  end

  class LogicNode
    attr_accessor :type

    TYPES = [ :term, :not, :and, :or ]

    def initialize(type, children, term_idx: nil)
      raise ArgumentError, "Bad type" unless TYPES.include?(type)
      raise ArgumentError, "Children must be an array" unless children.is_a?(Array)

      raise ArgumentError, "Children must be singular" if [:term, :not].include?(type) && children.size != 1

      if type == :term
        raise ArgumentError, "Term must be an ExtensionRequirement" unless children[0].is_a?(ExtensionRequirement)
      else
        raise ArgumentError, "All Children must be LogicNodes" unless children.all? { |child| child.is_a?(LogicNode) }
      end

      @type = type
      @children = children

      raise ArgumentError, "Need term_idx" if term_idx.nil? && type == :term
      raise ArgumentError, "term_idx isn't an int" if !term_idx.is_a?(Integer) && type == :term

      @term_idx = term_idx
    end

    # @return [Array<ExtensionRequirements>] The terms (leafs) of this tree
    def terms
      @terms ||=
        if @type == :term
          [@children[0]]
        else
          @children.map(&:terms).flatten.uniq
        end
    end

    def eval(term_values)
      if @type == :term
        ext_ret = @children[0]
        term_value = term_values.find { |term_value| term_value.name == ext_ret.name }
        @children[0].satisfied_by?(term_value)
      elsif @type == :not
        !@children[0].eval(term_values)
      elsif @type == :and
        @children.all? { |child| child.eval(term_values) }
      elsif @type == :or
        @children.any? { |child| child.eval(term_values) }
      end
    end
  end

  def to_logic_tree(hsh = @hsh, term_idx: [0])
    if hsh.is_a?(Hash)
      if hsh.key?("name")
        if hsh.key?("version")
          if hsh["version"].is_a?(String)
            n = LogicNode.new(:term, [ExtensionRequirement.new(hsh["name"], hsh["version"], cfg_arch: @cfg_arch)], term_idx: term_idx[0])
            term_idx[0] += 1
            n
          elsif hsh["version"].is_a?(Array)
            n = LogicNode.new(:term, [ExtensionRequirement.new(hsh["name"], hsh["version"].map { |v| "'#{v}'" }.join(', '), cfg_arch: @cfg_arch)], term_idx: term_idx[0])
            term_idx[0] += 1
            n
          else
            raise "unexpected"
          end
        else
          n = LogicNode.new(:term, [ExtensionRequirement.new(hsh["name"], cfg_arch: @cfg_arch)], term_idx: term_idx[0])
          term_idx[0] += 1
          n
        end
      else
        key = hsh.keys[0]

        case key
        when "allOf"
          raise "unexpected" unless hsh[key].is_a?(Array) && hsh[key].size > 1

          root = LogicNode.new(:and, [to_logic_tree(hsh[key][0], term_idx:), to_logic_tree(hsh[key][1], term_idx:)])
          (1...hsh[key].size).each do |i|
            root = LogicNode.new(:and, [root, to_logic_tree(hsh[key][1], term_idx:)])
          end
          root
        when "anyOf"
          raise "unexpected" unless hsh[key].is_a?(Array) && hsh[key].size > 1

          root = LogicNode.new(:or, [to_logic_tree(hsh[key][0], term_idx:), to_logic_tree(hsh[key][1], term_idx:)])
          (1...hsh[key].size).each do |i|
            root = LogicNode.new(:or, [root, to_logic_tree(hsh[key][1], term_idx:)])
          end
          root
        when "oneOf"
          raise "TODO"
        when "not"
          LogicNode.new(:not, [to_logic_tree(hsh[key], term_idx:)])
        else
          raise "Unexpected"
        end
      end
    else
      n = LogicNode.new(:term, [ExtensionRequirement.new(hsh, cfg_arch: @cfg_arch)], term_idx: term_idx[0])
      term_idx[0] += 1
      n
    end
  end

  # convert to Negation Normal Form
  def nnf(logic_tree)
    if logic_tree.type == :not
      # distribute
      if logic_tree.children.size == 1 && logic_tree.children[0].type == :term
        logic_tree
      else
        # distribute NOT
        child = logic_tree.children[0]

        if child.type == :and
          LogicNode.new(:or, child.children.map { |child2| LogicNode.new(:not, [child2]) })
        elsif child.type == :or
          LogicNode.new(:and, child.children.map { |child2| LogicNode.new(:not, [child2]) })
        elsif child.type == :not
          child
        else
          raise "?"
        end
      end
    else
      LogicNode.new(logic_tree.type, logic_tree.children.map { |child| nnf(child) })
    end
  end

  # convert to Disjunctive Normal Form
  def dnf(logic_tree)
    logic_tree = nnf(logic_tree)
    if logic_tree.type == :and
      # distribute
      if logic_tree.children.all? { |child| child.type == :term }
        logic_tree
      else
        LogicTree.new(:or, logic_tree.children.map { |child| LogicTree.new(:and, dnf(child)) })
      end
    else
      logic_tree
    end
  end

  def combos_for(extension_versions)
    ncombos = extension_versions.reduce(1) { |prod, vers| prod * vers.size }
    combos = []
    ncombos.times do |i|
      combos << []
      extension_versions.size.times do |j|
        m = extension_versions[j].size
        d = j.zero? ? 1 : extension_versions[j..0].reduce(1) { |prod, vers| prod * vers.size }

        combos.last << extension_versions[j][(i / d) % m]
      end
    end
    combos
  end

  # @param other [ExtensionRequirementExpression] Another condition
  # @return [Boolean] if it's possible for both to be simultaneously true
  def compatible?(other)
    raise ArgumentError, "Expecting a ExtensionRequirementExpression" unless other.is_a?(ExtensionRequirementExpression)

    tree1 = to_logic_tree(@hsh)
    tree2 = to_logic_tree(other.to_h)

    extensions = (tree1.terms + tree2.terms).map(&:extension).uniq

    extension_versions = extensions.map(&:versions)

    combos = combos_for(extension_versions)
    combos.each do |combo|
      return true if tree1.eval(combo) && tree2.eval(combo)
    end

    # there is no combination in which both self and other can be true
    false
  end

  # @example See if a string satisfies
  #   cond = { "anyOf" => ["A", "B", "C"] }
  #   string = "A"
  #   cond.satisfied_by? { |endpoint| endpoint == string } #=> true
  #   string = "D"
  #   cond.satisfied_by? { |endpoint| endpoint == string } #=> false
  #
  # @example See if an array satisfies
  #   cond = { "allOf" => ["A", "B", "C"] }
  #   ary = ["A", "B", "C", "D"]
  #   cond.satisfied_by? { |endpoint| ary.include?(endpoint) } #=> true
  #   ary = ["A", "B"]
  #   cond.satisfied_by? { |endpoint| ary.include?(endpoint) } #=> false
  #
  # @yieldparam obj [Object] An endpoint in the condition
  # @yieldreturn [Boolean] Whether or not +obj+ is what you are looking for
  # @return [Boolean] Whether or not the entire condition is satisfied
  def satisfied_by?(&block)
    raise ArgumentError, "Missing required block" unless block_given?

    raise ArgumentError, "Expecting one argument to block" unless block.arity == 1

    eval to_rb
  end

<<<<<<< HEAD
  def possibly_satisfied_by?(ext_ver)
    # yes if:
    #   - ext_ver affects this condition
    #   - it is is possible for this condition to be true is ext_ver is implemented
    logic_tree = to_logic_tree

    return false unless logic_tree.terms.any? { |ext_req| ext_req.satisfying_versions.include?(ext_ver) }

    # ok, so ext_ver affects this condition
    # is it possible to be true with ext_ver implemented?
    extensions = logic_tree.terms.map(&:extension).uniq

    extension_versions = extensions.map(&:versions)

    combos = combos_for(extension_versions)
    combos.any? do |combo|
      # replace ext_ver, since it doesn't change
      logic_tree.eval(combo.map { |ev| ev.name == ext_ver.name ? ext_ver : ev })
=======
  def satisfying_ext_versions
    list = []
    arch.extensions.each do |ext|
      ext.versions.each do |ext_ver|
        list << ext_ver if satisfied_by? { |ext_req| ext_req.satisfied_by?(ext_ver) }
      end
>>>>>>> ce0dc0a5
    end
  end
end

class AlwaysTrueExtensionRequirementExpression
  def to_rb = "true"

  def satisfied_by? = true

  def empty? = true

<<<<<<< HEAD
  def compatible?(other) = true
=======
  def flat? = false
>>>>>>> ce0dc0a5

  def to_h = {}
  def minimize = {}
end<|MERGE_RESOLUTION|>--- conflicted
+++ resolved
@@ -218,46 +218,14 @@
   # @return (see Hash#key?)
   def key?(k) = @data.key?(k)
 
-<<<<<<< HEAD
   def defer(fn_name, &block)
     cache_value = @cache[fn_name]
     return cache_value unless cache_value.nil?
-=======
-  # @overload defined_by?(ext_name, ext_version)
-  #   @param ext_name [#to_s] An extension name
-  #   @param ext_version [#to_s] A specific extension version
-  #   @return [Boolean] Whether or not the instruction is defined by extension `ext`, version `version`
-  # @overload defined_by?(ext_version)
-  #   @param ext_version [ExtensionVersion] An extension version
-  #   @return [Boolean] Whether or not the instruction is defined by ext_version
-  def defined_by?(*args)
-    ext_ver =
-      if args.size == 1
-        raise ArgumentError, "Parameter must be an ExtensionVersion" unless args[0].is_a?(ExtensionVersion)
-
-        args[0]
-      elsif args.size == 2
-        raise ArgumentError, "First parameter must be an extension name" unless args[0].respond_to?(:to_s)
-        raise ArgumentError, "First parameter must be an extension version" unless args[1].respond_to?(:to_s)
-
-        ExtensionVersion.new(args[0], args[1], arch)
-      else
-        raise ArgumentError, "Unsupported number of arguments (#{args.size})"
-      end
-
-    defined_by_condition.satisfied_by? { |req| req.satisfied_by?(ext_ver) }
-  end
->>>>>>> ce0dc0a5
 
     raise "Missing block" unless block_given?
 
-<<<<<<< HEAD
     @cache[fn_name] ||= yield
   end
-=======
-  #   SchemaCondition.new(@data["definedBy"], @arch).satisfying_ext_versions
-  # end
->>>>>>> ce0dc0a5
 
   # @return [ExtensionRequirementExpression] Extension(s) that define the instruction. If *any* requirement is met, the instruction is defined.
   def defined_by_condition
@@ -265,11 +233,7 @@
       begin
         raise "ERROR: definedBy is nul for #{name}" if @data["definedBy"].nil?
 
-<<<<<<< HEAD
         ExtensionRequirementExpression.new(@data["definedBy"], @cfg_arch)
-=======
-        SchemaCondition.new(@data["definedBy"], @arch)
->>>>>>> ce0dc0a5
       end
   end
 
@@ -399,15 +363,9 @@
 #     - B
 #   - C
 #
-<<<<<<< HEAD
 class ExtensionRequirementExpression
   # @param composition_hash [Hash] A possibly recursive hash of "allOf", "anyOf", "oneOf", "not"
   def initialize(composition_hash, cfg_arch)
-=======
-class SchemaCondition
-  # @param composition_hash [Hash] A possibly recursive hash of "allOf", "anyOf", "oneOf"
-  def initialize(composition_hash, arch)
->>>>>>> ce0dc0a5
     raise ArgumentError, "composition_hash is nil" if composition_hash.nil?
 
     unless is_a_condition?(composition_hash)
@@ -415,7 +373,7 @@
     end
 
     @hsh = composition_hash
-    @arch = arch
+    @arch = cfg_arch
   end
 
   def to_h = @hsh
@@ -497,13 +455,13 @@
   def to_asciidoc(cond = @hsh, indent = 0)
     case cond
     when String
-      "#{'*' * indent}* #{cond}, version >= #{@cfg_arch.extension(cond).min_version}"
+      "#{'*' * indent}* #{cond}, version >= #{@arch.extension(cond).min_version}"
     when Hash
       if cond.key?("name")
         if cond.key?("version")
           "#{'*' * indent}* #{cond['name']}, version #{cond['version']}\n"
         else
-          "#{'*' * indent}* #{cond['name']}, version >= #{@cfg_arch.extension(cond['name']).min_version}\n"
+          "#{'*' * indent}* #{cond['name']}, version >= #{@arch.extension(cond['name']).min_version}\n"
         end
       else
         "#{'*' * indent}* #{cond.keys[0]}:\n" + to_asciidoc(cond[cond.keys[0]], indent + 2)
@@ -574,21 +532,12 @@
   end
 
   # combine all conds into one using AND
-<<<<<<< HEAD
   def self.all_of(*conds, cfg_arch:)
     cond = ExtensionRequirementExpression.new({
-=======
-  def self.all_of(*conds, arch:)
-    cond = SchemaCondition.new({
->>>>>>> ce0dc0a5
       "allOf" => conds
-    }, arch)
-
-<<<<<<< HEAD
+    }, cfg_arch)
+
     ExtensionRequirementExpression.new(cond.minimize, cfg_arch)
-=======
-    SchemaCondition.new(cond.minimize, arch)
->>>>>>> ce0dc0a5
   end
 
   # @return [Object] Schema for this expression, with basic logic minimization
@@ -774,7 +723,7 @@
         end
       end
     else
-      n = LogicNode.new(:term, [ExtensionRequirement.new(hsh, cfg_arch: @cfg_arch)], term_idx: term_idx[0])
+      n = LogicNode.new(:term, [ExtensionRequirement.new(hsh, arch: @arch)], term_idx: term_idx[0])
       term_idx[0] += 1
       n
     end
@@ -881,7 +830,6 @@
     eval to_rb
   end
 
-<<<<<<< HEAD
   def possibly_satisfied_by?(ext_ver)
     # yes if:
     #   - ext_ver affects this condition
@@ -900,14 +848,6 @@
     combos.any? do |combo|
       # replace ext_ver, since it doesn't change
       logic_tree.eval(combo.map { |ev| ev.name == ext_ver.name ? ext_ver : ev })
-=======
-  def satisfying_ext_versions
-    list = []
-    arch.extensions.each do |ext|
-      ext.versions.each do |ext_ver|
-        list << ext_ver if satisfied_by? { |ext_req| ext_req.satisfied_by?(ext_ver) }
-      end
->>>>>>> ce0dc0a5
     end
   end
 end
@@ -919,11 +859,7 @@
 
   def empty? = true
 
-<<<<<<< HEAD
   def compatible?(other) = true
-=======
-  def flat? = false
->>>>>>> ce0dc0a5
 
   def to_h = {}
   def minimize = {}
