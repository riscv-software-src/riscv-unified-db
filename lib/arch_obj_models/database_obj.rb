--- conflicted
+++ resolved
@@ -211,70 +211,6 @@
     end
   end
 
-<<<<<<< HEAD
-  # @param data [Hash<String,Object>] Hash with fields to be added
-  # @param data_path [Pathname] Path to the data file
-  sig { params(data: T::Hash[String, T.untyped], data_path: T.any(String, Pathname), arch: Architecture).void }
-  def initialize(data, data_path, arch)
-    @data = data
-    @data_path = Pathname.new(data_path)
-    if arch.is_a?(ConfiguredArchitecture)
-      @cfg_arch = arch
-    end
-    @arch = T.must_because(arch) { pp data }
-    @name = T.must_because(data["name"]) { pp data }
-    @long_name = data["long_name"]
-    @kind = T.must_because(data["kind"]) { pp data }
-
-    @sem = Concurrent::Semaphore.new(1)
-    @cache = Concurrent::Hash.new
-  end
-
-  def inspect
-    "#{self.class.name}##{name}"
-  end
-
-  # make the underlying YAML description available with []
-  extend Forwardable
-  def_delegator :@data, :[]
-
-  # @return [Array<String>] List of keys added by this DatabaseObject
-  sig { returns(T::Array[String]) }
-  def keys = @data.keys
-
-  # @param k (see Hash#key?)
-  # @return (see Hash#key?)
-  sig { params(k: String).returns(T::Boolean) }
-  def key?(k) = @data.key?(k)
-
-  # defer the calculation of 'blk' until later, then memoize the result
-  sig { params(fn_name: Symbol, block: T.proc.void).returns(T.untyped) }
-  def defer(fn_name, &block)
-    cache_value = @cache[fn_name]
-    return cache_value unless cache_value.nil?
-
-    @cache[fn_name] ||= yield
-  end
-
-  # @return [ExtensionRequirementExpression] Extension(s) that define the instruction. If *any* requirement is met, the instruction is defined.
-  sig { returns(ExtensionRequirementExpression) }
-  def defined_by_condition
-    @defined_by_condition ||=
-      begin
-        raise "ERROR: definedBy is nul for #{name}" if @data["definedBy"].nil?
-
-        ExtensionRequirementExpression.new(@data["definedBy"], @cfg_arch)
-      end
-  end
-
-  # @return [ExtensionRequirement] Name of an extension that "primarily" defines the object (i.e., is the first in a list)
-  sig { returns(ExtensionRequirement) }
-  def primary_defined_by
-    defined_by_condition.first_requirement
-  end
-
-=======
->>>>>>> 11c50557
   # @return [Integer] THe source line number of +path+ in the YAML file
   # @param path [Array<String>] Path to the scalar you want.
   # @example
