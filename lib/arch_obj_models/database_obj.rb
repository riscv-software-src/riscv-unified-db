--- conflicted
+++ resolved
@@ -24,11 +24,7 @@
       ProcessorCertificateClass = new("processor certificate class")
       ProcessorCertificateModel = new("processor certificate model")
       Profile = new("profile")
-<<<<<<< HEAD
-      ProfileClass = new("profile class")
-=======
       ProfileFamily = new("profile family")
->>>>>>> 21f2fddf
       ProfileRelease = new("profile release")
     end
   end
