--- conflicted
+++ resolved
@@ -9,12 +9,9 @@
 
 # A CSR field object
 class CsrField < DatabaseObject
-<<<<<<< HEAD
   extend T::Sig
-=======
   # Add all methods in this module to this type of database object.
   include CertifiableObject
->>>>>>> 1c52fbf9
 
   # @return [Csr] The Csr that defines this field
   sig { returns(Csr) }
@@ -47,7 +44,7 @@
 
   # CSR field data starts at fields: NAME: with the YAML
   def source_line(*path)
-    super("fields", name, *path)
+    T.unsafe(self).super("fields", name, *path)
   end
 
   # For a full config, whether or not the field is implemented
@@ -124,8 +121,6 @@
   # @param effective_xlen [32, 64] The effective xlen to evaluate for
   sig { params(effective_xlen: T.nilable(Integer)).returns(T.nilable(Idl::FunctionBodyAst)) }
   def type_checked_type_ast(effective_xlen)
-    raise ArgumentError, "effective_xlen is non-nil and is a #{effective_xlen.class} but must be an Integer" unless effective_xlen.nil? || effective_xlen.is_a?(Integer)
-
     @type_checked_type_ast ||= { 32 => nil, 64 => nil }
     return @type_checked_type_ast[effective_xlen] unless @type_checked_type_ast[effective_xlen].nil?
 
@@ -152,14 +147,9 @@
 
   # @return [Idl::FunctionBodyAst] Abstract syntax tree of the type() function, after it has been type checked and pruned
   # @return [nil] if the type property is not a function
-<<<<<<< HEAD
   # @param effective_xlen [32, 64] The effective xlen to evaluate for
   sig { params(effective_xlen: T.nilable(Integer)).returns(T.nilable(Idl::FunctionBodyAst)) }
-=======
->>>>>>> 1c52fbf9
   def pruned_type_ast(effective_xlen)
-    raise ArgumentError, "effective_xlen is non-nil and is a #{effective_xlen.class} but must be an Integer" unless effective_xlen.nil? || effective_xlen.is_a?(Integer)
-
     @pruned_type_ast ||= { 32 => nil, 64 => nil }
     return @pruned_type_ast[effective_xlen] unless @pruned_type_ast[effective_xlen].nil?
 
@@ -203,8 +193,6 @@
   # @return [nil] when the type isn't knowable
   sig { params(effective_xlen: T.nilable(Integer)).returns(T.nilable(String)) }
   def type(effective_xlen = nil)
-    raise ArgumentError, "effective_xlen is non-nil and is a #{effective_xlen.class} but must be an Integer" unless effective_xlen.nil? || effective_xlen.is_a?(Integer)
-
     @type ||= { 32 => nil, 64 => nil }
     return @type[effective_xlen] unless @type[effective_xlen].nil?
 
@@ -260,20 +248,9 @@
   # @param effective_xlen [32, 64] The effective xlen to evaluate for
   sig { params(effective_xlen: T.nilable(Integer)).returns(String) }
   def type_pretty(effective_xlen = nil)
-<<<<<<< HEAD
     str = type(effective_xlen)
     if str.nil?
       ast = T.must(type_ast)
-=======
-    raise ArgumentError, "effective_xlen is non-nil and is a #{effective_xlen.class} but must be an Integer" unless effective_xlen.nil? || effective_xlen.is_a?(Integer)
-
-    str = nil
-    value_result = Idl::AstNode.value_try do
-      str = type(effective_xlen)
-    end
-    Idl::AstNode.value_else(value_result) do
-      ast = type_ast
->>>>>>> 1c52fbf9
       str = ast.gen_option_adoc
     end
     T.must(str)
@@ -312,8 +289,6 @@
   # @Param effective_xlen [Integer] 32 or 64; needed because fields can change in different XLENs
   sig { params(effective_xlen: T.nilable(Integer)).returns(T::Array[Idl::FunctionDefAst]) }
   def reachable_functions(effective_xlen)
-    raise ArgumentError, "effective_xlen is non-nil and is a #{effective_xlen.class} but must be an Integer" unless effective_xlen.nil? || effective_xlen.is_a?(Integer)
-
     return @reachable_functions unless @reachable_functions.nil?
 
     fns = []
@@ -471,14 +446,9 @@
 
   # @param effective_xlen [Integer] 32 or 64; the effective XLEN to evaluate this field in (relevant when fields move in different XLENs)
   # @param symtab [Idl::SymbolTable] Symbol table with globals
-<<<<<<< HEAD
+  # @return [FunctionBodyAst] The abstract syntax tree of the sw_write() function, after being type checked
   sig { params(symtab: Idl::SymbolTable, effective_xlen: T.nilable(Integer)).returns(T.nilable(Idl::FunctionBodyAst)) }
-=======
-  # @return [FunctionBodyAst] The abstract syntax tree of the sw_write() function, after being type checked
->>>>>>> 1c52fbf9
   def type_checked_sw_write_ast(symtab, effective_xlen)
-    raise ArgumentError, "effective_xlen is non-nil and is a #{effective_xlen.class} but must be an Integer" unless effective_xlen.nil? || effective_xlen.is_a?(Integer)
-
     @type_checked_sw_write_asts ||= {}
     ast = @type_checked_sw_write_asts[symtab.hash]
     return ast unless ast.nil?
@@ -571,8 +541,6 @@
 
   sig { params(effective_xlen: T.nilable(Integer), ast: Idl::AstNode).returns(Idl::SymbolTable) }
   def fill_symtab_for_type(effective_xlen, ast)
-    raise ArgumentError, "effective_xlen is non-nil and is a #{effective_xlen.class} but must be an Integer" unless effective_xlen.nil? || effective_xlen.is_a?(Integer)
-
     symtab = cfg_arch.symtab.global_clone
     symtab.push(ast)
 
@@ -618,9 +586,8 @@
   # @return [Idl::FunctionBodyAst] The abstract syntax tree of the sw_write() function, type checked and pruned
   # @return [nil] if there is no sw_write() function
   # @param effective_xlen [Integer] effective xlen, needed because fields can change in different bases
+  sig { params(effective_xlen: T.nilable(Integer)).returns(T.nilable(Idl::AstNode)) }
   def pruned_sw_write_ast(effective_xlen)
-    raise ArgumentError, "effective_xlen is non-nil and is a #{effective_xlen.class} but must be an Integer" unless effective_xlen.nil? || effective_xlen.is_a?(Integer)
-
     return @pruned_sw_write_ast unless @pruned_sw_write_ast.nil?
 
     return nil unless @data.key?("sw_write(csr_value)")
@@ -653,8 +620,6 @@
   # @return [Range] the location within the CSR as a range (single bit fields will be a range of size 1)
   sig { params(effective_xlen: T.nilable(Integer)).returns(T::Range[Integer]) }
   def location(effective_xlen = nil)
-    raise ArgumentError, "effective_xlen is non-nil and is a #{effective_xlen.class} but must be an Integer" unless effective_xlen.nil? || effective_xlen.is_a?(Integer)
-
     key =
       if @data.key?("location")
         "location"
@@ -724,13 +689,7 @@
   # @return [Integer] Number of bits in the field
   sig { params(effective_xlen: T.nilable(Integer)).returns(Integer) }
   def width(effective_xlen)
-<<<<<<< HEAD
     T.must(location(effective_xlen).size)
-=======
-    raise ArgumentError, "effective_xlen is non-nil and is a #{effective_xlen.class} but must be an Integer" unless effective_xlen.nil? || effective_xlen.is_a?(Integer)
-
-    location(effective_xlen).size
->>>>>>> 1c52fbf9
   end
 
   sig { returns(Integer) }
@@ -779,7 +738,6 @@
   # @return [String] Pretty-printed location string
   sig { params(effective_xlen: T.nilable(Integer)).returns(String) }
   def location_pretty(effective_xlen = nil)
-    raise ArgumentError, "effective_xlen is non-nil and is a #{effective_xlen.class} but must be an Integer" unless effective_xlen.nil? || effective_xlen.is_a?(Integer)
     derangeify = proc { |loc|
       next loc.min.to_s if loc.size == 1
 
@@ -864,8 +822,6 @@
   # @return [String] Long description of the field type
   sig { params(effective_xlen: T.nilable(Integer)).returns(String) }
   def type_desc(effective_xlen=nil)
-    raise ArgumentError, "effective_xlen is non-nil and is a #{effective_xlen.class} but must be an Integer" unless effective_xlen.nil? || effective_xlen.is_a?(Integer)
-
     TYPE_DESC_MAP[type(effective_xlen)]
   end
 end