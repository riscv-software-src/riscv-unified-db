# frozen_string_literal: true

require_relative "obj"

# CSR definition
class Csr < DatabaseObject
  def ==(other)
    if other.is_a?(Csr)
      name == other.name
    else
      raise ArgumentError, "Csr is not comparable to #{other.class.name}"
    end
  end

  # @return [Integer] CSR address (the value passed as an immediate to csrrw, etc.)
  # @return [nil] if the CSR is indirect-accesss-only
  def address
    @data["address"]
  end

  # @return [String] Least-privileged mode that can access this CSR. One of ['m', 's', 'u', 'vs', 'vu']
  def priv_mode
    @data["priv_mode"]
  end

  def long_name
    @data["long_name"]
  end

  # @return [Integer] CSR address in VS/VU mode, if different from other modes
  # @return [nil] If the CSR is not accessible in VS/VU mode, or if it's address does not change in those modes
  def virtual_address
    @data["virtual_address"]
  end

  # @return [Integer] 32 or 64, the XLEN this CSR is exclusively defined in
  # @return [nil] if this CSR is defined in all bases
  def base = @data["base"]

  # @return [Boolean] true if this CSR is defined when XLEN is 32
  def defined_in_base32? = @data["base"].nil? || @data["base"] == 32

  # @return [Boolean] true if this CSR is defined when XLEN is 64
  def defined_in_base64? = @data["base"].nil? || @data["base"] == 64

  # @return [Boolean] true if this CSR is defined regardless of the effective XLEN
  def defined_in_all_bases? = @data["base"].nil?

  # @return [Boolean] true if this CSR is defined when XLEN is xlen
  # @param xlen [32,64] base
  def defined_in_base?(xlen) = @data["base"].nil? || @data["base"] == xlen

  # @param cfg_arch [ConfiguredArchitecture] A configuration
  # @return [Boolean] Whether or not the format of this CSR changes when the effective XLEN changes in some mode
  def format_changes_with_xlen?
    dynamic_length? || implemented_fields.any?(&:dynamic_location?)
  end

<<<<<<< HEAD
  # @return [Array<Idl::FunctionDefAst>] List of functions reachable from this CSR's sw_read or a field's sw_wirte function
  def reachable_functions(effective_xlen = nil)
=======
  # @param cfg_arch [ConfiguredArchitecture] A configuration
  # @return [Array<Idl::FunctionDefAst>] List of functions reachable from this CSR's sw_read or a field's sw_write function
  def reachable_functions(cfg_arch)
>>>>>>> ce0dc0a5
    return @reachable_functions unless @reachable_functions.nil?

    fns = []

    if has_custom_sw_read?
      xlens =
        if cfg_arch.multi_xlen?
          defined_in_all_bases? ? [32, 64] : [base]
        else
          [cfg_arch.possible_xlens[0]]
        end
      xlens.each do |xlen|
        ast = pruned_sw_read_ast(xlen)
        symtab = cfg_arch.symtab.deep_clone
        symtab.push(ast)
        fns.concat(ast.reachable_functions(symtab))
      end
    end

    if cfg_arch.multi_xlen?
      implemented_fields_for(32).each do |field|
        fns.concat(field.reachable_functions(cfg_arch, 32))
      end
      implemented_fields_for(64).each do |field|
        fns.concat(field.reachable_functions(cfg_arch, 64))
      end
    else
      implemented_fields_for(cfg_arch.mxlen).each do |field|
        fns.concat(field.reachable_functions(cfg_arch.mxlen))
      end
    end

    @reachable_functions = fns.uniq
  end

  # @return [Boolean] Whether or not the length of the CSR depends on a runtime value
  #                   (e.g., mstatus.SXL)
  def dynamic_length?
    return false if @data["length"].is_a?(Integer)

    # when a CSR is only defined in one base, its length can't change
    return false unless @data["base"].nil?

    case @data["length"]
    when "MXLEN"
      # mxlen can never change at runtime, so if we have it in the config, the length is not dynamic
      # if we don't have it in the config, we don't know what the length is
      cfg_arch.mxlen.nil?
    when "SXLEN"
      # dynamic if either we don't know SXLEN or SXLEN is explicitly mutable
      [nil, 3264].include?(cfg_arch.param_values["SXLEN"])
    when "VSXLEN"
      # dynamic if either we don't know VSXLEN or VSXLEN is explicitly mutable
      [nil, 3264].include?(cfg_arch.param_values["VSXLEN"])
    else
      raise "Unexpected length"
    end
  end

  # @param cfg_arch [ConfiguredArchitecture] Architecture definition
  # @return [Integer] Smallest length of the CSR in any mode
  def min_length
    case @data["length"]
    when "MXLEN", "SXLEN", "VSXLEN"
      @cfg_arch.possible_xlens.min
    when Integer
      @data["length"]
    else
      raise "Unexpected length"
    end
  end

  # @param cfg_arch [ConfiguredArchitecture] A configuration (can be nil if the length is not dependent on a config parameter)
  # @param effective_xlen [Integer] The effective xlen, needed since some fields change location with XLEN. If the field location is not determined by XLEN, then this parameter can be nil
  # @return [Integer] Length, in bits, of the CSR, given effective_xlen
  # @return [nil] if the length cannot be determined from the cfg_arch (e.g., because SXLEN is unknown and +effective_xlen+ was not provided)
  def length(cfg_arch, effective_xlen = nil)
    case @data["length"]
    when "MXLEN"
      return cfg_arch.mxlen unless cfg_arch.mxlen.nil?

      if !@data["base"].nil?
        @data["base"]
      else
        # don't know MXLEN
        effective_xlen
      end
    when "SXLEN"
      if cfg_arch.param_values.key?("SXLEN")
        if cfg_arch.param_values["SXLEN"] == 3264
          effective_xlen
        else
          cfg_arch.param_values["SXLEN"]
        end
      elsif !@data["base"].nil?
        # if this CSR is only available in one base, then we know its length
        @data["base"]
      else
        # don't know SXLEN
        effective_xlen
      end
    when "VSXLEN"
      if cfg_arch.param_values.key?("VSXLEN")
        if cfg_arch.param_values["VSXLEN"] == 3264
          effective_xlen
        else
          cfg_arch.param_values["VSXLEN"]
        end
      elsif !@data["base"].nil?
        # if this CSR is only available in one base, then we know its length
        @data["base"]
      else
        # don't know VSXLEN
        effective_xlen
      end
    when Integer
      @data["length"]
    else
      raise "Unexpected length field for #{csr.name}"
    end
  end

  # @return [Integer] The largest length of this CSR in any valid mode/xlen for the config
  def max_length(cfg_arch)
    return @data["base"] unless @data["base"].nil?

    case @data["length"]
    when "MXLEN"
      cfg_arch.mxlen || 64
    when "SXLEN"
      if cfg_arch.param_values.key?("SXLEN")
        if cfg_arch.param_values["SXLEN"] == 3264
          64
        else
          cfg_arch.param_values["SXLEN"]
        end
      else
        64
      end
    when "VSXLEN"
      if cfg_arch.param_values.key?("VSXLEN")
        if cfg_arch.param_values["VSXLEN"] == 3264
          64
        else
          cfg_arch.param_values["VSXLEN"]
        end
      else
        64
      end
    when Integer
      @data["length"]
    else
      raise "Unexpected length field for #{csr.name}"
    end
  end

  # @return [String] IDL condition of when the effective xlen is 32
  def length_cond32
    case @data["length"]
    when "MXLEN"
      "CSR[misa].MXL == 0"
    when "SXLEN"
      "CSR[mstatus].SXL == 0"
    when "VSXLEN"
      "CSR[hstatus].VSXL == 0"
    else
      raise "Unexpected length #{@data['length']} for #{name}"
    end
  end

  # @return [String] IDL condition of when the effective xlen is 64
  def length_cond64
    case @data["length"]
    when "MXLEN"
      "CSR[misa].MXL == 1"
    when "SXLEN"
      "CSR[mstatus].SXL == 1"
    when "VSXLEN"
      "CSR[hstatus].VSXL == 1"
    else
      raise "Unexpected length"
    end
  end

  # @param cfg_arch [ConfiguredArchitecture] A configuration
  # @return [String] Pretty-printed length string
  def length_pretty(cfg_arch, effective_xlen=nil)
    if dynamic_length?(cfg_arch)
      cond =
        case @data["length"]
        when "MXLEN"
          "CSR[misa].MXL == %%"
        when "SXLEN"
          "CSR[mstatus].SXL == %%"
        when "VSXLEN"
          "CSR[hstatus].VSXL == %%"
        else
          raise "Unexpected length '#{@data['length']}'"
        end

      if effective_xlen.nil?
        <<~LENGTH
          #{length(cfg_arch, 32)} when #{cond.sub('%%', '0')}
          #{length(cfg_arch, 64)} when #{cond.sub('%%', '1')}
        LENGTH
      else
        "#{length(cfg_arch, effective_xlen)}-bit"
      end
    else
      "#{length(cfg_arch)}-bit"
    end
  end

  # list of modes that can potentially access the field
  def modes_with_access
    case @data["priv_mode"]
    when "M"
      ["M"]
    when "S"
      ["M", "S", "VS"]
    when "U"
      ["M", "S", "U", "VS", "VU"]
    when "VS"
      ["M", "S", "VS"]
    else
      raise "unexpected priv mode"
    end
  end

  # parse description field with asciidoctor, and return the HTML result
  #
  # @return [String] Parsed description in HTML
  def description_html
    Asciidoctor.convert description
  end

  # @param cfg_arch [ConfiguredArchitecture] A configuration
  # @return [Array<CsrField>] All implemented fields for this CSR at the given effective XLEN, sorted by location (smallest location first)
  #                           Excluded any fields that are defined by unimplemented extensions or a base that is not effective_xlen
  def implemented_fields_for(effective_xlen)
    @implemented_fields_for ||=
      implemented_fields.select do |f|
        !f.key?("base") || f.base == effective_xlen
      end
  end

  # @return [Array<CsrField>] All implemented fields for this CSR
  #                           Excluded any fields that are defined by unimplemented extensions
  def implemented_fields
    return @implemented_fields unless @implemented_fields.nil?

    implemented_bases =
      if cfg_arch.param_values["SXLEN"] == 3264 ||
         cfg_arch.param_values["UXLEN"] == 3264 ||
         cfg_arch.param_values["VSXLEN"] == 3264 ||
         cfg_arch.param_values["VUXLEN"] == 3264
        [32, 64]
      else
        [cfg_arch.param_values["XLEN"]]
      end

    @implemented_fields = fields.select do |f|
      f.exists_in_cfg?(cfg_arch)
    end
  end

  # @return [Array<CsrField>] All known fields of this CSR
  def fields
    return @fields unless @fields.nil?

    @fields = @data["fields"].map { |field_name, field_data| CsrField.new(self, field_name, field_data) }
  end

  # @return [Array<CsrField>] All known fields of this CSR when XLEN == +effective_xlen+
  # equivalent to {#fields} if +effective_xlen+ is nil
  def fields_for(effective_xlen)
    fields.select { |f| effective_xlen.nil? || !f.key?("base") || f.base == effective_xlen }
  end

  # @return [Hash<String,CsrField>] Hash of fields, indexed by field name
  def field_hash
    @field_hash unless @field_hash.nil?

    @field_hash = {}
    fields.each do |field|
      @field_hash[field.name] = field
    end

    @field_hash
  end

  # @return [Boolean] true if a field named 'field_name' is defined in the csr, and false otherwise
  def field?(field_name)
    field_hash.key?(field_name.to_s)
  end

  # returns [CsrField,nil] field named 'field_name' if it exists, and nil otherwise
  def field(field_name)
    field_hash[field_name.to_s]
  end

  # @param cfg_arch [ConfiguredArchitecture] A configuration
  # @param effective_xlen [Integer] The effective XLEN to apply, needed when field locations change with XLEN in some mode
  # @return [Idl::BitfieldType] A bitfield type that can represent all fields of the CSR
  def bitfield_type(cfg_arch, effective_xlen = nil)
    Idl::BitfieldType.new(
      "Csr#{name.capitalize}Bitfield",
      length(cfg_arch, effective_xlen),
      fields_for(effective_xlen).map(&:name),
      fields_for(effective_xlen).map { |f| f.location(effective_xlen) }
    )
  end

  # @return [Boolean] true if the CSR has a custom sw_read function
  def has_custom_sw_read?
    @data.key?("sw_read()") && !@data["sw_read()"].empty?
  end

  # @param symtab [Idl::SymbolTable] Symbol table with globals
  def type_checked_sw_read_ast(effective_xlen)
    @type_checked_sw_read_asts ||= {}
    ast = @type_checked_sw_read_asts[effective_xlen.nil? ? :none : effective_xlen]
    return ast unless ast.nil?

    symtab = cfg_arch.symtab.global_clone
    symtab.push(ast)
    # all CSR instructions are 32-bit
    unless effective_xlen.nil?
      symtab.add(
        "__effective_xlen",
        Idl::Var.new("__effective_xlen", Idl::Type.new(:bits, width: 6), effective_xlen)
      )
    end
    symtab.add(
      "__instruction_encoding_size",
      Idl::Var.new("__instruction_encoding_size", Idl::Type.new(:bits, width: 6), 32)
    )
    symtab.add(
      "__expected_return_type",
      Idl::Type.new(:bits, width: 128)
     )

    ast = sw_read_ast(symtab)
    symtab.cfg_arch.idl_compiler.type_check(
      ast,
      symtab,
      "CSR[#{name}].sw_read()"
    )
    symtab.pop
    symtab.release
    @type_checked_sw_read_asts[effective_xlen.nil? ? :none : effective_xlen] = ast
  end

  # @return [FunctionBodyAst] The abstract syntax tree of the sw_read() function
  # @param cfg_arch [ConfiguredArchitecture] A configuration
  def sw_read_ast(symtab)
    raise ArgumentError, "Argument should be a symtab" unless symtab.is_a?(Idl::SymbolTable)

    return @sw_read_ast unless @sw_read_ast.nil?
    return nil if @data["sw_read()"].nil?

    # now, parse the function
    @sw_read_ast = symtab.cfg_arch.idl_compiler.compile_func_body(
      @data["sw_read()"],
      return_type: Idl::Type.new(:bits, width: 128), # big int to hold special return values
      name: "CSR[#{name}].sw_read()",
      input_file: __source,
      input_line: source_line("sw_read()"),
      symtab:,
      type_check: false
    )

    raise "unexpected #{@sw_read_ast.class}" unless @sw_read_ast.is_a?(Idl::FunctionBodyAst)

    @sw_read_ast.set_input_file_unless_already_set(__source, source_line("sw_read()"))

    @sw_read_ast
  end

  # @param ast [Idl::AstNode] An abstract syntax tree that will be evaluated with the returned symbol table
  # @return [IdL::SymbolTable] A symbol table populated with globals and syms specific to this CSR
  def fill_symtab(ast, effective_xlen)
    symtab = @cfg_arch.symtab.global_clone
    symtab.push(ast)
    # all CSR instructions are 32-bit
    symtab.add(
      "__instruction_encoding_size",
      Idl::Var.new("__instruction_encoding_size", Idl::Type.new(:bits, width: 6), 32)
    )
    symtab.add(
      "__expected_return_type",
      Idl::Type.new(:bits, width: 128)
    )
    if symtab.get("XLEN").value.nil?
      symtab.add(
        "XLEN",
        Idl::Var.new(
          "XLEN",
          Idl::Type.new(:bits, width: 6, qualifiers: [:const]),
          effective_xlen,
          param: true
        )
      )
    end
    symtab
  end

  def pruned_sw_read_ast(effective_xlen)
    @pruned_sw_read_ast ||= {}
    return @pruned_sw_read_ast[effective_xlen] unless @pruned_sw_read_ast[effective_xlen].nil?

    ast = type_checked_sw_read_ast(effective_xlen)

    symtab = fill_symtab(ast, effective_xlen)

    ast = ast.prune(symtab)
    ast.freeze_tree(@cfg_arch.symtab)

    @cfg_arch.idl_compiler.type_check(
      ast,
      symtab,
      "CSR[#{name}].sw_read()"
    )

    symtab.pop
    symtab.release

    @pruned_sw_read_ast[effective_xlen] = ast
  end

  # @example Result for an I-type instruction
  #   {reg: [
  #     {bits: 7,  name: 'OP-IMM',    attr: ['{op_major_name}'], type: 8},
  #     {bits: 5,  name: 'rd',        attr: [''], type: 2},
  #     {bits: 3,  name: {funct3},    attr: ['{mnemonic}'], type: 8},
  #     {bits: 5,  name: 'rs1',       attr: [''], type: 4},
  #     {bits: 12, name: 'imm12',     attr: [''], type: 6}
  #   ]}
  #
  # @param cfg_arch [ConfiguredArchitecture] A configuration
  # @param effective_xlen [Integer,nil] Effective XLEN to use when CSR length is dynamic
  # @param exclude_unimplemented [Boolean] If true, do not create include unimplemented fields in the figure
  # @param optional_type [Integer] Wavedrom type (Fill color) for fields that are optional (not mandatory) in a partially-specified cfg_arch
  # @return [Hash] A representation of the WaveDrom drawing for the CSR (should be turned into JSON for wavedrom)
  def wavedrom_desc(cfg_arch, effective_xlen, exclude_unimplemented: false, optional_type: 2)
    desc = {
      "reg" => []
    }
    last_idx = -1

    field_list =
      if exclude_unimplemented
        implemented_fields_for(effective_xlen)
      else
        fields_for(effective_xlen)
      end

    field_list.sort! { |a, b| a.location(cfg_arch, effective_xlen).min <=> b.location(cfg_arch, effective_xlen).min }
    field_list.each do |field|

      if field.location(cfg_arch, effective_xlen).min != last_idx + 1
        # have some reserved space
        n = field.location(cfg_arch, effective_xlen).min - last_idx - 1
        raise "negative reserved space? #{n} #{name} #{field.location(cfg_arch, effective_xlen).min} #{last_idx + 1}" if n <= 0

        desc["reg"] << { "bits" => n, type: 1 }
      end
      if cfg_arch.partially_configured? && field.optional_in_cfg?(cfg_arch)
        desc["reg"] << { "bits" => field.location(cfg_arch, effective_xlen).size, "name" => field.name, type: optional_type }
      else
        desc["reg"] << { "bits" => field.location(cfg_arch, effective_xlen).size, "name" => field.name, type: 3 }
      end
      last_idx = field.location(cfg_arch, effective_xlen).max
    end
    if !field_list.empty? && (field_list.last.location(cfg_arch, effective_xlen).max != (length(cfg_arch, effective_xlen) - 1))
      # reserved space at the end
      desc["reg"] << { "bits" => (length(cfg_arch, effective_xlen) - 1 - last_idx), type: 1 }
      # desc['reg'] << { 'bits' => 1, type: 1 }
    end
    desc["config"] = { "bits" => length(cfg_arch, effective_xlen) }
    desc["config"]["lanes"] = length(cfg_arch, effective_xlen) / 16
    desc
  end

  # @param cfg_arch [ConfiguredArchitecture] Architecture def
  # @return [Boolean] whether or not the CSR is possibly implemented given the supplied config options
  def exists_in_cfg?(cfg_arch)
    @exists_in_cfg ||=
      cfg_arch.possible_csrs.include?(self)
  end

  # @param cfg_arch [ConfiguredArchitecture] Architecture def
  # @return [Boolean] whether or not the CSR is optional in the config
  def optional_in_cfg?(cfg_arch)
    raise "optional_in_cfg? should only be used by a partially-specified arch def" unless cfg_arch.partially_configured?

    # exists in config and isn't satisfied by some combo of mandatory extensions
    @optional_in_cfg ||=
      exists_in_cfg?(cfg_arch) &&
      !defined_by_condition.satisfied_by? do |defining_ext_req|
        cfg_arch.mandatory_extension_reqs.any? do |mand_ext_req|
          mand_ext_req.satisfying_versions.any? do |mand_ext_ver|
            defining_ext_req.satisfied_by?(mand_ext_ver)
          end
        end
      end
  end

  # @return [Boolean] Whether or not the presence of ext_ver affects this CSR definition
  def affected_by?(ext_ver)
    defined_by_condition.possibly_satisfied_by?(version) || fields.any? { |field| field.affected_by?(ext_ver) }
  end
end<|MERGE_RESOLUTION|>--- conflicted
+++ resolved
@@ -56,14 +56,8 @@
     dynamic_length? || implemented_fields.any?(&:dynamic_location?)
   end
 
-<<<<<<< HEAD
-  # @return [Array<Idl::FunctionDefAst>] List of functions reachable from this CSR's sw_read or a field's sw_wirte function
+  # @return [Array<Idl::FunctionDefAst>] List of functions reachable from this CSR's sw_read or a field's sw_write function
   def reachable_functions(effective_xlen = nil)
-=======
-  # @param cfg_arch [ConfiguredArchitecture] A configuration
-  # @return [Array<Idl::FunctionDefAst>] List of functions reachable from this CSR's sw_read or a field's sw_write function
-  def reachable_functions(cfg_arch)
->>>>>>> ce0dc0a5
     return @reachable_functions unless @reachable_functions.nil?
 
     fns = []
@@ -140,7 +134,7 @@
   # @param effective_xlen [Integer] The effective xlen, needed since some fields change location with XLEN. If the field location is not determined by XLEN, then this parameter can be nil
   # @return [Integer] Length, in bits, of the CSR, given effective_xlen
   # @return [nil] if the length cannot be determined from the cfg_arch (e.g., because SXLEN is unknown and +effective_xlen+ was not provided)
-  def length(cfg_arch, effective_xlen = nil)
+  def length(effective_xlen = nil)
     case @data["length"]
     when "MXLEN"
       return cfg_arch.mxlen unless cfg_arch.mxlen.nil?
@@ -250,8 +244,8 @@
 
   # @param cfg_arch [ConfiguredArchitecture] A configuration
   # @return [String] Pretty-printed length string
-  def length_pretty(cfg_arch, effective_xlen=nil)
-    if dynamic_length?(cfg_arch)
+  def length_pretty(effective_xlen=nil)
+    if dynamic_length?
       cond =
         case @data["length"]
         when "MXLEN"
@@ -266,14 +260,14 @@
 
       if effective_xlen.nil?
         <<~LENGTH
-          #{length(cfg_arch, 32)} when #{cond.sub('%%', '0')}
-          #{length(cfg_arch, 64)} when #{cond.sub('%%', '1')}
+          #{length(32)} when #{cond.sub('%%', '0')}
+          #{length(64)} when #{cond.sub('%%', '1')}
         LENGTH
       else
-        "#{length(cfg_arch, effective_xlen)}-bit"
-      end
-    else
-      "#{length(cfg_arch)}-bit"
+        "#{length(effective_xlen)}-bit"
+      end
+    else
+      "#{length()}-bit"
     end
   end
 
@@ -371,7 +365,7 @@
   def bitfield_type(cfg_arch, effective_xlen = nil)
     Idl::BitfieldType.new(
       "Csr#{name.capitalize}Bitfield",
-      length(cfg_arch, effective_xlen),
+      length(effective_xlen),
       fields_for(effective_xlen).map(&:name),
       fields_for(effective_xlen).map { |f| f.location(effective_xlen) }
     )
@@ -521,30 +515,30 @@
         fields_for(effective_xlen)
       end
 
-    field_list.sort! { |a, b| a.location(cfg_arch, effective_xlen).min <=> b.location(cfg_arch, effective_xlen).min }
+    field_list.sort! { |a, b| a.location(effective_xlen).min <=> b.location(effective_xlen).min }
     field_list.each do |field|
 
-      if field.location(cfg_arch, effective_xlen).min != last_idx + 1
+      if field.location(effective_xlen).min != last_idx + 1
         # have some reserved space
-        n = field.location(cfg_arch, effective_xlen).min - last_idx - 1
-        raise "negative reserved space? #{n} #{name} #{field.location(cfg_arch, effective_xlen).min} #{last_idx + 1}" if n <= 0
+        n = field.location(effective_xlen).min - last_idx - 1
+        raise "negative reserved space? #{n} #{name} #{field.location(effective_xlen).min} #{last_idx + 1}" if n <= 0
 
         desc["reg"] << { "bits" => n, type: 1 }
       end
       if cfg_arch.partially_configured? && field.optional_in_cfg?(cfg_arch)
-        desc["reg"] << { "bits" => field.location(cfg_arch, effective_xlen).size, "name" => field.name, type: optional_type }
-      else
-        desc["reg"] << { "bits" => field.location(cfg_arch, effective_xlen).size, "name" => field.name, type: 3 }
-      end
-      last_idx = field.location(cfg_arch, effective_xlen).max
-    end
-    if !field_list.empty? && (field_list.last.location(cfg_arch, effective_xlen).max != (length(cfg_arch, effective_xlen) - 1))
+        desc["reg"] << { "bits" => field.location(effective_xlen).size, "name" => field.name, type: optional_type }
+      else
+        desc["reg"] << { "bits" => field.location(effective_xlen).size, "name" => field.name, type: 3 }
+      end
+      last_idx = field.location(effective_xlen).max
+    end
+    if !field_list.empty? && (field_list.last.location(effective_xlen).max != (length(effective_xlen) - 1))
       # reserved space at the end
-      desc["reg"] << { "bits" => (length(cfg_arch, effective_xlen) - 1 - last_idx), type: 1 }
+      desc["reg"] << { "bits" => (length(effective_xlen) - 1 - last_idx), type: 1 }
       # desc['reg'] << { 'bits' => 1, type: 1 }
     end
-    desc["config"] = { "bits" => length(cfg_arch, effective_xlen) }
-    desc["config"]["lanes"] = length(cfg_arch, effective_xlen) / 16
+    desc["config"] = { "bits" => length(effective_xlen) }
+    desc["config"]["lanes"] = length(effective_xlen) / 16
     desc
   end
 
