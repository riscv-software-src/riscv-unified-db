# frozen_string_literal: true

require 'ruby-prof-flamegraph'

require_relative "database_obj"
require_relative "certifiable_obj"
require_relative "../presence"
require "awesome_print"

# model of a specific instruction in a specific base (RV32/RV64)
class Instruction < DatabaseObject
  # Add all methods in this module to this type of database object.
  include CertifiableObject

  def processed_wavedrom_desc(base)
    data = wavedrom_desc(base)
    processed_data = process_wavedrom(data)
    TemplateHelpers.fix_entities(json_dump_with_hex_literals(processed_data))
  end

  def self.ary_from_location(location_str_or_int)
    return [location_str_or_int] if location_str_or_int.is_a?(Integer)

    bits = []
    parts = location_str_or_int.split("|")
    parts.each do |part|
      if part.include?("-")
        msb, lsb = part.split("-").map(&:to_i)
        (lsb..msb).each { |i| bits << i }
      else
        bits << part.to_i
      end
    end
    bits
  end

  def self.validate_encoding(encoding, inst_name)
    match = encoding["match"]
    raise "No match for instruction #{inst_name}?" if match.nil?

    variables = encoding.key?("variables") ? encoding["variables"] : []
    match.size.times do |i|
      if match[match.size - 1 - i] == "-"
        # make sure exactly one variable covers this bit
        vars_match = variables.count { |variable| ary_from_location(variable["location"]).include?(i) }
        if vars_match.zero?
          raise ValidationError, "In instruction #{inst_name}, no variable or encoding bit covers bit #{i}"
        elsif vars_match != 1
          raise ValidationError, "In instruction, #{inst_name}, bit #{i} is covered by more than one variable"
        end
      else
        # make sure no variable covers this bit
        unless variables.nil?
          unless variables.none? { |variable| ary_from_location(variable["location"]).include?(i) }
            raise ValidationError, "In instruction, #{inst_name}, bit #{i} is covered by both a variable and the match string"
          end
        end
      end
    end
  end

  def validate
    super

    if @data["encoding"]["RV32"].nil?
      Instruction.validate_encoding(@data["encoding"], name)
    else
      Instruction.validate_encoding(@data["encoding"]["RV32"], name)
      Instruction.validate_encoding(@data["encoding"]["RV64"], name)
    end
  end

  def ==(other)
    if other.is_a?(Instruction)
      name == other.name
    else
      raise ArgumentError, "Instruction is not comparable to a #{other.class.name}"
    end
  end

  alias eql? ==

  def <=>(other)
    if other.is_a?(Instruction)
      name <=> other.name
    else
      raise ArgumentError, "Instruction is not comparable to a #{other.class.name}"
    end
  end

  # @return [Hash<String, String>] Hash of access permissions for each mode. The key is the lowercase name of a privilege mode, and the value is one of ['never', 'sometimes', 'always']
  def access
    @data["access"]
  end

  # @return [String] Details of the access restrictions
  # @return [nil] if no details are available
  def access_detail
    @data["access_detail"]
  end

  # @return [Integer] XLEN that must be effective for instruction to exist
  # @return [nil] if instruction exists in all XLENs
  def base
    @data["base"]
  end

  # @return [Boolean] Whether or not the instruction must have data-independent timing when Zkt is enabled.
  def data_independent_timing? = @data["data_independent_timing"]

  # @param xlen [Integer] 32 or 64, the target xlen
  # @return [Boolean] whethen or not instruction is defined in base +xlen+
  def defined_in_base?(xlen)
    base.nil? || (base == xlen)
  end

  # @return [String] Assembly format
  def assembly
    @data["assembly"]
  end

  def fill_symtab(effective_xlen, ast)
    symtab = cfg_arch.symtab.global_clone
    symtab.push(ast)
    symtab.add(
      "__instruction_encoding_size",
      Idl::Var.new("__instruction_encoding_size", Idl::Type.new(:bits, width: encoding_width.bit_length), encoding_width)
    )
    symtab.add(
      "__effective_xlen",
      Idl::Var.new("__effective_xlen", Idl::Type.new(:bits, width: 7), effective_xlen)
    )
    @encodings[effective_xlen].decode_variables.each do |d|
      qualifiers = [:const]
      qualifiers << :signed if d.sext?
      width = d.size

      var = Idl::Var.new(d.name, Idl::Type.new(:bits, qualifiers:, width:), decode_var: true)
      symtab.add(d.name, var)
    end

    symtab
  end

  # @param global_symtab [Idl::SymbolTable] Symbol table with global scope populated and a configuration loaded
  # @return [Idl::FunctionBodyAst] A pruned abstract syntax tree
  def pruned_operation_ast(effective_xlen)
    defer :pruned_operation_ast do
      return nil unless @data.key?("operation()")

      type_checked_ast = type_checked_operation_ast(effective_xlen)
      symtab = fill_symtab(effective_xlen, type_checked_ast)
      pruned_ast = type_checked_ast.prune(symtab)
      pruned_ast.freeze_tree(symtab)

      symtab.release
      pruned_ast
    end
  end

  # @param symtab [Idl::SymbolTable] Symbol table with global scope populated
  # @param effective_xlen [Integer] The effective XLEN to evaluate against
  # @return [Array<Idl::FunctionBodyAst>] List of all functions that can be reached from operation()
  def reachable_functions(effective_xlen)
    if @data["operation()"].nil?
      []
    else
      # RubyProf.start
      ast = type_checked_operation_ast(effective_xlen)
<<<<<<< HEAD
      # print "Determining reachable funcs from #{name} (#{effective_xlen})..."
      symtab = fill_symtab(effective_xlen, ast)
      fns = ast.reachable_functions(symtab)
      # puts "done"
=======
      symtab = fill_symtab(effective_xlen, ast)
      fns = ast.reachable_functions(symtab)
>>>>>>> 7ac921e7
      # result = RubyProf.stop
      # RubyProf::FlatPrinter.new(result).print($stdout)
      # exit
      symtab.release
      fns
    end
  end

  # @param symtab [Idl::SymbolTable] Symbol table with global scope populated
  # @param effective_xlen [Integer] Effective XLEN to evaluate against
  # @return [Integer] Mask of all exceptions that can be reached from operation()
  def reachable_exceptions(effective_xlen)
    if @data["operation()"].nil?
      []
    else
      # pruned_ast =  pruned_operation_ast(symtab)
      # type_checked_operation_ast()
      type_checked_ast = type_checked_operation_ast( effective_xlen)
      symtab = fill_symtab(effective_xlen, pruned_ast)
      type_checked_ast.reachable_exceptions(symtab)
      symtab.release
    end
  end

  def mask_to_array(int)
    elems = []
    idx = 0
    while int != 0
      if (int & (1 << idx)) != 0
        elems << idx
      end
      int &= ~(1 << idx)
      idx += 1
    end
    elems
  end

  # @param effective_xlen [Integer] Effective XLEN to evaluate against. If nil, evaluate against all valid XLENs
  # @return [Array<Integer>] List of all exceptions that can be reached from operation()
  def reachable_exceptions_str(effective_xlen=nil)
    raise ArgumentError, "effective_xlen is a #{effective_xlen.class} but must be an Integer or nil" unless effective_xlen.nil? || effective_xlen.is_a?(Integer)

    if @data["operation()"].nil?
      []
    else
      symtab = cfg_arch.symtab
      etype = symtab.get("ExceptionCode")
      if effective_xlen.nil?
        if cfg_arch.multi_xlen?
          if base.nil?
            (
              pruned_ast = pruned_operation_ast(32)
              symtab = fill_symtab(32, pruned_ast)
              e32 = mask_to_array(pruned_ast.reachable_exceptions(symtab)).map { |code|
                etype.element_name(code)
              }
              symtab.release
              pruned_ast = pruned_operation_ast(64)
              symtab = fill_symtab(64, pruned_ast)
              e64 = mask_to_array(pruned_ast.reachable_exceptions(symtab)).map { |code|
                etype.element_name(code)
              }
              symtab.release
              e32 + e64
            ).uniq
          else
            pruned_ast = pruned_operation_ast(base)
            symtab = fill_symtab(base, pruned_ast)
            e = mask_to_array(pruned_ast.reachable_exceptions(symtab)).map { |code|
              etype.element_name(code)
            }
            symtab.release
            e
          end
        else
          effective_xlen = cfg_arch.mxlen
          pruned_ast = pruned_operation_ast(effective_xlen)
          puts " #{name}..."
          symtab = fill_symtab(effective_xlen, pruned_ast)
          e = mask_to_array(pruned_ast.reachable_exceptions(symtab)).map { |code|
            etype.element_name(code)
          }
          symtab.release
          e
        end
      else
        pruned_ast = pruned_operation_ast(effective_xlen)

        symtab = fill_symtab(effective_xlen, pruned_ast)
        e = mask_to_array(pruned_ast.reachable_exceptions(symtab)).map { |code|
          etype.element_name(code)
        }
        symtab.release
        e
      end
    end
  end

  # represents a single contiguous instruction encoding field
  # Multiple EncodingFields may make up a single DecodeField, e.g., when an immediate
  # is split across multiple locations
  class EncodingField
    # name, which corresponds to a name used in riscv_opcodes
    attr_reader :name

    # range in the encoding
    attr_reader :range

    def initialize(name, range, pretty = nil)
      @name = name
      @range = range
      @pretty = pretty
    end

    # is this encoding field a fixed opcode?
    def opcode?
      name.match?(/^[01]+$/)
    end


    def eql?(other)
      @name == other.name && @range == other.range
    end

    def hash
      [@name, @range].hash
    end

    def pretty_to_s
      return @pretty unless @pretty.nil?

      @name
    end

    def size
      @range.size
    end
  end

  # decode field constructions from YAML file, rather than riscv-opcodes
  # eventually, we will move so that all instructions use the YAML file,
  class DecodeVariable
    # the name of the field
    attr_reader :name

    # alias of this field, or nil if none
    #
    # used, e.g., when a field represents more than one variable (like rs1/rd for destructive instructions)
    attr_reader :alias

    # amount the field is left shifted before use, or nil is there is no left shift
    #
    # For example, if the field is offset[5:3], left_shift is 3
    attr_reader :left_shift

    # @return [Array<Integer>] Specific values that are prohibited for this variable
    attr_reader :excludes

    attr_reader :encoding_fields

    # @return [String] Name, along with any != constraints,
    # @example
    #   pretty_name #=> "rd != 0"
    #   pretty_name #=> "rd != {0,2}"
    def pretty_name
      if excludes.empty?
        name
      elsif excludes.size == 1
        "#{name} != #{excludes[0]}"
      else
        "#{name} != {#{excludes.join(',')}}"
      end
    end

    def extract_location(location)
      @encoding_fields = []

      if location.is_a?(Integer)
        @encoding_fields << EncodingField.new("", location..location)
        return
      end

      location_string = location
      parts = location_string.split("|")
      parts.each do |part|
        if part =~ /^([0-9]+)$/
          bit = ::Regexp.last_match(1)
          @encoding_fields << EncodingField.new("", bit.to_i..bit.to_i)
        elsif part =~ /^([0-9]+)-([0-9]+)$/
          msb = ::Regexp.last_match(1)
          lsb = ::Regexp.last_match(2)
          raise "range must be specified 'msb-lsb'" unless msb.to_i >= lsb.to_i

          @encoding_fields << EncodingField.new("", lsb.to_i..msb.to_i)
        else
          raise "location format error"
        end
      end
    end

    def inst_pos_to_var_pos
      s = size
      map = Array.new(32, nil)
      @encoding_fields.each do |ef|
        ef.range.to_a.reverse.each do |ef_i|
          raise "unexpected" if s <= 0

          map[ef_i] = s - 1
          s -= 1
        end
      end
      map
    end

    # @param encoding [String] Encoding, as a string of 1, 0, and - with MSB at index 0
    # @param value [Integer] Value of the decode variable
    # @return [String] encoding, with the decode variable replaced with value
    def encoding_repl(encoding, value)
      raise ArgumentError, "Expecting string" unless encoding.is_a?(String)
      raise ArgumentError, "Expecting Integer" unless value.is_a?(Integer)

      new_encoding = encoding.dup
      inst_pos_to_var_pos.each_with_index do |pos, idx|
        next if pos.nil?
        raise "Bad encoding" if idx >= encoding.size

        new_encoding[encoding.size - idx - 1] = ((value >> pos) & 1).to_s
      end
      new_encoding
    end

    # given a range of the instruction, return a string representing the bits of the field the range
    # represents
    def inst_range_to_var_range(r)
      var_bits = inst_pos_to_var_pos

      raise "?" if var_bits[r.last].nil?
      parts = [var_bits[r.last]..var_bits[r.last]]
      r.to_a.reverse[1..].each do |i|
        if var_bits[i] == (parts.last.min - 1)
          raise "??" if parts.last.max.nil?
          parts[-1] = var_bits[i]..parts.last.max
        else
          parts << Range.new(var_bits[i], var_bits[i])
        end
      end

      parts.map { |p| p.size == 1 ? p.first.to_s : "#{p.last}:#{p.first}"}.join("|")
    end
    private :inst_range_to_var_range

    # array of constituent encoding fields
    def grouped_encoding_fields
      sorted_encoding_fields = @encoding_fields.sort { |a, b| b.range.last <=> a.range.last }
      # need to group encoding_fields if they are consecutive
      grouped_fields = [sorted_encoding_fields[0].range]
      sorted_encoding_fields[1..].each do |ef|
        if (ef.range.last + 1) == grouped_fields.last.first
          grouped_fields[-1] = (ef.range.first..grouped_fields.last.last)
        else
          grouped_fields << ef.range
        end
      end
      if grouped_fields.size == 1
        if grouped_fields.last.size == size
          [EncodingField.new(pretty_name, grouped_fields[0])]
        else
          [EncodingField.new("#{pretty_name}[#{inst_range_to_var_range(grouped_fields[0])}]", grouped_fields[0])]
        end
      else
        grouped_fields.map do |f|
          EncodingField.new("#{pretty_name}[#{inst_range_to_var_range(f)}]", f)
        end
      end
    end

    def initialize(inst, field_data)
      @inst = inst
      @name = field_data["name"]
      @left_shift = field_data["left_shift"].nil? ? 0 : field_data["left_shift"]
      @sext = field_data["sign_extend"].nil? ? false : field_data["sign_extend"]
      @alias = field_data["alias"].nil? ? nil : field_data["alias"]
      extract_location(field_data["location"])
      @excludes =
        if field_data.key?("not")
          if field_data["not"].is_a?(Array)
            field_data["not"]
          else
            [field_data["not"]]
          end
        else
          []
        end
      @decode_variable =
        if @alias.nil?
          name
        else
          @decode_variable = [name, @alias]
        end
    end

    def eql?(other)
      @name.eql?(other.name)
    end

    def hash
      @name.hash
    end

    # returns true if the field is encoded across more than one groups of bits
    def split?
      @encoding_fields.size > 1
    end

    # returns bits of the encoding that make up the field, as an array
    #   Each item of the array is either:
    #     - A number, to represent a single bit
    #     - A range, to represent a continugous range of bits
    #
    #  The array is ordered from encoding MSB (at index 0) to LSB (at index n-1)
    def bits
      @encoding_fields.map do |ef|
        ef.range.size == 1 ? ef.range.first : ef.range
      end
    end

    # @return [Integer] the number of bits in the field, _including any implicit bits_
    def size
      size_in_encoding + @left_shift
    end

    # the number of bits in the field, _not including any implicit zeros_
    def size_in_encoding
      bits.reduce(0) { |sum, f| sum + (f.is_a?(Integer) ? 1 : f.size) }
    end

    # true if the field should be sign extended
    def sext?
      @sext
    end

    # return code to extract the field
    def extract
      ops = []
      so_far = 0
      bits.each do |b|
        if b.is_a?(Integer)
          op = "$encoding[#{b}]"
          ops << op
          so_far += 1
        elsif b.is_a?(Range)
          op = "$encoding[#{b.end}:#{b.begin}]"
          ops << op
          so_far += b.size
        end
      end
      ops << "#{@left_shift}'d0" unless @left_shift.zero?
      ops =
        if ops.size > 1
          "{#{ops.join(', ')}}"
        else
          ops[0]
        end
      ops = "sext(#{ops})" if sext?
      ops
    end
  end

  # represents an instruction encoding
  class Encoding
    # @return [String] format, as a string of 0,1 and -,
    # @example Format of `sd`
    #      sd.format #=> '-----------------011-----0100011'
    attr_reader :format

    # @return [Array<Field>] List of fields containing opcodes
    # @example opcode_fields of `sd`
    #      sd.opcode_fields #=> [Field('011', ...), Field('0100011', ...)]
    attr_reader :opcode_fields

    # @return [Array<DecodeVariable>] List of decode variables
    attr_reader :decode_variables

    # represents an encoding field (contiguous set of bits that form an opcode or decode variable slot)
    class Field
      # @return [String] Either string of 0's and 1's or a bunch of dashes
      # @example Field of a decode variable
      #   encoding.opcode_fields[0] #=> '-----' (for imm5)
      # @example Field of an opcode
      #   encoding.opcode_fields[1] #=> '0010011' (for funct7)
      attr_reader :name

      # @return [Range] Range of bits in the parent corresponding to this field
      attr_reader :range

      # @param name [#to_s] Either string of 0's and 1's or a bunch of dashes
      # @param range [Range] Range of the field in the parent CSR
      def initialize(name, range)
        @name = name.to_s
        @range = range
      end

      # @return [Boolean] whether or not the field represents part of the opcode (i.e., not a decode variable)
      def opcode?
        name.match?(/^[01]+$/)
      end

      def to_s
        "#{name}[#{range}]"
      end
    end

    def self.overlapping_format?(format1, format2)
      format1.size.times.all? do |i|
        rev_idx = (format1.size - 1) - i
        other_rev_idx = (format2.size - 1) - i
        format1[rev_idx] == "-" \
          || (i >= format2.size) \
          || (format1[rev_idx] == format2[other_rev_idx])
      end
    end

    # @return [Boolean] true if self and other_encoding cannot be distinguished, i.e., they share the same encoding
    def indistinguishable?(other_encoding, check_other: true)
      other_format = other_encoding.format
      same = Encoding.overlapping_format?(format, other_format)

      if same
        # the mask can't be distinguished; is there one or more exclusions that distinguishes them?

        # we have to check all combinations of dvs with exclusions, and their values
        exclusion_dvs = @decode_variables.reject { |dv| dv.excludes.empty? }
        exclusion_dv_values = []
        def expand(exclusion_dvs, exclusion_dv_values, base, idx)
          other_dv = exclusion_dvs[idx]
          other_dv.excludes.each do |other_exclusion_value|
            exclusion_dv_values << base + [[other_dv, other_exclusion_value]]
            if (idx + 1) < exclusion_dvs.size
              expand(exclusion_dvs, exclusion_dv_values, exclusion_dv_values.last, idx + 1)
            end
          end
        end
        exclusion_dvs.each_index do |idx|
          expand(exclusion_dvs, exclusion_dv_values, [], idx)
        end

        exclusion_dv_values.each do |dv_values|
          repl_format = format.dup
          dv_values.each { |dv_and_value| repl_format = dv_and_value[0].encoding_repl(repl_format, dv_and_value[1]) }

          if Encoding.overlapping_format?(repl_format, other_format)
            same = false
            break
          end
        end
      end

      check_other ? same || other_encoding.indistinguishable?(self, check_other: false) : same
    end

    # @param format [String] Format of the encoding, as 0's, 1's and -'s (for decode variables)
    # @param decode_vars [Array<Hash<String,Object>>] List of decode variable definitions from the arch spec
    def initialize(format, decode_vars)
      @format = format

      @opcode_fields = []
      field_chars = []
      @format.chars.each_with_index do |c, idx|
        if c == "-"
          next if field_chars.empty?

          field_text = field_chars.join("")
          field_lsb = @format.size - idx
          field_msb = @format.size - idx - 1 + field_text.size
          @opcode_fields << Field.new(field_text, field_lsb..field_msb)

          field_chars.clear
          next
        else
          field_chars << c
        end
      end

      # add the least significant field
      unless field_chars.empty?
        field_text = field_chars.join("")
        @opcode_fields << Field.new(field_text, 0...field_text.size)
      end

      @decode_variables = []
      decode_vars&.each do |var|
        @decode_variables << DecodeVariable.new(self, var)
      end
    end

    # @return [Integer] Size, in bits, of the encoding
    def size
      @format.size
    end
  end

  def load_encoding
    @encodings = {}
    if @data["encoding"].key?("RV32")
      # there are different encodings for RV32/RV64
      @encodings[32] = Encoding.new(@data["encoding"]["RV32"]["match"], @data["encoding"]["RV32"]["variables"])
      @encodings[64] = Encoding.new(@data["encoding"]["RV64"]["match"], @data["encoding"]["RV64"]["variables"])
    elsif @data.key("base")
      @encodings[@data["base"]] = Encoding.new(@data["encoding"]["match"], @data["encoding"]["variables"])
    else
      @encodings[32] = Encoding.new(@data["encoding"]["match"], @data["encoding"]["variables"])
      @encodings[64] = Encoding.new(@data["encoding"]["match"], @data["encoding"]["variables"])
    end
  end
  private :load_encoding

  # @return [Boolean] whether or not this instruction has different encodings depending on XLEN
  def multi_encoding?
    @data.key?("encoding") && @data["encoding"].key?("RV32")
  end

  # @return [Boolean] true if self and other_inst have indistinguishable encodings and can be simultaneously implemented in some design
  def bad_encoding_conflict?(xlen, other_inst)
    return false if !defined_in_base?(xlen) || !other_inst.defined_in_base?(xlen)
    return false unless encoding(xlen).indistinguishable?(other_inst.encoding(xlen))

    # ok, so they have the same encoding. can they be present at the same time?
    return false if !defined_by_condition.compatible?(other_inst.defined_by_condition)

    # is this a hint?
    !(hints.include?(other_inst) || other_inst.hints.include?(self))
  end

  # @return [Array<Instruction>] List of instructions that reuse this instruction's encoding,
  #                              but can't be present in the same system because their defining
  #                              extensions conflict
  def conflicting_instructions(xlen)
    raise "Bad xlen (#{xlen}) for instruction #{name}" unless defined_in_base?(xlen)

    @conflicting_instructions ||= {}
    return @conflicting_instructions[xlen] unless @conflicting_instructions[xlen].nil?

    @conflicting_instructions[xlen] = []

    @arch.instructions.each do |other_inst|
      next unless other_inst.defined_in_base?(xlen)
      next if other_inst == self

      next unless encoding(xlen).indistinguishable?(other_inst.encoding(xlen))

      # is this a hint?
      next if hints.include?(other_inst) || other_inst.hints.include?(self)

      if defined_by_condition.compatible?(other_inst.defined_by_condition)
        raise "bad encoding conflict found between #{name} and #{other_inst.name}"
      end

      @conflicting_instructions[xlen] << other_inst
    end
    @conflicting_instructions[xlen]
  end

  # @return [FunctionBodyAst] A type-checked abstract syntax tree of the operation
  # @param effective_xlen [Integer] 32 or 64, the effective xlen to type check against
  def type_checked_operation_ast(effective_xlen)
    defer :type_checked_operation_ast do
      return nil unless @data.key?("operation()")

      ast = operation_ast

      symtab = fill_symtab(effective_xlen, ast)
      ast.freeze_tree(symtab)
      cfg_arch.idl_compiler.type_check(ast, symtab, "#{name}.operation()")
      symtab.release

      ast
    end
  end

  # @return [FunctionBodyAst] The abstract syntax tree of the instruction operation
  def operation_ast
    defer :operation_ast do
      return nil if @data["operation()"].nil?

      # now, parse the operation
      ast = cfg_arch.idl_compiler.compile_inst_operation(
        self,
        symtab: cfg_arch.symtab,
        input_file: @data["$source"],
        input_line: source_line("operation()")
      )

      raise "unexpected #{ast.class}" unless ast.is_a?(Idl::FunctionBodyAst)

      ast
    end
  end

  # @param base [Integer] 32 or 64
  # @return [Encoding] the encoding
  def encoding(base)
    load_encoding if @encodings.nil?

    @encodings[base]
  end

  # @return [Integer] the width of the encoding
  def encoding_width
    raise "unexpected: encodings are different sizes" unless encoding(32).size == encoding(64).size

    encoding(64).size
  end

  # @return [Integer] the largest encoding width of the instruction, in any XLEN for which this instruction is valid
  def max_encoding_width
    [(rv32? ? encoding(32).size : 0), (rv64? ? encoding(64).size : 0)].max
  end

  # @return [Array<DecodeVariable>] The decode variables
  def decode_variables(base)
    encoding(base).decode_variables
  end

  # @return [Boolean] true if the instruction has an 'access_detail' field
  def access_detail?
    @data.key?("access_detail")
  end

  # Generates a wavedrom description of the instruction encoding
  #
  # @param base [Integer] The XLEN (32 or 64), needed if the instruction is {#multi_encoding?}
  # @return [String] The wavedrom JSON description
  def wavedrom_desc(base)
    desc = {
      "reg" => []
    }
    display_fields = encoding(base).opcode_fields
    display_fields += encoding(base).decode_variables.map(&:grouped_encoding_fields).flatten

    display_fields.sort { |a, b| b.range.last <=> a.range.last }.reverse.each do |e|
      desc["reg"] << { "bits" => e.range.size, "name" => e.name, "type" => (e.opcode? ? 2 : 4) }
    end

    desc
  end

  # @return [Boolean] whether or not this instruction is defined for RV32
  def rv32?
    !@data.key?("base") || base == 32
  end

  # @return [Boolean] whether or not this instruction is defined for RV64
  def rv64?
    !@data.key?("base") || base == 64
  end

  # @return [Array<Instruction>] List of HINTs based on this instruction encoding
  def hints
    @hints ||= @data.key?("hints") ? @data["hints"].map { |ref| @cfg_arch.ref(ref["$ref"]) } : []
  end

  # @param cfg_arch [ConfiguredArchitecture] The architecture definition
  # @return [Boolean] whether or not the instruction is implemented given the supplied config options
  def exists_in_cfg?(cfg_arch)
    if cfg_arch.fully_configured?
      (@data["base"].nil? || (cfg_arch.possible_xlens.include? @data["base"])) &&
        cfg_arch.implemented_extension_versions.any? { |ext_ver| defined_by_condition.possibly_satisfied_by?(ext_ver) }
    else
      raise "unexpected cfg_arch type" unless cfg_arch.partially_configured?

      (@data["base"].nil? || (cfg_arch.possible_xlens.include? @data["base"])) &&
        cfg_arch.prohibited_extension_versions.none? { |ext_ver| defined_by_condition.possibly_satisfied_by?(ext_ver) }
    end
  end
end<|MERGE_RESOLUTION|>--- conflicted
+++ resolved
@@ -167,15 +167,8 @@
     else
       # RubyProf.start
       ast = type_checked_operation_ast(effective_xlen)
-<<<<<<< HEAD
-      # print "Determining reachable funcs from #{name} (#{effective_xlen})..."
       symtab = fill_symtab(effective_xlen, ast)
       fns = ast.reachable_functions(symtab)
-      # puts "done"
-=======
-      symtab = fill_symtab(effective_xlen, ast)
-      fns = ast.reachable_functions(symtab)
->>>>>>> 7ac921e7
       # result = RubyProf.stop
       # RubyProf::FlatPrinter.new(result).print($stdout)
       # exit
