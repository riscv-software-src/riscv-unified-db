--- conflicted
+++ resolved
@@ -201,16 +201,10 @@
       kind: DatabaseObject::Kind::ProfileRelease
     },
     {
-<<<<<<< HEAD
-      fn_name: "profile_class",
-      arch_dir: "profile_class",
-      klass: ProfileClass,
-      kind: DatabaseObject::Kind::ProfileClass
-=======
       fn_name: "profile_family",
       arch_dir: "profile_family",
-      klass: ProfileFamily
->>>>>>> 21f2fddf
+      klass: ProfileFamily,
+      kind: DatabaseObject::Kind::ProfileFamily
     },
     {
       fn_name: "profile",
