--- conflicted
+++ resolved
@@ -202,7 +202,9 @@
     @param_values = @data.key?("params") ? @data["params"] : [].freeze
 
     @mxlen = @data.dig("params", "MXLEN")
-    raise "Must set MXLEN for a configured config" if @mxlen.nil?
+    if @mxlen.nil?
+      raise "Must set MXLEN for a configured config"
+    end
 
     @mxlen.freeze
   end
@@ -263,13 +265,8 @@
 
     @param_values = @data["params"]
 
-<<<<<<< HEAD
-    @mxlen = @data.dig("params", "XLEN").freeze
-    raise "Must set XLEN for a fully configured config" if @mxlen.nil?
-=======
     @mxlen = @data.dig("params", "MXLEN").freeze
     raise "Must set MXLEN for a configured config" if @mxlen.nil?
->>>>>>> 71801ebe
   end
 
   ###############################
