# frozen_string_literal: true

require "pathname"
require "yaml"

# loads a YAML file and expands any $ref/$inherits references
class YamlLoader
  @cache = {}

  class DereferenceError < StandardError; end

  def self.expand(filename, obj, yaml_opts = {})
    return obj unless obj.is_a?(Hash) || obj.is_a?(Array)

    return obj.map { |v| expand(filename, v, yaml_opts) } if obj.is_a?(Array)

    new_obj =
    if obj.keys.include?("$ref")
      # according JSON Reference, all keys except $ref are ignored
<<<<<<< HEAD
      ref_target = obj["$ref"]
      self.get_ref_target_obj(filename, ref_target, yaml_opts)
=======
      relative_path = obj["$ref"].split("#")[0]
      if relative_path.empty?
        # this is a reference in the same document
        obj_doc = YAML.load_file(filename, **yaml_opts)
        obj_path = obj["$ref"].split("#")[1].split("/")[1..]
        target_obj = obj_doc.dig(*obj_path)
        raise DereferenceError, "#{obj['$ref']} cannot be found" if target_obj.nil?

        ref = expand(filename, target_obj, yaml_opts)
        if ref.nil?
          raise DereferenceError, "JSON Path #{obj['$ref'].split('#')[1]} does not exist in #{filename}"
        end

        { "$ref" => obj["$ref"] } # ignore any other keys that might exist
      else
        target_filename =
          if File.exist?(File.join(filename.dirname, relative_path))
            File.realpath(File.join(filename.dirname, relative_path))
          elsif File.exist?(File.join($root, 'arch', relative_path))
            File.join($root, 'arch', relative_path)
          else
            raise DereferenceError, "#{relative_path} cannot be found"
          end

        obj_doc = YamlLoader.load(target_filename, yaml_opts)
        file_path, obj_path = obj["$ref"].split("#")
        target_obj =
          if obj_path.nil?
            obj_doc
          else
            obj_doc.dig(*(obj_path.split("/")[1..]))
            
          end
        raise "#{obj['$ref']} cannot be found" if target_obj.nil?

        ref = expand(target_filename, target_obj, yaml_opts)
        if ref.nil?
          raise DereferenceError, "JSON Path #{obj['$ref'].split('#')[1]} does not exist in #{target_filename}"
        end

        { "$ref" => obj["$ref"] } # ignore any other keys that might exist
      end
>>>>>>> c5502278
    elsif obj.keys.include?("$inherits")
      # we handle the inherits key first so that any override will take priority
      inherits = obj["$inherits"]
      raise ArgumentError, "Missing reference after $inherits (did you forget to put a relative reference in quotes?)" if inherits.nil?

      # Create array of targets. If provided only one target as a string, convert it to an array of 1 element.
      inherits_targets = inherits.is_a?(String) ? [inherits] : inherits

      new_obj = {}

      inherits_targets.each do |inherits_target|
<<<<<<< HEAD
        target_obj = get_inherits_target_obj(filename, inherits_target, yaml_opts)
=======
        relative_path = inherits_target.split("#")[0]
        target_obj =
          if relative_path.empty?
            YAML.load_file(filename, **yaml_opts)
          else
            target_filename =
              if File.exist?(File.join(filename.dirname, relative_path))
                File.realpath(File.join(filename.dirname, relative_path))
              elsif File.exist?(File.join($root, 'arch', relative_path))
                File.join($root, 'arch', relative_path)
              else
                raise DereferenceError, "#{relative_path} cannot be found"
              end

            unless File.exist?(target_filename)
              raise DereferenceError, "While locating $inherits in #{filename}, #{target_filename} does not exist"
            end
>>>>>>> c5502278

        raise ArgumentError, "$inherits: \"#{inherits_target}\" in file #{filename} references a #{target_obj.class} but needs to reference a Hash" unless target_obj.is_a?(Hash)

        target_obj = expand(filename, target_obj, yaml_opts)
        target_obj.each do |target_key, target_value|
          if (new_obj[target_key].is_a?(Hash))
            raise "Should be a hash" unless target_value.is_a?(Hash)
            new_obj[target_key] = target_value.merge(new_obj[target_key])
          else
            new_obj[target_key] = target_value
          end
        end
      end

      obj.delete("$inherits")
      # now merge target_obj and obj
      keys = (obj.keys + new_obj.keys).uniq
      final_obj = {}
      keys.each do |key|
        if !obj.key?(key)
          final_obj[key] = new_obj[key]
        elsif !new_obj.key?(key)
          final_obj[key] = expand(filename, obj[key], yaml_opts)
        else
          value = obj[key]

          if new_obj[key].is_a?(Hash)
            raise "should be a hash" unless new_obj[key].is_a?(Hash)
            final_obj[key] = new_obj[key].merge(obj[key])
          else
            final_obj[key] = expand(filename, obj[key], yaml_opts)
          end
        end
      end

      final_obj
    else
      # Go through each hash entry.
      obj.each do |key, value|
        obj[key] =
        if value.is_a?(String) && value.start_with?("$copy:")
          copy_target = value.delete_prefix("$copy:").lstrip
          self.get_ref_target_obj(filename, copy_target, yaml_opts)
        else
          expand(filename, value, yaml_opts)
        end
      end
      obj
    end

    obj_keys = new_obj.keys
    if obj_keys.include? "$remove"
      remove_keys = obj["$remove"].is_a?(Array) ? obj["$remove"] : [obj["$remove"]]
      remove_keys.each do |key|
        new_obj.delete(key)
      end
    end
    new_obj.delete("$remove")
    new_obj
  end

  # @param filename [String,Pathname] path to the YAML file
  # @param ref_target [String]
  # @param yaml_opts [Hash] options to pass to YAML.load_file
  # @return [Object]
  def self.get_ref_target_obj(filename, ref_target, yaml_opts)
    relative_path = ref_target.split("#")[0]
    if relative_path.empty?
      # this is a reference in the same document
      obj_doc = YAML.load_file(filename, **yaml_opts)
      obj_path = ref_target.split("#")[1].split("/")[1..]
      target_obj = obj_doc.dig(*obj_path)
      raise DereferenceError, "$ref: #{obj_path} cannot be found in file #{filename}" if target_obj.nil?

      ref = expand(filename, target_obj, yaml_opts)
      if ref.nil?
        raise DereferenceError, "JSON Path #{obj_path} does not exist in file #{filename}"
      end

      ref
    else
      target_filename = File.realpath(File.join(filename.dirname, relative_path))

      obj_doc = YamlLoader.load(target_filename, yaml_opts)
      obj_path = ref_target.split("#")[1].split("/")[1..]
      target_obj = obj_doc.dig(*obj_path)
      raise "$ref: #{obj_path} cannot be found in file #{target_filename}" if target_obj.nil?

      ref = expand(target_filename, target_obj, yaml_opts)
      if ref.nil?
        raise DereferenceError, "JSON Path #{obj_path} does not exist in file #{target_filename}"
      end

      ref
    end
  end

  # @param filename [String,Pathname] path to the YAML file
  # @param inherits_target [String]
  # @param yaml_opts [Hash] options to pass to YAML.load_file
  # @return [Object]
  def self.get_inherits_target_obj(filename, inherits_target, yaml_opts)
    relative_path = inherits_target.split("#")[0]
    target_obj =
      if relative_path.empty?
        YAML.load_file(filename, **yaml_opts)
      else
        target_filename = File.realpath(File.join(filename.dirname, relative_path))

        unless File.exist?(target_filename)
          raise DereferenceError, "While locating $inherits in #{filename}, #{target_filename} does not exist"
        end

        YamlLoader.load(target_filename, yaml_opts)
      end

    inherits_target_suffix = inherits_target.split("#/")[1]
    inherits_target_path = inherits_target_suffix.split("/")
    begin
      target_obj = target_obj.dig(*inherits_target_path) 
    rescue TypeError => e
      if e.message == "no implicit conversion of String into Integer"
        warn "$inherits: \"#{inherits_target}\" found in file #{filename} references an Array but needs to reference a Hash"
      end
      raise e
    end

    raise DereferenceError, "JSON Path #{inherits_target_suffix} in file #{filename} does not exist in #{relative_path}" if target_obj.nil?

    target_obj
  end

  # load a YAML file and expand any $ref/$inherits references
  # @param filename [String,Pathname] path to the YAML file
  # @param yaml_opts [Hash] options to pass to YAML.load_file
  # @return [Object] the loaded YAML file
  def self.load(filename, yaml_opts = {})
    filename = Pathname.new(filename)
    raise ArgumentError, "Cannot find file #{filename}" unless filename.exist?

    filename = filename.realpath
    return @cache[filename] if @cache.key?(filename)

    obj = YAML.load_file(filename, **yaml_opts)
    obj = expand(filename, obj, yaml_opts) if obj.is_a?(Hash)

    # @cache[filename] = obj
  end
end<|MERGE_RESOLUTION|>--- conflicted
+++ resolved
@@ -17,10 +17,6 @@
     new_obj =
     if obj.keys.include?("$ref")
       # according JSON Reference, all keys except $ref are ignored
-<<<<<<< HEAD
-      ref_target = obj["$ref"]
-      self.get_ref_target_obj(filename, ref_target, yaml_opts)
-=======
       relative_path = obj["$ref"].split("#")[0]
       if relative_path.empty?
         # this is a reference in the same document
@@ -63,7 +59,6 @@
 
         { "$ref" => obj["$ref"] } # ignore any other keys that might exist
       end
->>>>>>> c5502278
     elsif obj.keys.include?("$inherits")
       # we handle the inherits key first so that any override will take priority
       inherits = obj["$inherits"]
@@ -75,9 +70,6 @@
       new_obj = {}
 
       inherits_targets.each do |inherits_target|
-<<<<<<< HEAD
-        target_obj = get_inherits_target_obj(filename, inherits_target, yaml_opts)
-=======
         relative_path = inherits_target.split("#")[0]
         target_obj =
           if relative_path.empty?
@@ -95,8 +87,7 @@
             unless File.exist?(target_filename)
               raise DereferenceError, "While locating $inherits in #{filename}, #{target_filename} does not exist"
             end
->>>>>>> c5502278
-
+            
         raise ArgumentError, "$inherits: \"#{inherits_target}\" in file #{filename} references a #{target_obj.class} but needs to reference a Hash" unless target_obj.is_a?(Hash)
 
         target_obj = expand(filename, target_obj, yaml_opts)
@@ -193,41 +184,6 @@
     end
   end
 
-  # @param filename [String,Pathname] path to the YAML file
-  # @param inherits_target [String]
-  # @param yaml_opts [Hash] options to pass to YAML.load_file
-  # @return [Object]
-  def self.get_inherits_target_obj(filename, inherits_target, yaml_opts)
-    relative_path = inherits_target.split("#")[0]
-    target_obj =
-      if relative_path.empty?
-        YAML.load_file(filename, **yaml_opts)
-      else
-        target_filename = File.realpath(File.join(filename.dirname, relative_path))
-
-        unless File.exist?(target_filename)
-          raise DereferenceError, "While locating $inherits in #{filename}, #{target_filename} does not exist"
-        end
-
-        YamlLoader.load(target_filename, yaml_opts)
-      end
-
-    inherits_target_suffix = inherits_target.split("#/")[1]
-    inherits_target_path = inherits_target_suffix.split("/")
-    begin
-      target_obj = target_obj.dig(*inherits_target_path) 
-    rescue TypeError => e
-      if e.message == "no implicit conversion of String into Integer"
-        warn "$inherits: \"#{inherits_target}\" found in file #{filename} references an Array but needs to reference a Hash"
-      end
-      raise e
-    end
-
-    raise DereferenceError, "JSON Path #{inherits_target_suffix} in file #{filename} does not exist in #{relative_path}" if target_obj.nil?
-
-    target_obj
-  end
-
   # load a YAML file and expand any $ref/$inherits references
   # @param filename [String,Pathname] path to the YAML file
   # @param yaml_opts [Hash] options to pass to YAML.load_file
