<<<<<<< HEAD
#!/usr/bin/env bash

ROOT=$(realpath $(dirname $(dirname ${BASH_SOURCE[0]})))

CONTAINER_TAG=`cat ${ROOT}/bin/.container-tag`

if [ -v GITHUB_ACTIONS ]; then
  echo "ACTIONS"
  CONTAINER_PATH=${ROOT}/.singularity/image.sif
  HOME_PATH=${GITHUB_WORKSPACE}
  SINGULARITY_CACHE=--disable-cache

  # needed to get singularity working on Ubuntu 24.04
  # see https://github.com/lima-vm/lima/issues/2319
  sudo /bin/bash -c "echo \"kernel.apparmor_restrict_unprivileged_userns = 0\" >/etc/sysctl.d/99-userns.conf"
  sudo sysctl --system
else
  CONTAINER_PATH=${ROOT}/.singularity/image-$CONTAINER_TAG.sif
  HOME_PATH=${HOME}
  SINGULARITY_CACHE=
fi

# uncomment below if you have sudo permission and don't have fakeroot permission
NEED_SUDO=0
cat /etc/subgid | grep "^$(id -u):"
if [ $? -ne 0 ]; then
  NEED_SUDO=1
fi
cat /etc/subuid | grep "^$(id -u):"
if [ $? -ne 0 ]; then
  NEED_SUDO=1
fi

if [ $NEED_SUDO -eq 0 ]; then
  SUDO=""
  FAKEROOT=--fakeroot
  echo "Using fakeroot"
else
  if [[ ! -z "$GITHUB_RUN_ID" || $(groups) =~ (^|[[:space:]])(sudo|wheel)([[:space:]]|$) ]]; then
    # user has sudo permission
    SUDO=sudo
    FAKEROOT=""
  else
    echo "You appear to have neither namespace or sudo permission. You need one to build."
    echo "  Either: "
    echo "    (1 - Preferred) Get your administrator to add you to /etc/subuid and /etc/subgid"
    echo "       Note: 'singularity config fakeroot --add ${USER}' will set the appropriate values"
    echo "              see https://docs.sylabs.io/guides/3.5/user-guide/fakeroot.html"
    echo "    (2) Get sudo permission"
    exit 1
  fi
fi

# make container home directory (~)
if [ ! -d "${ROOT}/.home" ]; then
  mkdir -p ${ROOT}/.home
fi


# make sure we have singularity
which singularity 2>&1 > /dev/null
if [ $? -ne 0 ]; then
  echo "Singularity is not installed (or is not in path)" 1>&2
  exit 1
fi


# build the container image
echo "Building container..."
if [ ! -d "${ROOT}/.singularity" ]; then
  mkdir -p ${ROOT}/.singularity
fi
if [ -e ${CONTAINER_PATH} ]; then
  rm -f ${CONTAINER_PATH}
fi

$SUDO singularity build --force \
  $FAKEROOT \
  ${CONTAINER_PATH} \
  ${ROOT}/container.def
if [ $? -ne 0 ]; then
  echo "Container build failed." 2>&1
  exit 1
fi
=======
#!/usr/bin/env bash

ROOT=$(realpath $(dirname $(dirname ${BASH_SOURCE[0]})))

CONTAINER_TAG=`cat ${ROOT}/bin/.container-tag`

if [ -v GITHUB_ACTIONS ]; then
  echo "ACTIONS"
  CONTAINER_PATH=${ROOT}/.singularity/image.sif
  HOME_PATH=${GITHUB_WORKSPACE}
  SINGULARITY_CACHE=--disable-cache

  # needed to get singularity working on Ubuntu 24.04
  # see https://github.com/lima-vm/lima/issues/2319
  sudo /bin/bash -c "echo \"kernel.apparmor_restrict_unprivileged_userns = 0\" >/etc/sysctl.d/99-userns.conf"
  sudo sysctl --system
else
  CONTAINER_PATH=${ROOT}/.singularity/image-$CONTAINER_TAG.sif
  HOME_PATH=${HOME}
  SINGULARITY_CACHE=
fi

# uncomment below if you have sudo permission and don't have fakeroot permission
NEED_SUDO=0
cat /etc/subgid | grep "^$(id -u):"
if [ $? -ne 0 ]; then
  NEED_SUDO=1
fi
cat /etc/subuid | grep "^$(id -u):"
if [ $? -ne 0 ]; then
  NEED_SUDO=1
fi

if [ $NEED_SUDO -eq 0 ]; then
  SUDO=""
  FAKEROOT=--fakeroot
  echo "Using fakeroot"
else
  if [[ ! -z "$GITHUB_RUN_ID" || $(groups) =~ (^|[[:space:]])(sudo|wheel)([[:space:]]|$) ]]; then
    # user has sudo permission
    SUDO=sudo
    FAKEROOT=""
  else
    echo "You appear to have neither namespace or sudo permission. You need one to build."
    echo "  Either: "
    echo "    (1 - Preferred) Get your administrator to add you to /etc/subuid and /etc/subgid"
    echo "       Note: 'singularity config fakeroot --add ${USER}' will set the appropriate values"
    echo "              see https://docs.sylabs.io/guides/3.5/user-guide/fakeroot.html"
    echo "    (2) Get sudo permission"
    exit 1
  fi
fi

# make container home directory (~)
if [ ! -d "${ROOT}/.home" ]; then
  mkdir -p ${ROOT}/.home
fi


# make sure we have singularity
which singularity 2>&1 > /dev/null
if [ $? -ne 0 ]; then
  echo "Singularity is not installed (or is not in path)" 1>&2
  exit 1
fi


# build the container image
echo "Building container..."
if [ ! -d "${ROOT}/.singularity" ]; then
  mkdir -p ${ROOT}/.singularity
fi
if [ -e ${CONTAINER_PATH} ]; then
  rm -f ${CONTAINER_PATH}
fi

$SUDO singularity build --force \
  $FAKEROOT \
  ${CONTAINER_PATH} \
  ${ROOT}/container.def
if [ $? -ne 0 ]; then
  echo "Container build failed." 2>&1
  exit 1
fi
>>>>>>> 04c2909d
<|MERGE_RESOLUTION|>--- conflicted
+++ resolved
@@ -1,4 +1,3 @@
-<<<<<<< HEAD
 #!/usr/bin/env bash
 
 ROOT=$(realpath $(dirname $(dirname ${BASH_SOURCE[0]})))
@@ -82,90 +81,4 @@
 if [ $? -ne 0 ]; then
   echo "Container build failed." 2>&1
   exit 1
-fi
-=======
-#!/usr/bin/env bash
-
-ROOT=$(realpath $(dirname $(dirname ${BASH_SOURCE[0]})))
-
-CONTAINER_TAG=`cat ${ROOT}/bin/.container-tag`
-
-if [ -v GITHUB_ACTIONS ]; then
-  echo "ACTIONS"
-  CONTAINER_PATH=${ROOT}/.singularity/image.sif
-  HOME_PATH=${GITHUB_WORKSPACE}
-  SINGULARITY_CACHE=--disable-cache
-
-  # needed to get singularity working on Ubuntu 24.04
-  # see https://github.com/lima-vm/lima/issues/2319
-  sudo /bin/bash -c "echo \"kernel.apparmor_restrict_unprivileged_userns = 0\" >/etc/sysctl.d/99-userns.conf"
-  sudo sysctl --system
-else
-  CONTAINER_PATH=${ROOT}/.singularity/image-$CONTAINER_TAG.sif
-  HOME_PATH=${HOME}
-  SINGULARITY_CACHE=
-fi
-
-# uncomment below if you have sudo permission and don't have fakeroot permission
-NEED_SUDO=0
-cat /etc/subgid | grep "^$(id -u):"
-if [ $? -ne 0 ]; then
-  NEED_SUDO=1
-fi
-cat /etc/subuid | grep "^$(id -u):"
-if [ $? -ne 0 ]; then
-  NEED_SUDO=1
-fi
-
-if [ $NEED_SUDO -eq 0 ]; then
-  SUDO=""
-  FAKEROOT=--fakeroot
-  echo "Using fakeroot"
-else
-  if [[ ! -z "$GITHUB_RUN_ID" || $(groups) =~ (^|[[:space:]])(sudo|wheel)([[:space:]]|$) ]]; then
-    # user has sudo permission
-    SUDO=sudo
-    FAKEROOT=""
-  else
-    echo "You appear to have neither namespace or sudo permission. You need one to build."
-    echo "  Either: "
-    echo "    (1 - Preferred) Get your administrator to add you to /etc/subuid and /etc/subgid"
-    echo "       Note: 'singularity config fakeroot --add ${USER}' will set the appropriate values"
-    echo "              see https://docs.sylabs.io/guides/3.5/user-guide/fakeroot.html"
-    echo "    (2) Get sudo permission"
-    exit 1
-  fi
-fi
-
-# make container home directory (~)
-if [ ! -d "${ROOT}/.home" ]; then
-  mkdir -p ${ROOT}/.home
-fi
-
-
-# make sure we have singularity
-which singularity 2>&1 > /dev/null
-if [ $? -ne 0 ]; then
-  echo "Singularity is not installed (or is not in path)" 1>&2
-  exit 1
-fi
-
-
-# build the container image
-echo "Building container..."
-if [ ! -d "${ROOT}/.singularity" ]; then
-  mkdir -p ${ROOT}/.singularity
-fi
-if [ -e ${CONTAINER_PATH} ]; then
-  rm -f ${CONTAINER_PATH}
-fi
-
-$SUDO singularity build --force \
-  $FAKEROOT \
-  ${CONTAINER_PATH} \
-  ${ROOT}/container.def
-if [ $? -ne 0 ]; then
-  echo "Container build failed." 2>&1
-  exit 1
-fi
->>>>>>> 04c2909d
+fi