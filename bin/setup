#!/usr/bin/env bash

ROOT=$(dirname $(dirname $(realpath ${BASH_SOURCE[0]})))
OLDWD=$PWD
cd $ROOT

CONTAINER_TAG=`cat ${ROOT}/bin/.container-tag`

# Parse command line arguments
PRESERVE_CONFIG=0

# Only parse arguments if this script is being run directly (not sourced)
if [[ "${BASH_SOURCE[0]}" == "${0}" ]]; then
  for arg in "$@"; do
    case $arg in
      --preserve-config)
        PRESERVE_CONFIG=1
        shift
        ;;
      --help|-h)
        echo "Usage: $0 [OPTIONS]"
        echo ""
        echo "Options:"
        echo "  --preserve-config    Only create .bundle/config if missing (default: always recreate)"
        echo "  --help, -h           Show this help message"
        exit 0
        ;;
      *)
        echo "Unknown option: $arg"
        echo "Use --help for usage information"
        exit 1
        ;;
    esac
  done
fi

# Supported container types:
#
# = devcontainer
#
# When devcontainer is used, all commands run "natively" (no container prefix), because it's assumed
# that the command itself is already in the container context
#
# = docker
#
# A docker container. All commands on the host (using ./do or ./bin/*) are run in the context of a Docker image.
#
# = podman
#
# A docker container run using Podman. All commands on the host (using ./do or ./bin/*) are run in the context of a Docker image.
# Podman provides a Docker-compatible CLI.
#
# = singularity
#
# An apptainer/singularity container. All commands on the host (using ./do or ./bin/*) are run in the context of an Apptainer/Singularity image.
#
#
# ALL THREE CONTAINERS ARE (in theory) IDENTICAL. Which one you use is a preference of your setup and installed
# software.


# get the container type
#
# use, in priority order:
#  1. devcontainer, if DEVCONTAINER_ENV is set in the environment
#  2. the type stored in .container-type
#  3. Docker, if DOCKER is set in the environment
#  4. Podman, if PODMAN is set in the environment
#  5. Singularity, if SINGULARITY is set in the environment
#  6. The choice made by the user, which will be cached in .container-type
if [ -v DEVCONTAINER_ENV ]; then
CONTAINER_TYPE=devcontainer
elif [ -v SINGULARITY_NAME ]; then
# already in a container
CONTAINER_TYPE=devcontainer
elif [ -f ${ROOT}/.container-type ]; then
CONTAINER_TYPE=`cat ${ROOT}/.container-type`
elif [ -v DOCKER ]; then
CONTAINER_TYPE=docker
elif [ -v PODMAN ]; then
CONTAINER_TYPE=podman
elif [ -v SINGULARITY ]; then
CONTAINER_TYPE=singularity
else
  echo -e "UDB tools run in a container. Docker, Podman, and Singularity/Apptainer are supported.\\n\\n1. Docker\\n2. Podman\\n3. Singularity\\n"
  while true; do
    echo "Which would you like to use? (1/2/3) "
    read ans
    case $ans in
        [1]* ) CONTAINER_TYPE=docker; break;;
        [2]* ) CONTAINER_TYPE=podman; break;;
        [3]* ) CONTAINER_TYPE=singularity; break;;
        * ) echo -e "\\nPlease answer 1, 2, or 3.";;
    esac
  done
fi

if [ "${CONTAINER_TYPE}" != "docker" -a "${CONTAINER_TYPE}" != "podman" -a "${CONTAINER_TYPE}" != "singularity" -a "${CONTAINER_TYPE}" != "devcontainer" ]; then
  echo "BAD CONTAINER TYPE: ${CONTAINER_TYPE}"
fi

if [ ! -f ${ROOT}/.container-type ]; then
  echo ${CONTAINER_TYPE} > ${ROOT}/.container-type
fi

echo "Using ${CONTAINER_TYPE} environment"

if [ -v GITHUB_ACTIONS ]; then
    echo "Running in a GitHub Action"
    CONTAINER_PATH=${ROOT}/.singularity/image.sif
    HOME_PATH=${GITHUB_WORKSPACE}
    GEM_HOME=${ROOT}/.home/.gems && GEM_PATH=$GEM_HOME
    SINGULARITY_CACHE=--disable-cache

    # needed to get singularity working on Ubuntu 24.04
    # see https://github.com/lima-vm/lima/issues/2319
    sudo /bin/bash -c "echo \"kernel.apparmor_restrict_unprivileged_userns = 0\" >/etc/sysctl.d/99-userns.conf"
    sudo sysctl --system
elif [ "${CONTAINER_TYPE}" == "docker" -o "${CONTAINER_TYPE}" == "podman" ]; then
    if ! ${CONTAINER_TYPE} images riscvintl/udb:${CONTAINER_TAG} | grep -q udb ; then
        echo "Image not found locally. Attempting to pull from registry..."
        if ${CONTAINER_TYPE} pull docker.io/riscvintl/udb:${CONTAINER_TAG} 2>/dev/null; then
            echo "Successfully pulled image from registry."
        else
            echo "Could not pull image from registry. Building locally..."
            ${CONTAINER_TYPE} build -t riscvintl/udb:${CONTAINER_TAG} -f .devcontainer/Dockerfile .
        fi
    fi
    if [ ${CONTAINER_TYPE} == "podman" ]; then
      # Podman requires extra flags to handle SELinux
      SELINUX_LABEL=":z"
    else
      SELINUX_LABEL=""
    fi
    if [ -t 1 -a -t 0 ]; then
      CONTAINER_BASE="${CONTAINER_TYPE} run --rm -it -v ${ROOT}:${ROOT}${SELINUX_LABEL} -w ${ROOT} riscvintl/udb:${CONTAINER_TAG}"
    else
      CONTAINER_BASE="${CONTAINER_TYPE} run --rm -v ${ROOT}:${ROOT}${SELINUX_LABEL} -w ${ROOT} riscvintl/udb:${CONTAINER_TAG}"
    fi
elif [ "${CONTAINER_TYPE}" == "singularity" ]; then
    CONTAINER_PATH=${ROOT}/.singularity/image-$CONTAINER_TAG.sif
    HOME_PATH=${HOME}
<<<<<<< HEAD
    GEM_PATH=${ROOT}/.home/.gems && GEM_HOME=$GEM_PATH
=======
    GEM_HOME=${ROOT}/.home/.gems && GEM_PATH=$GEM_HOME
>>>>>>> 15489e01
    SINGULARITY_CACHE=
    if [ ! -f ${CONTAINER_PATH} ]; then
      echo "Fetching container..."
      if [ ! -d "${ROOT}/.singularity" ]; then
        mkdir -p ${ROOT}/.singularity
      fi
      singularity pull ${SINGULARITY_CACHE} ${CONTAINER_PATH} oras://docker.io/riscvintl/spec-generator:$CONTAINER_TAG
    fi
elif [ "${CONTAINER_TYPE}" == "devcontainer" ]; then
    HOME_PATH=${HOME}
else
    echo "Bad container type: ${CONTAINER_TYPE}" 1>&2
    exit 1
fi

if [ -f $ROOT/.git ]; then
    # if this is a worktree, need to add the parent git repo in, too
    GIT_PATH=`git rev-parse --git-common-dir | tr -d '\n' | xargs dirname`
    HOME_OPT="${HOME_OPT} --bind ${GIT_PATH}:${GIT_PATH}"
fi

if [ "${CONTAINER_TYPE}" == "devcontainer" ]; then
    RUN=""
elif [ "${CONTAINER_TYPE}" == "docker" -o "${CONTAINER_TYPE}" == "podman" ]; then
    RUN="${CONTAINER_BASE}"
elif [ "${CONTAINER_TYPE}" == "singularity" ]; then
    RUN="singularity run ${HOME_OPT} ${CONTAINER_PATH}"
else
    echo "Bad container type: ${CONTAINER_TYPE}" 1>&2
    exit 1
fi

if [ ! -d $ROOT/.home ]; then
    mkdir $ROOT/.home
fi

if [ $PRESERVE_CONFIG -eq 0 ] || [ ! -f $ROOT/.bundle/config ]; then
    OLDDIR=$PWD
    cd $ROOT
    ${RUN} bundle config set --local path ${ROOT}/.home/.gems
    ${RUN} bundle config set --local cache_path ${ROOT}/.home/.cache
    ${RUN} bundle config set --local with development
    cd $OLDDIR
fi

if [ ! -d $ROOT/.home/.gems ]; then
    OLDDIR=$PWD
    cd $ROOT
    ${RUN} bundle install
    cd $OLDDIR
fi

if [ ! -f $ROOT/ext/rbi-central/README.md ]; then
    git submodule update --init ext/rbi-central
fi

# if [ ! -f $ROOT/ext/riscv-opcodes/README.md ]; then
#   git submodule update --init ext/riscv-opcodes
# fi

if [[ ! -z "$DEVELOPMENT" && $DEVELOPMENT -eq 1 ]]; then
    if [ ! -d "${ROOT}/.home/.yard/gem_index" ]; then
        ${RUN} bundle exec --gemfile ${ROOT}/Gemfile yard config --gem-install-yri
        ${RUN} bundle exec --gemfile ${ROOT}/Gemfile yard gems
        touch ${ROOT}/.stamps/dev_gems
    fi
fi

# Set executables
BUNDLE="${RUN} bundle"
RUBY="${RUN} bundle exec ruby"
RAKE="${RUN} bundle exec rake"
NPM="${RUN} npm"
NPX="${RUN} npx"
NODE="${RUN} node"
PYTHON="${RUN} /opt/venv/bin/python3"
PIP="${RUN} /opt/venv/bin/pip"
BASH="${RUN} bash"
GPP="${RUN} g++"
GDB="${RUN} gdb"
CLANG_FORMAT="${RUN} clang-format"
CLANG_TIDY="${RUN} clang-tidy"
MAKE="${RUN} make"

git config --local commit.template ${ROOT}/.gitmessage

GIT_REPO_ROOT=`git rev-parse --path-format=absolute --git-common-dir | tr -d '\n'`
if [ ! -f $GIT_REPO_ROOT/hooks/pre-commit ]; then
  cat << HOOK > $GIT_REPO_ROOT/hooks/pre-commit
#!/usr/bin/env bash
# File generated by pre-commit: https://pre-commit.com
# ID: 138fd403232d2ddd5efb44317e38bf03

# start templated
INSTALL_PYTHON=\$(realpath ./bin/python)
ARGS=(hook-impl --config=.pre-commit-config.yaml --hook-type=pre-commit)
# end templated

HERE="$(cd "$(dirname "\$0")" && pwd)"
ARGS+=(--hook-dir "\$HERE" -- "\$@")

if [ -x "\$INSTALL_PYTHON" ]; then
    exec "\$INSTALL_PYTHON" -mpre_commit "\${ARGS[@]}"
elif command -v pre-commit > /dev/null; then
    exec pre-commit "\${ARGS[@]}"
else
    echo '\`pre-commit\` not found.  Did you forget to activate your virtualenv?' 1>&2
    exit 1
fi
HOOK
  chmod +x $GIT_REPO_ROOT/hooks/pre-commit
fi

if [ ! -f $GIT_REPO_ROOT/hooks/commit-msg ]; then
  cat << HOOK > $GIT_REPO_ROOT/hooks/commit-msg
#!/usr/bin/env bash
# File generated by pre-commit: https://pre-commit.com
# ID: 138fd403232d2ddd5efb44317e38bf03

# start templated
INSTALL_PYTHON=\$(realpath ./bin/python)
ARGS=(hook-impl --config=.pre-commit-config.yaml --hook-type=commit-msg)
# end templated

HERE="$(cd "$(dirname "\$0")" && pwd)"
ARGS+=(--hook-dir "\$HERE" -- "\$@")

if [ -x "\$INSTALL_PYTHON" ]; then
    exec "\$INSTALL_PYTHON" -mpre_commit "\${ARGS[@]}"
elif command -v pre-commit > /dev/null; then
    exec pre-commit "\${ARGS[@]}"
else
    echo '\`pre-commit\` not found.  Did you forget to activate your virtualenv?' 1>&2
    exit 1
fi
HOOK
  chmod +x $GIT_REPO_ROOT/hooks/commit-msg
fi<|MERGE_RESOLUTION|>--- conflicted
+++ resolved
@@ -140,11 +140,7 @@
 elif [ "${CONTAINER_TYPE}" == "singularity" ]; then
     CONTAINER_PATH=${ROOT}/.singularity/image-$CONTAINER_TAG.sif
     HOME_PATH=${HOME}
-<<<<<<< HEAD
-    GEM_PATH=${ROOT}/.home/.gems && GEM_HOME=$GEM_PATH
-=======
     GEM_HOME=${ROOT}/.home/.gems && GEM_PATH=$GEM_HOME
->>>>>>> 15489e01
     SINGULARITY_CACHE=
     if [ ! -f ${CONTAINER_PATH} ]; then
       echo "Fetching container..."
