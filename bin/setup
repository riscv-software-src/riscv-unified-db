--- conflicted
+++ resolved
@@ -165,29 +165,6 @@
 fi
 
 if [ -v DEVCONTAINER_ENV ]; then
-<<<<<<< HEAD
-  BUNDLE="bundle"
-  RUBY="bundle exec ruby"
-  RAKE="bundle exec rake"
-  NPM="npm"
-  NPX="npx"
-  NODE="node"
-  PYTHON="${ROOT}/.home/.venv/bin/python3"
-  PIP="${ROOT}/.home/.venv/bin/pip"
-  BASH="bash"
-  GPP="g++"
-else
-  BUNDLE="singularity run ${HOME_OPT} ${CONTAINER_PATH} bundle"
-  RUBY="singularity run ${HOME_OPT} ${CONTAINER_PATH} bundle exec ruby"
-  RAKE="singularity run ${HOME_OPT} ${CONTAINER_PATH} bundle exec rake"
-  NPM="singularity run ${HOME_OPT} ${CONTAINER_PATH} npm"
-  NPX="singularity run ${HOME_OPT} ${CONTAINER_PATH} npx"
-  NODE="singularity run ${HOME_OPT} ${CONTAINER_PATH} node"
-  PYTHON="singularity run ${HOME_OPT} ${CONTAINER_PATH} ${ROOT}/.home/.venv/bin/python3"
-  PIP="singularity run ${HOME_OPT} ${CONTAINER_PATH} ${ROOT}/.home/.venv/bin/pip"
-  BASH="singularity run ${HOME_OPT} ${CONTAINER_PATH} bash"
-  GPP="singularity run ${HOME_OPT} ${CONTAINER_PATH} g++"
-=======
     BUNDLE="bundle"
     RUBY="bundle exec ruby"
     RAKE="bundle exec rake"
@@ -197,6 +174,7 @@
     PYTHON="${ROOT}/.home/.venv/bin/python3"
     PIP="${ROOT}/.home/.venv/bin/pip"
     BASH="bash"
+    GPP="g++"
 elif [ "${CONTAINER_TYPE}" == "docker" ]; then
     BUNDLE="${DOCKER_BASE} bundle"
     RUBY="${DOCKER_BASE} bundle exec ruby"
@@ -207,6 +185,7 @@
     PYTHON="${DOCKER_BASE} ${ROOT}/.home/.venv/bin/python3"
     PIP="${DOCKER_BASE} ${ROOT}/.home/.venv/bin/pip"
     BASH="${DOCKER_BASE} bash"
+    GPP="${DOCKER_BASE} g++"
 else
     BUNDLE="singularity run ${HOME_OPT} ${CONTAINER_PATH} bundle"
     RUBY="singularity run ${HOME_OPT} ${CONTAINER_PATH} bundle exec ruby"
@@ -217,7 +196,7 @@
     PYTHON="singularity run ${HOME_OPT} ${CONTAINER_PATH} ${ROOT}/.home/.venv/bin/python3"
     PIP="singularity run ${HOME_OPT} ${CONTAINER_PATH} ${ROOT}/.home/.venv/bin/pip"
     BASH="singularity run ${HOME_OPT} ${CONTAINER_PATH} bash"
->>>>>>> 52eb36b7
+    GPP="singularity run ${HOME_OPT} ${CONTAINER_PATH} g++"
 fi
 
 if [ ! -f $ROOT/.git/hooks/pre-commit ]; then
