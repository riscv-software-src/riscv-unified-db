--- conflicted
+++ resolved
@@ -562,9 +562,5 @@
   url: https://creativecommons.org/licenses/by/4.0/
 company:
   name: Qualcomm Technologies, Inc.
-<<<<<<< HEAD
   url: https://qualcomm.com
-conflicts: D
-=======
-  url: https://qualcomm.com
->>>>>>> e246e8ac
+conflicts: D