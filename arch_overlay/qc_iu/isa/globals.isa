%version: 1.0

include "../../../arch/isa/globals.isa"

builtin function delay {
  arguments XReg cycles
  description {
    Delay the processor by +cycles+ cycles.
  }
}

builtin function iss_syscall {
  arguments XReg id, XReg arg
  description {
    Instruction set simulator system call.
  }
}

builtin function read_device_32 {
  returns Bits<32>
  arguments XReg dev_addr
  description {
    Read 32 bits from non-memory-mapped device.
    Such devices have own addresses not related to memory map.
  }
}

builtin function write_device_32 {
  arguments XReg dev_addr, Bits<32> value
  description {
    Write 32 bits to non-memory-mapped device.
	Such devices have own addresses not related to memory map.
  }
}

builtin function sync_read_after_write_device {
  arguments Boolean completed, Bits<5> device_bitmask
  description {
    Synchronize non-memory-mapped device read-after-write.
	Such devices have own addresses not related to memory map.
	Devices specified by device bitmask (up to 5 devices).
	Stalls processor till condtions met.
	Conditions are that last device output started or completed (depends on argument).
  }
}

builtin function sync_write_after_read_device {
  arguments Boolean completed, Bits<5> device_bitmask
  description {
    Synchronize non-memory-mapped device write-after-read.
	Such devices have own addresses not related to memory map.
	Devices specified by device bitmask (up to 5 devices).
	Stalls processor till condtions met.
	Conditions are that last device input started or completed (depends on argument).
  }
}

builtin function get_and_validate_stack_pointer {
  returns XReg
  arguments XReg sp, Bits<INSTR_ENC_SIZE> encoding
  description {
    Validate and return stack pointer.
	Stack pointer is validated to fit in range, defined by qc.mstktopaddr and qc.mstkbottomaddr CSRs.
	In case when stack pointer is out-of-range, raising exception SpOutOfRange.
	Stack pointer is also validated to be 16-byte aligned.
	In case when stack pointer is not 16-bytes aligned, raising exception IllegalStackPointer.
  }
<<<<<<< HEAD
  body {
    XReg sp = X[2];
    if (sp < $bits(CSR[qc.mstkbottomaddr])) {
      raise(ExceptionCode::SpOutOfRange, mode(), encoding);
    }
    else if (sp > $bits(CSR[qc.mstktopaddr])) {
      raise(ExceptionCode::SpOutOfRange, mode(), encoding);
    }
    else if (sp & 0xf != 0) {
      raise(ExceptionCode::IllegalStackPointer, mode(), encoding);
    }
    return sp;
  }
=======
>>>>>>> c31618e2
}<|MERGE_RESOLUTION|>--- conflicted
+++ resolved
@@ -65,20 +65,4 @@
 	Stack pointer is also validated to be 16-byte aligned.
 	In case when stack pointer is not 16-bytes aligned, raising exception IllegalStackPointer.
   }
-<<<<<<< HEAD
-  body {
-    XReg sp = X[2];
-    if (sp < $bits(CSR[qc.mstkbottomaddr])) {
-      raise(ExceptionCode::SpOutOfRange, mode(), encoding);
-    }
-    else if (sp > $bits(CSR[qc.mstktopaddr])) {
-      raise(ExceptionCode::SpOutOfRange, mode(), encoding);
-    }
-    else if (sp & 0xf != 0) {
-      raise(ExceptionCode::IllegalStackPointer, mode(), encoding);
-    }
-    return sp;
-  }
-=======
->>>>>>> c31618e2
 }