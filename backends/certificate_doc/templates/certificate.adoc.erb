--- conflicted
+++ resolved
@@ -118,15 +118,9 @@
 
 <% ext_reqs.sort.each do |ext_req| -%>
 <% ext = arch_def.extension(ext_req.name) -%>
-<<<<<<< HEAD
-| <%= ext_req.req_id %> 
-| <<ext-<%= ext_req.name %>-def,<%= ext_req.name %>>> 
-| <%= ext_req.requirement_specs.map(&:to_s).join(", ") %>
-=======
 | <%= ext_req.req_id %>
 | <<ext-<%= ext_req.name %>-def,<%= ext_req.name %>>>
-| <%= ext_req.version_requirement %>
->>>>>>> f91ce904
+| <%= ext_req.requirement_specs.map(&:to_s).join(", ") %>
 | <%= ext.nil? ? "" : ext.long_name %>
 | <%= ext_req.note.nil? ? "" : ext_req.note %>
 <% end # each ext_req -%>
