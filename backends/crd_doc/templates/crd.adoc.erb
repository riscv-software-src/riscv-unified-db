--- conflicted
+++ resolved
@@ -455,7 +455,6 @@
 
 ==== Exceptions
 
-<<<<<<< HEAD
 <%- exception_list = inst.reachable_exceptions_str(crd.arch_def.symtab) -%>
 <%- if exception_list.empty? -%>
 This instruction does not generate synchronous exceptions.
@@ -467,22 +466,7 @@
   <%- end -%>
 
 <%- end -%>
-=======
-// TODO: add back after sym table update for generic arch def is merged in profiles branch
-<%#
-<% exception_list = inst.reachable_exceptions_str(crd.arch_def.symtab) -% >
-<% if exception_list.empty? -% >
-This instruction does not generate synchronous exceptions.
-<% else -% >
-This instruction may result in the following synchronous exceptions:
-
-  <% exception_list.sort.each do |etype| -% >
-  * <%= etype % >
-  <% end -% >
-
-<% end -% >
-%>
->>>>>>> ce358969
+
 
 <% end -%>
 
