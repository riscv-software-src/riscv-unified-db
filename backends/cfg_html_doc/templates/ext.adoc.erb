--- conflicted
+++ resolved
@@ -7,11 +7,7 @@
 == Versions
 
 <%- ext.versions.each do |v| -%>
-<<<<<<< HEAD
-<%- implemented = cfg_arch.transitive_implemented_ext_vers.include?(v) -%>
-=======
 <%- implemented = cfg_arch.transitive_implemented_extension_versions.include?(v) -%>
->>>>>>> 017698d5
 <%= v.version_str %>::
   Ratification date:::
     <%= v.ratification_date %>
