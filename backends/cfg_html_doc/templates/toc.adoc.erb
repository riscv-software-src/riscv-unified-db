* xref:ROOT:config.adoc[Configuration]

.Extensions
<<<<<<< HEAD
<%- cfg_arch.transitive_implemented_ext_vers.sort { |a, b| a.name <=> b.name }.each do |ext| -%>
* %%UDB_DOC_LINK%ext;<%= ext.name %>;<%= ext.name %>%%
=======
<%- cfg_arch.transitive_implemented_extension_versions.sort { |a, b| a.name <=> b.name }.each do |ext| -%>
* %%LINK%ext;<%= ext.name %>;<%= ext.name %>%%
>>>>>>> 017698d5
<%- end -%>

.Control and Status Registers
<%- cfg_arch.transitive_implemented_csrs.sort { |a, b| a.name <=> b.name }.each do |csr| -%>
* %%UDB_DOC_LINK%csr;<%= csr.name %>;<%= csr.name %>%%
<%- end -%>

.Instructions
<%- cfg_arch.transitive_implemented_instructions.sort { |a, b| a.name <=> b.name }.each do |inst| -%>
* %%UDB_DOC_LINK%inst;<%= inst.name %>;<%= inst.name %>%%
<%- end -%>

.IDL functions
* xref:funcs:funcs.adoc[Global function definitions]

.Appendix
* xref:prose:idl.adoc[IDL guide]<|MERGE_RESOLUTION|>--- conflicted
+++ resolved
@@ -1,13 +1,8 @@
 * xref:ROOT:config.adoc[Configuration]
 
 .Extensions
-<<<<<<< HEAD
-<%- cfg_arch.transitive_implemented_ext_vers.sort { |a, b| a.name <=> b.name }.each do |ext| -%>
-* %%UDB_DOC_LINK%ext;<%= ext.name %>;<%= ext.name %>%%
-=======
 <%- cfg_arch.transitive_implemented_extension_versions.sort { |a, b| a.name <=> b.name }.each do |ext| -%>
 * %%LINK%ext;<%= ext.name %>;<%= ext.name %>%%
->>>>>>> 017698d5
 <%- end -%>
 
 .Control and Status Registers
