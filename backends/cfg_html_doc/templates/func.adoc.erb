:tabs-sync-option:

// definitions and helper functions for ISA definitions

= Functions

<%- cfg_arch.implemented_functions.each do |f| -%>
<<<<<<< HEAD
<%= anchor_for_udb_doc_idl_func(f.name) %>
== <%= f.name %><%- if f.builtin? -%> (builtin)<%- end -%>
=======
[#<%= f.name %>-func-def]
== <%= f.name %><%- if f.builtin? -%> (builtin)<%- end -%><%- if f.generated? -%> (generated)<%- end -%>
>>>>>>> 017698d5

<%= f.description %>

|===
h| Return Type l| <%= f.return_type_list_str.join(', ') %>
h| Arguments   l| <%= f.arguments_list_str.join (', ') %>
|===

<%- unless f.builtin? || f.generated? -%>
<%- body_ast = f.body -%>
[tabs]
====
Original::
+
[subs="specialchars,macros"]
----
<%= body_ast.gen_adoc %>
----

Pruned::
+
[subs="specialchars,macros"]
----
<%= body_ast.prune(global_symtab.deep_clone).gen_adoc %>
----
====
<%- end -%>

<%- end -%><|MERGE_RESOLUTION|>--- conflicted
+++ resolved
@@ -5,13 +5,8 @@
 = Functions
 
 <%- cfg_arch.implemented_functions.each do |f| -%>
-<<<<<<< HEAD
-<%= anchor_for_udb_doc_idl_func(f.name) %>
-== <%= f.name %><%- if f.builtin? -%> (builtin)<%- end -%>
-=======
 [#<%= f.name %>-func-def]
 == <%= f.name %><%- if f.builtin? -%> (builtin)<%- end -%><%- if f.generated? -%> (generated)<%- end -%>
->>>>>>> 017698d5
 
 <%= f.description %>
 
