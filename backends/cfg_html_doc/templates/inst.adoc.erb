:tabs-sync-option:

<%= anchor_for_udb_doc_inst(inst.name) %>
= <%= inst.name %>

*<%= inst.long_name %>*

This instruction is defined by:

<%- inst.defined_by_condition.to_asciidoc -%>

== Encoding

<%- if cfg_arch.multi_xlen? && inst.multi_encoding? -%>
[NOTE]
This instruction has different encodings in RV32 and RV64.

====
RV32::
+
[wavedrom, ,svg,subs='attributes',width="100%"]
....
<%= JSON.dump inst.wavedrom_desc(32) %>
....

RV64::
+
[wavedrom, ,svg,subs='attributes',width="100%"]
....
<%= JSON.dump inst.wavedrom_desc(64) %>
....
====
<%- else -%>
[wavedrom, ,svg,subs='attributes',width="100%"]
....
<<<<<<< HEAD
<%= JSON.dump inst.wavedrom_desc(inst.defined_in_base?(32) ? 32 : 64) %>
=======
<%= JSON.dump inst.wavedrom_desc(inst.base.nil? ? cfg_arch.param_values["MXLEN"] : inst.base) %>
>>>>>>> 48cbf1b5
....
<%- end -%>

== Synopsis

<%= inst.description %>

== Access
<%- if cfg_arch.ext?(:H) -%>
[cols="^,^,^,^,^"]
<%- else -%>
[cols="^,^,^"]
<%- end -%>
|===
| M | <%- if cfg_arch.ext?(:H) -%>HS<%- else -%>S<%- end -%> | U <%- if cfg_arch.ext?(:H) -%> | VS | VU <%- end -%>

| [.access-always]#Always#
| [.access-<%=inst.access['s']%>]#<%= inst.access['s'].capitalize %>#
| [.access-<%=inst.access['u']%>]#<%= inst.access['u'].capitalize %>#
<% if cfg_arch.ext?(:H) %>
| [.access-<%=inst.access['vs']%>]#<%= inst.access['vs'].capitalize %>#
| [.access-<%=inst.access['vu']%>]#<%= inst.access['vu'].capitalize %>#
<% end %>
|===

<%- if inst.access_detail? -%>
<%= inst.access_detail %>
<%- end -%>

== Decode Variables

<%- if cfg_arch.multi_xlen? && inst.multi_encoding? -%>
[tabs]
====
RV32::
+
[source.idl]
----
<%- inst.decode_variables(32).each do |d| -%>
<%= d.sext? ? 'signed ' : '' %>Bits<<%= d.size %>> <%= d.name %> = <%= d.extract %>;
<%- end -%>
----

RV64::
+
[source,idl]
----
<%- inst.decode_variables(64).each do |d| -%>
<%= d.sext? ? 'signed ' : '' %>Bits<<%= d.size %>> <%= d.name %> = <%= d.extract %>;
<%- end -%>
----
====
<%- else -%>
[source,idl]
----
<%- inst.decode_variables(inst.base.nil? ? cfg_arch.param_values["MXLEN"] : inst.base).each do |d| -%>
<%= d.sext? ? 'signed ' : '' %>Bits<<%= d.size %>> <%= d.name %> = <%= d.extract %>;
<%- end -%>
----
<%- end -%>

== Execution

<%- xlens = inst.base.nil? ? (cfg_arch.multi_xlen? ? [32, 64] : [cfg_arch.mxlen]) : [inst.base] -%>

<%- if inst.key?("operation()") -%>
[tabs]
====
<%- xlens.each do |effective_xlen| -%>
Pruned, XLEN == <%= effective_xlen %>::
+
[source,idl,subs="specialchars,macros"]
----
<%= inst.pruned_operation_ast(effective_xlen).gen_adoc %>
----
<%- end -%>

Original::
+
[source,idl,subs="specialchars,macros"]
----
<%= inst.operation_ast().gen_adoc %>
----
====
<%- end -%>

<%- exception_list = inst.reachable_exceptions_str(inst.base.nil? ? cfg_arch.param_values["MXLEN"] : inst.base) -%>
<%- unless exception_list.empty? -%>
== Exceptions

This instruction may result in the following synchronous exceptions:

  <%- exception_list.sort.each do |etype| -%>
  * <%= etype %>
  <%- end -%>

<%- end -%><|MERGE_RESOLUTION|>--- conflicted
+++ resolved
@@ -33,11 +33,7 @@
 <%- else -%>
 [wavedrom, ,svg,subs='attributes',width="100%"]
 ....
-<<<<<<< HEAD
-<%= JSON.dump inst.wavedrom_desc(inst.defined_in_base?(32) ? 32 : 64) %>
-=======
 <%= JSON.dump inst.wavedrom_desc(inst.base.nil? ? cfg_arch.param_values["MXLEN"] : inst.base) %>
->>>>>>> 48cbf1b5
 ....
 <%- end -%>
 
