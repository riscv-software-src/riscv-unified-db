--- conflicted
+++ resolved
@@ -68,15 +68,9 @@
 This CSR has no fields. However, it must still exist (not cause an `Illegal Instruction` trap) and always return zero on a read.
 <%- else -%>
 
-<<<<<<< HEAD
-<%- csr.implemented_fields(cfg_arch).each do |field| -%>
-<%= anchor_for_udb_doc_csr_field(csr.name, field.name) %>
-=== `<%= field.name %>` Field
-=======
 <%- csr.possible_fields.each do |field| -%>
 [[<%=csr.name%>-<%=field.name%>-def]]
 === `<%= field.name %>`
->>>>>>> 017698d5
 
 [.csr-field-info]
 --
