# frozen_string_literal: true

require "ruby-prof"

# fill out templates for every csr, inst, ext, and func
["csr", "inst", "ext", "func"].each do |type|
  rule %r{#{$root}/\.stamps/adoc-gen-#{type}s-.*\.stamp} => proc { |tname|
    [
      "#{CFG_HTML_DOC_DIR}/templates/#{type}.adoc.erb",
      "#{$root}/lib/cfg_arch.rb",
      "#{$root}/lib/design.rb",
      "#{$root}/lib/idl/passes/gen_adoc.rb",
      __FILE__,
      "#{$root}/.stamps"
    ]
  } do |t|
    config_name = Pathname.new(t.name).basename(".stamp").sub("adoc-gen-#{type}s-", "")

    cfg_arch = cfg_arch_for(config_name)
    adoc_template_path = CFG_HTML_DOC_DIR / "templates" / "#{type}.adoc.erb"
    adoc_template = adoc_template_path.read
    erb = ERB.new(adoc_template, trim_mode: "-")
    erb.filename = adoc_template_path.to_s

    dir_path = $root / "gen" / "cfg_html_doc" / config_name / "adoc" / "#{type}s"
    FileUtils.mkdir_p dir_path

    case type
    when "csr"
      cfg_arch.transitive_implemented_csrs.each do |csr|
        path = dir_path / "#{csr.name}.adoc"
        puts "  Generating #{path}"
        File.write(path, cfg_arch.find_replace_links(erb.result(binding)))
      end
    when "inst"
      cfg_arch.transitive_implemented_instructions.each do |inst|
        path = dir_path / "#{inst.name}.adoc"
        puts "  Generating #{path}"
        # RubyProf.start
        File.write(path, cfg_arch.find_replace_links(erb.result(binding)))
        # result = RubyProf.stop
        # RubyProf::FlatPrinter.new(result).print(STDOUT)
      end
    when "ext"
      cfg_arch.transitive_implemented_ext_vers.each do |ext_version|
        ext = cfg_arch.arch.extension(ext_version.name)
        path = dir_path / "#{ext.name}.adoc"
        puts "  Generating #{path}"
        File.write(path, cfg_arch.find_replace_links(erb.result(binding)))
      end
    when "func"
      global_symtab = cfg_arch.symtab
      path = dir_path / "funcs.adoc"
      puts "  Generating #{path}"
      File.write(path, cfg_arch.find_replace_links(erb.result(binding)))
    else
      raise "todo"
    end

    FileUtils.touch(t.name)
  end

  rule %r{#{$root}/gen/cfg_html_doc/.*/adoc/#{type}s/all_#{type}s.adoc} => proc { |tname|
    config_name = Pathname.new(tname).relative_path_from("#{$root}/gen/cfg_html_doc").to_s.split("/")[0]
    ["#{$root}/.stamps/adoc-gen-#{type}s-#{config_name}.stamp"]
  } do |t|
    to_long = {
      "csr" => "CSRs",
      "inst" => "Instructions",
      "ext" => "Extensions",
      "func" => "Functions"
    }

    config_name = Pathname.new(t.name).relative_path_from("#{$root}/gen/cfg_html_doc").to_s.split("/")[0]

    cfg_arch = cfg_arch_for(config_name)

    lines = [
      "= Implemented #{to_long[type]}",
      "",
      "The following are implemented by the #{cfg_arch.name} configuration:",
      ""
    ]

    case type
    when "csr"
      puts "Generating full CSR list"
      cfg_arch.transitive_implemented_csrs.each do |csr|
        lines << " * `#{csr.name}` #{csr.long_name}"
      end
    when "ext"
<<<<<<< HEAD
      puts "Generting full extension list"
      cfg_arch.transitive_implemented_ext_vers.each do |ext_version|
=======
      puts "Generating full extension list"
      cfg_arch.transitive_implemented_extensions.each do |ext_version|
>>>>>>> 8648c915
        lines << " * `#{ext_version.name}` #{ext_version.ext.long_name}"
      end
    when "inst"
      puts "Generating full instruction list"
      cfg_arch.transitive_implemented_instructions.each do |inst|
        lines << " * `#{inst.name}` #{inst.long_name}"
      end
    when "func"
      puts "Generating function list"
      cfg_arch.implemented_functions.each do |func|
        lines << " * `#{func.name}`"
      end
    else
      raise "Unsupported type"
    end

    File.write t.name, cfg_arch.find_replace_links(lines.join("\n"))
  end
end

rule %r{#{$root}/gen/cfg_html_doc/.*/adoc/ROOT/landing.adoc} => [
  "#{CFG_HTML_DOC_DIR}/templates/landing.adoc.erb",
  __FILE__
] do |t|
  config_name = Pathname.new(t.name).relative_path_from("#{$root}/gen/cfg_html_doc").to_s.split("/")[0]

  cfg_arch = cfg_arch_for(config_name)

  puts "Generating landing page for #{config_name}"
  erb = ERB.new(File.read("#{CFG_HTML_DOC_DIR}/templates/landing.adoc.erb"), trim_mode: "-")

  FileUtils.mkdir_p File.dirname(t.name)
  File.write t.name, erb.result(binding)
end

namespace :gen do
  desc "Generate Asciidoc source for config into gen/CONFIG_NAME/adoc"
  task :adoc, [:config_name] do |_t, args|
    raise "No config named #{args[:config_name]}" unless File.directory?($root / "cfgs" / args[:config_name])

    ["inst", "csr", "ext", "func"].each do |type|
      Rake::Task["#{$root}/.stamps/adoc-gen-#{type}s-#{args[:config_name]}.stamp"].invoke
      Rake::Task["#{$root}/gen/cfg_html_doc/#{args[:config_name]}/adoc/#{type}s/all_#{type}s.adoc"].invoke
    end

    Rake::Task["#{$root}/gen/cfg_html_doc/#{args[:config_name]}/adoc/ROOT/landing.adoc"].invoke
  end
end<|MERGE_RESOLUTION|>--- conflicted
+++ resolved
@@ -89,13 +89,8 @@
         lines << " * `#{csr.name}` #{csr.long_name}"
       end
     when "ext"
-<<<<<<< HEAD
       puts "Generting full extension list"
       cfg_arch.transitive_implemented_ext_vers.each do |ext_version|
-=======
-      puts "Generating full extension list"
-      cfg_arch.transitive_implemented_extensions.each do |ext_version|
->>>>>>> 8648c915
         lines << " * `#{ext_version.name}` #{ext_version.ext.long_name}"
       end
     when "inst"
