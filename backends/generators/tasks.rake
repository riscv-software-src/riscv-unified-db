# frozen_string_literal: true

require "udb/resolver"
require 'json'
require 'tempfile'

directory "#{$root}/gen/go"
directory "#{$root}/gen/c_header"
directory "#{$root}/gen/sverilog"

def with_resolved_exception_codes(cfg_arch)
  # Process ERB templates in exception codes using Ruby ERB processing
  resolved_exception_codes = []

  # Collect all exception codes from extensions and resolve ERB templates
  cfg_arch.extensions.each do |ext|
    ext.exception_codes.each do |ecode|
      # Use Ruby's ERB processing to resolve templates in exception names
      resolved_name = cfg_arch.render_erb(
        ecode.name,
        "exception code name: #{ecode.name}"
      )

      resolved_exception_codes << {
        "num"  => ecode.num,
        "name" => resolved_name,
        "var"  => ecode.var,
        "ext"  => ext.name
      }
    end
  end

  # Write resolved exception codes to a temporary JSON file
  tempfile = Tempfile.new(["resolved_exception_codes", ".json"])
  tempfile.write(JSON.pretty_generate(resolved_exception_codes))
  tempfile.flush

  begin
    yield tempfile.path # Run the generator script
  ensure
    tempfile.close
    tempfile.unlink
  end
end

namespace :gen do
  desc <<~DESC
    Generate Go code from RISC-V instruction and CSR definitions

    Options:
     * CONFIG - Configuration name (defaults to "_")
     * OUTPUT_DIR - Output directory for generated Go code (defaults to "#{$root}/gen/go")
  DESC
  task go: "#{$root}/gen/go" do
    config_name = ENV["CONFIG"] || "_"
    output_dir = ENV["OUTPUT_DIR"] || "#{$root}/gen/go/"

    # Ensure the output directory exists
    FileUtils.mkdir_p output_dir

    # Get the arch paths based on the config
    resolver = Udb::Resolver.new
    cfg_arch = resolver.cfg_arch_for(config_name)
    inst_dir = cfg_arch.path / "inst"
    csr_dir = cfg_arch.path / "csr"

    # Run the Go generator script
    # Note: The script uses --output not --output-dir
    sh "/opt/venv/bin/python3 #{$root}/backends/generators/Go/go_generator.py --inst-dir=#{inst_dir} --csr-dir=#{csr_dir} --output=#{output_dir}inst.go"
  end

  desc <<~DESC
    Generate C encoding header from RISC-V instruction and CSR definitions
    This is used by Spike, ACTs and the Sail Model

    Options:
     * CONFIG - Configuration name (defaults to "_")
     * OUTPUT_DIR - Output directory for generated C Header headers (defaults to "#{$root}/gen/c_header")
  DESC
  task c_header: "#{$root}/gen/c_header" do
    config_name = ENV["CONFIG"] || "_"
    output_dir = ENV["OUTPUT_DIR"] || "#{$root}/gen/c_header/"

    # Ensure the output directory exists
    FileUtils.mkdir_p output_dir

    # Get the arch paths based on the config
    resolver = Udb::Resolver.new
    cfg_arch = resolver.cfg_arch_for(config_name)
    inst_dir = cfg_arch.path / "inst"
    csr_dir = cfg_arch.path / "csr"
    ext_dir = cfg_arch.path / "ext"

    with_resolved_exception_codes(cfg_arch) do |resolved_codes|
      sh "#{$root}/.home/.venv/bin/python3 #{$root}/backends/generators/c_header/generate_encoding.py " \
         "--inst-dir=#{inst_dir} --csr-dir=#{csr_dir} --ext-dir=#{ext_dir} " \
         "--resolved-codes=#{resolved_codes} " \
         "--output=#{output_dir}encoding.out.h --include-all"
    end
  end

  desc <<~DESC
    Generate SystemVerilog package from RISC-V instruction and CSR definitions

    Options:
     * CONFIG - Configuration name (defaults to "_")
     * OUTPUT_DIR - Output directory for generated SystemVerilog code (defaults to "#{$root}/gen/sverilog")
  DESC
  task sverilog: "#{$root}/gen/sverilog" do
    config_name = ENV["CONFIG"] || "_"
    output_dir = ENV["OUTPUT_DIR"] || "#{$root}/gen/sverilog/"

    # Ensure the output directory exists
    FileUtils.mkdir_p output_dir

    # Get the arch paths based on the config
    resolver = Udb::Resolver.new
    cfg_arch = resolver.cfg_arch_for(config_name)
    inst_dir = cfg_arch.path / "inst"
    csr_dir = cfg_arch.path / "csr"
    ext_dir = cfg_arch.path / "ext"

<<<<<<< HEAD
    with_resolved_exception_codes(cfg_arch) do |resolved_codes|
      sh "#{$root}/.home/.venv/bin/python3 #{$root}/backends/generators/sverilog/sverilog_generator.py " \
         "--inst-dir=#{inst_dir} --csr-dir=#{csr_dir} --ext-dir=#{ext_dir} " \
         "--resolved-codes=#{resolved_codes} " \
         "--output=#{output_dir}riscv_decode_package.svh --include-all"
=======
    # Write resolved exception codes to a temporary JSON file
    resolved_codes_file = Tempfile.new(['resolved_exception_codes', '.json'])
    resolved_codes_file.write(JSON.pretty_generate(resolved_exception_codes))
    resolved_codes_file.flush

    begin
      # Run the C header generator script
      # The script generates encoding.h for inclusion in C programs
      sh "/opt/venv/bin/python3 #{$root}/backends/generators/c_header/generate_encoding.py --inst-dir=#{inst_dir} --csr-dir=#{csr_dir} --ext-dir=#{ext_dir} --resolved-codes=#{resolved_codes_file.path} --output=#{output_dir}encoding.out.h --include-all"
    ensure
      resolved_codes_file.close
      resolved_codes_file.unlink
>>>>>>> e52bf817
    end
  end
end<|MERGE_RESOLUTION|>--- conflicted
+++ resolved
@@ -120,26 +120,11 @@
     csr_dir = cfg_arch.path / "csr"
     ext_dir = cfg_arch.path / "ext"
 
-<<<<<<< HEAD
     with_resolved_exception_codes(cfg_arch) do |resolved_codes|
       sh "#{$root}/.home/.venv/bin/python3 #{$root}/backends/generators/sverilog/sverilog_generator.py " \
          "--inst-dir=#{inst_dir} --csr-dir=#{csr_dir} --ext-dir=#{ext_dir} " \
          "--resolved-codes=#{resolved_codes} " \
          "--output=#{output_dir}riscv_decode_package.svh --include-all"
-=======
-    # Write resolved exception codes to a temporary JSON file
-    resolved_codes_file = Tempfile.new(['resolved_exception_codes', '.json'])
-    resolved_codes_file.write(JSON.pretty_generate(resolved_exception_codes))
-    resolved_codes_file.flush
-
-    begin
-      # Run the C header generator script
-      # The script generates encoding.h for inclusion in C programs
-      sh "/opt/venv/bin/python3 #{$root}/backends/generators/c_header/generate_encoding.py --inst-dir=#{inst_dir} --csr-dir=#{csr_dir} --ext-dir=#{ext_dir} --resolved-codes=#{resolved_codes_file.path} --output=#{output_dir}encoding.out.h --include-all"
-    ensure
-      resolved_codes_file.close
-      resolved_codes_file.unlink
->>>>>>> e52bf817
     end
   end
 end