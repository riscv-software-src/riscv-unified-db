# typed: false
# frozen_string_literal: true

class DecodeGen
  class DecodeTreeNode
    # insts are a group of instructions that share opcode bit positions
    # up to the most significant bit considered along this path
    #
    # range: the encoding range considered at this point
    # value: the value of the encoding at this range that will match insts
    # type: either endpoint (instructions are fully decoded) or in_progress
    attr_accessor :parent, :children, :insts, :range, :value, :type

    # types
    ENDPOINT_TYPE = 1  # holding instructions that are fully defined at this point
    SELECT_TYPE = 2    # holding instructions that need to be selected on the range

    def initialize(parent, insts, range, value, type)
      @parent = parent
      @insts = insts
      @range = range
      @value = value
      @type = type
      @children = []
    end

    def print(indent = 0)
      $stdout.print(" " * indent)
      $stdout.print @type == ENDPOINT_TYPE ? "ENDPOINT" : "SELECT"
      @children.each do |child|
        child.print(indent + 2)
      end
    end

    def range_overlap?(a, b)
      (b.begin <= a.end) && (a.begin <= b.end)
    end
    private :range_overlap?

    def mask_overlap?(test_range, extra_range = nil)
      return true if !@range.nil? && range_overlap?(@range, test_range)
      return true if !extra_range.nil? && range_overlap?(extra_range, test_range)
      return true if !@parent.nil? && @parent.mask_overlap?(test_range)

      false
    end

    # return mask of opcode positions at this node
    def mask(extra_range = nil)
      this_mask =
        if @range.nil?
          0
        else
          ((1 << @range.size) - 1) << @range.first
        end
      extra_mask =
        if extra_range.nil?
          0
        else
          ((1 << extra_range.size) - 1) << extra_range.first
        end
      parent_mask =
        if @parent.nil?
          0
        else
          parent.mask
        end
      this_mask | parent_mask | extra_mask
    end

    # returns lowest non opcode bit either:
    #   gte == nil : overall
    #   gte is_a? Integer : greater than or equal to gte
    def lowest_non_opcode_bit(gte = nil)
      if gte.nil?
        "0#{mask.to_s(2)}".reverse.index("0")
      else
        if gte >= mask.to_s(2).size
          gte
        else
          "0#{mask.to_s(2)}".reverse[gte..].index("0") + gte
        end
      end
    end

    def opcode_bit?(index)
      if index >= mask.to_s(2).size
        false
      else
        mask.to_s(2).reverse[index] == "1"
      end
    end

    def <<(child)
      @children << child
    end
  end


  def initialize(cfg_arch)
    @cfg_arch = cfg_arch
  end

  def construct_decode_tree(tree, xlen, cur_range, test: false)
    # list of instructions that are completely decoded with this (and all previous) range
    done_insts = {}

    # hash of instructions that still being decoded, grouped by value over the current range
    in_progress_groups = {}

    # list of instructions that have a variable bit in cur_range
    variable_insts = []

    tree.insts.each do |inst|
      inst_format = inst.encoding(xlen).format
      if inst_format.reverse[cur_range].match?(/^[01]+$/)
        # puts "#{inst.name} has opcode bit(s) in #{cur_range} (#{inst_format.reverse[cur_range].reverse})"
        # whole range is opcode bits
        if inst_format.gsub("0", "1") == tree.mask(cur_range).to_s(2).gsub("0", "-").rjust(inst.encoding(xlen).size, "-")
          done_insts[inst_format.reverse[cur_range]] = inst
        else
          in_progress_groups[inst_format.reverse[cur_range]] ||= []
          in_progress_groups[inst_format.reverse[cur_range]] << inst
        end
      else
        # puts "#{inst.name} has variable bit(s) in #{cur_range} (#{inst_format.reverse[cur_range].reverse} #{inst_format.reverse})"
        variable_insts << inst
      end
    end
    if test
      # puts "test result for #{cur_range}: #{variable_insts.empty?} (#{tree.insts.map(&:name)})"
      return variable_insts.empty?
    end
    if !variable_insts.empty? && (!done_insts.empty? || !in_progress_groups.empty?)
      raise "Problem: variable/opcode mix when range size > 1" unless cur_range.size == 1

      # some instructions have an opcode, while some have hit a variable
      # that means that the next test needs to come from a higher bit position
      # we'll have to search for that next position, and then circle back to the current spot
      next_range = nil
      loop do
        next_range = (cur_range.last + 1..cur_range.last + 1)
        break unless tree.mask_overlap?(next_range)
      end
      # puts "testing range #{next_range} on #{tree.insts.map(&:name)}"
      while construct_decode_tree(tree, xlen, next_range, test: true) == false
        loop do
          next_range = (next_range.last + 1..next_range.last + 1)
          break unless tree.mask_overlap?(next_range)
        end
      end
      # puts "found range that works (#{next_range}) on #{tree.insts.map(&:name)}...constructing"
      construct_decode_tree(tree, xlen, next_range)
      return
    end

    if done_insts.empty? && !in_progress_groups.empty?
      # everything is still in an opcode, so grow the range and try again
      next_range = (cur_range.first..cur_range.last + 1)
      next_range_out_of_bounds = in_progress_groups.any? { |val, group| group.size > 1 && group.any? { |inst| inst.max_encoding_width <= next_range.last } }
      # puts "All insts have opcode at #{cur_range}, trying #{next_range}..."
      if next_range_out_of_bounds || tree.opcode_bit?(cur_range.last + 1) || (construct_decode_tree(tree, xlen, next_range, test: true) == false)
        # next bit goes too far, so this is the endpoint
        in_progress_groups.each do |val, insts|
          child = DecodeTreeNode.new(tree, insts, cur_range, val, DecodeTreeNode::SELECT_TYPE)
          tree << child
          # puts "starting child for selector #{cur_range}, starting search again at bit #{child.lowest_non_opcode_bit} for #{insts.map{ |i| i.name}}"
          construct_decode_tree(child, xlen, (child.lowest_non_opcode_bit..child.lowest_non_opcode_bit))
        end
        done_insts.each do |val, inst|
          # puts "Found endpoint for #{inst.name}: #{tree.mask}"
          child = DecodeTreeNode.new(tree, [inst], cur_range, val, DecodeTreeNode::ENDPOINT_TYPE)
          tree << child
        end
      else
        # go to the next range
        construct_decode_tree(tree, xlen, next_range)
      end
    elsif !done_insts.empty?
      # must end
      done_insts.each do |val, inst|
        # puts "Completed #{inst.name} at #{cur_range} -- #{tree.mask(cur_range).to_s(2).ljust(32, '0')}"
        child = DecodeTreeNode.new(tree, [inst], cur_range, val, DecodeTreeNode::ENDPOINT_TYPE)
        tree << child
      end
      in_progress_groups.each do |val, insts|
        child = DecodeTreeNode.new(tree, insts, cur_range, val, DecodeTreeNode::SELECT_TYPE)
        tree << child
        # puts "Starting child at #{child.lowest_non_opcode_bit} for #{insts.map{|i| i.name}}"
        construct_decode_tree(child, xlen, (child.lowest_non_opcode_bit..child.lowest_non_opcode_bit))
      end
    else
      raise "unexpected" if variable_insts.empty?

      raise "unexpected: variable when range size > 1 #{cur_range} #{cur_range.size} #{variable_insts.map { |i| i.name }}" unless cur_range.size == 1

      # puts "Moving to next variable at #{tree.lowest_non_opcode_bit(cur_range.last+1)}"
      construct_decode_tree(tree, xlen, (tree.lowest_non_opcode_bit(cur_range.last + 1)..tree.lowest_non_opcode_bit(cur_range.last + 1)))
    end
  end
  private :construct_decode_tree

  def comment_tree(tree, indent)
    str = tree.parent.nil? ? "" : comment_tree(tree.parent, indent)
    if !tree.value.nil?
      str + "#{' ' * indent}// encoding[#{tree.range}] == #{tree.value.reverse}\n"
    else
      str
    end
  end

  def extract_dv(dv, encoding_var_name)
    idx = 0
    efs = []
<<<<<<< HEAD
    dv.encoding_fields.reverse_each do |ef|
      bits = "extract<#{ef.range.first}, #{ef.range.size}>(#{encoding_var_name}.get())"
=======
    dv.encoding_fields.reverse.each do |ef|
      bits = "#{encoding_var_name}.extract<#{ef.range.last}, #{ef.range.first}>()"
>>>>>>> 5d6c397a
      efs <<
        if idx.zero?
          bits
        else
          "(#{bits}.template widening_sll<#{idx}>())"
        end
      idx += ef.size
    end

    "(#{efs.join(' | ')})"
  end

  # @return [Boolean] whether or not the instruction in node is a base of HINTs
  def has_hints?(node, inst_list, xlen)
    return false unless node.type == DecodeTreeNode::ENDPOINT_TYPE

    return false unless node.insts.size == 1

    !node.insts[0].hints.select { |hint_inst| hint_inst.defined_in_base?(xlen) && inst_list.include?(hint_inst) }.empty?
  end

  # returns true if the extension defining inst is not gauranteed to be implemented by the config
  # (for example, it is an optional extension)
  sig { params(inst: Udb::Instruction).returns(T::Boolean) }
  def needs_to_check_implemented?(inst)
    inst.defined_by_condition.satisfied_by_cfg_arch?(@cfg_arch) != Udb::SatisfiedResult::Yes
  end

  # can this be handled with a simple case clause at the endpoint?
  # Reasons that it can't:
  #   - Need to check if an extension is implemented
  #   - There is a hint with a higher decode priority
  #   - Only certain values of a decode variable are valid
  sig { params(node: DecodeTreeNode, inst_list: T::Array[Udb::Instruction], xlen: Integer).returns(T::Boolean) }
  def needs_long_form?(node, inst_list, xlen)
    node.children.any? do |child|
      needs_to_check_dv = child.type == DecodeTreeNode::ENDPOINT_TYPE \
        && child.insts[0].encoding(xlen).decode_variables.any? { |dv| !dv.excludes.empty? }
      needs_to_check_hint = has_hints?(child, inst_list, xlen)

      needs_to_check_implemented?(child.insts[0]) || needs_to_check_dv || needs_to_check_hint
    end
  end
  # @return [String] C++ decoder switch
  def decode_c(encoding_var_name, xlen, inst_list, node = nil, indent = 0)
    # frst, sanity check that all the children have the same range
    raise "Bad tree" unless (node.children.empty? || node.children.all? { |child| child.range == node.children.first.range })

    tenv = CppHartGen::TemplateEnv.new(@cfg_arch)

    code = ""
    if node.type == DecodeTreeNode::SELECT_TYPE
      if needs_long_form?(node, inst_list, xlen)
        # there is at least one child with a not statement or a conflict, can't use a simple switch
        els = ""
        node.children.each do |child|
          code += comment_tree(child, indent + 2)
          has_not = child.type == DecodeTreeNode::ENDPOINT_TYPE \
            && child.insts[0].encoding(xlen).decode_variables.any? { |dv| !dv.excludes.empty? }
          has_hints = has_hints?(child, inst_list, xlen)
          conds = []
          if has_not
            # some field(s) in the instruction have prohibited values ('not:' in the yaml)
            child.insts[0].encoding(xlen).decode_variables.each do |dv|
              next if dv.excludes.empty?

              dv_val = extract_dv(dv, encoding_var_name)
              conds.concat(dv.excludes.map { |val| "(#{dv_val} != #{val}_b)" })
            end
          end
          if has_hints
            impl_hints = child.insts[0].hints.select { |hint_inst| hint_inst.defined_in_base?(xlen) && inst_list.include?(hint_inst) }
            impl_hints.each do |hint_inst|
              mask = hint_inst.encoding(xlen).format.gsub("0", "1").gsub("-", "0")
              value = hint_inst.encoding(xlen).format.gsub("-", "0")
              conds << ("((#{encoding_var_name} & 0b#{mask}_b) != 0b#{value}_b)")
            end
          end

          if child.type == DecodeTreeNode::ENDPOINT_TYPE && needs_to_check_implemented?(child.insts[0])
            conds << child.insts[0].defined_by_condition.to_cxx do |ext_name, ext_version_req|
              if ext_version_req.nil?
                "implemented_Q_(ExtensionName::#{ext_name})"
              else
                "implemented_version_Q_(ExtensionName::#{ext_name}, \"#{ext_version_req}\"sv)"
              end
            end
          end
          if !conds.empty?
<<<<<<< HEAD
            code += "#{' ' * indent}#{els}if ((extract<#{child.range.first}, #{child.range.size}>(#{encoding_var_name}).get() == 0b#{child.value.reverse}) && #{conds.join(' && ')}) {\n"
          else
            code += "#{' ' * indent}#{els}if (extract<#{child.range.first}, #{child.range.size}>(#{encoding_var_name}).get() == 0b#{child.value.reverse}) {\n"
=======
            code += "#{' '*indent}#{els}if ((#{encoding_var_name}.extract<#{child.range.last}, #{child.range.first}>() == 0b#{child.value.reverse}_b) && #{conds.join(' && ')}) {\n"
          else
            code += "#{' '*indent}#{els}if (#{encoding_var_name}.extract<#{child.range.last}, #{child.range.first}>() == 0b#{child.value.reverse}_b) {\n"
>>>>>>> 5d6c397a
          end
          code += decode_c(encoding_var_name, xlen, inst_list, child, indent + 2)
          code += "#{' ' * indent}}\n"
          els = "else "
        end
      else
        code += "#{' ' * indent}switch(#{encoding_var_name}.extract<#{node.children.first.range.last}, #{node.children.first.range.first}>().get()) {\n"
        node.children.each do |child|
          code += comment_tree(child, indent + 2)
          code += "#{' ' * (indent + 2)}case 0b#{child.value.reverse}:\n"
          code += decode_c(encoding_var_name, xlen, inst_list, child, indent + 2)
          code += "#{' ' * (indent + 4)}break;\n"
        end
        code += "#{' ' * indent}}\n"
      end
    else
      raise "unexpected" unless node.type == DecodeTreeNode::ENDPOINT_TYPE

      code += <<~NEW_INST
      {
          std::construct_at(
            reinterpret_cast<#{tenv.name_of(:inst, @cfg_arch, node.insts[0].name)}<#{xlen}, SocType>*>(inst),
            this, pc, #{encoding_var_name}
          );
          return true;
      }
      NEW_INST
      # code += "#{' ' * (indent + 2)}return new #{tenv.name_of(:inst, @cfg_arch, node.insts[0].name)}<#{xlen}, SocType>(this, pc, #{encoding_var_name});\n"
    end
    code
  end
  private :decode_c

  def annotate_identical(tree, xlen)
    tree.children.each do |child|
      if child.type == DecodeTreeNode::ENDPOINT_TYPE
        matches = tree.children.select do |other_child|
          other_child.type == DecodeTreeNode::ENDPOINT_TYPE \
          && child != other_child \
          && child.insts[0].encoding(xlen).format == other_child.insts[0].encoding(xlen).format
        end
        unless matches.empty?
          # puts "#{child.insts[0].name} identical to #{ matches.map { |n| n.insts[0].name }.join(', ')}"
        end
      end
      annotate_identical(child, xlen) if child.type == DecodeTreeNode::SELECT_TYPE
    end
  end

  # @param instructions [Array<Instruction>] Set of instructions to generate a decode for
  # @param xlen [Integer] Effective xlen
  # @return [String] Decoder function for the given set of instructions and the effective xlen
  def generate(instructions, xlen, indent: 2)
    root = DecodeTreeNode.new(nil, instructions, nil, nil, DecodeTreeNode::SELECT_TYPE)
    construct_decode_tree(root, xlen, 0..0)
    annotate_identical(root, xlen)
    decode_c("encoding", xlen, instructions, root, indent)
  end
end<|MERGE_RESOLUTION|>--- conflicted
+++ resolved
@@ -1,7 +1,11 @@
-# typed: false
+# typed: true
 # frozen_string_literal: true
 
+require "sorbet-runtime"
+
 class DecodeGen
+  extend T::Sig
+
   class DecodeTreeNode
     # insts are a group of instructions that share opcode bit positions
     # up to the most significant bit considered along this path
@@ -212,13 +216,8 @@
   def extract_dv(dv, encoding_var_name)
     idx = 0
     efs = []
-<<<<<<< HEAD
-    dv.encoding_fields.reverse_each do |ef|
-      bits = "extract<#{ef.range.first}, #{ef.range.size}>(#{encoding_var_name}.get())"
-=======
     dv.encoding_fields.reverse.each do |ef|
       bits = "#{encoding_var_name}.extract<#{ef.range.last}, #{ef.range.first}>()"
->>>>>>> 5d6c397a
       efs <<
         if idx.zero?
           bits
@@ -308,15 +307,9 @@
             end
           end
           if !conds.empty?
-<<<<<<< HEAD
-            code += "#{' ' * indent}#{els}if ((extract<#{child.range.first}, #{child.range.size}>(#{encoding_var_name}).get() == 0b#{child.value.reverse}) && #{conds.join(' && ')}) {\n"
-          else
-            code += "#{' ' * indent}#{els}if (extract<#{child.range.first}, #{child.range.size}>(#{encoding_var_name}).get() == 0b#{child.value.reverse}) {\n"
-=======
             code += "#{' '*indent}#{els}if ((#{encoding_var_name}.extract<#{child.range.last}, #{child.range.first}>() == 0b#{child.value.reverse}_b) && #{conds.join(' && ')}) {\n"
           else
             code += "#{' '*indent}#{els}if (#{encoding_var_name}.extract<#{child.range.last}, #{child.range.first}>() == 0b#{child.value.reverse}_b) {\n"
->>>>>>> 5d6c397a
           end
           code += decode_c(encoding_var_name, xlen, inst_list, child, indent + 2)
           code += "#{' ' * indent}}\n"
