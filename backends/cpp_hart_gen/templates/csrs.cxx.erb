--- conflicted
+++ resolved
@@ -2,8 +2,6 @@
 #include "udb/cfgs/<%= cfg_arch.name %>/hart.hxx"
 
 using namespace udb;
-
-#define __UDB__FUNC_OBJ m_parent->
 
 <%- csrs = cfg_arch.fully_configured? ? cfg_arch.implemented_csrs : cfg_arch.csrs -%>
 
@@ -12,28 +10,21 @@
 
 #define __UDB_RUNTIME_PARAM(param_name) m_hart->m_params.param_name
 #define __UDB_FUNC_CALL m_hart->
+#define __UDB_CONSTEXPR_FUNC_CALL <%= name_of(:hart, cfg_arch) %>::
 
 <%- fields.each do |field| -%>
-<<<<<<< HEAD
 <%- max_width = cfg_arch.possible_xlens.map { |xlen| field.defined_in_base?(xlen) ? field.location(xlen).size : 0 }.max -%>
-=======
->>>>>>> 330c4088
 <%- field_base = field.defined_in_all_bases? ? cfg_arch.possible_xlens[0] : (field.defined_in_base32? ? 32 : 64) -%>
 CsrFieldType <%= name_of(:csr_field, cfg_arch, csr.name, field.name) %>::type(const unsigned& xlen) const {
   <%- if field.defined_in_all_bases? && cfg_arch.multi_xlen? -%>
   if (xlen == 32) {
     <%= field.type_to_cpp(32) %>
-<<<<<<< HEAD
   } else if (xlen == 64) {
-=======
-  } else  /*if (xlen == 64)*/ {
->>>>>>> 330c4088
     <%= field.type_to_cpp(64) %>
   }
   <%- else -%>
   <%= field.type_to_cpp(field_base) %>
   <%- end -%>
-<<<<<<< HEAD
 }
 
 void <%= name_of(:csr_field, cfg_arch, csr.name, field.name) %>::reset() {
@@ -65,14 +56,12 @@
     <%- end -%>
   }
   <%- end -%>
-=======
->>>>>>> 330c4088
 }
 
 <%- end -%>
-<<<<<<< HEAD
 
 #undef __UDB_RUNTIME_PARAM
+#undef __UDB_CONSTEXPR_FUNC_CALL
 #undef __UDB_FUNC_CALL
 
 #define __UDB_RUNTIME_PARAM(param_name) m_parent->m_params.param_name
@@ -80,9 +69,8 @@
 #define __UDB_CSR_BY_NAME(csr_name) m_parent->m_csrs.csr_name
 #define __UDB_CSR_FIELD_READ(field_name) m_##field_name
 #define __UDB_FUNC_CALL m_parent->
+#define __UDB_CONSTEXPR_FUNC_CALL <%= name_of(:hart, cfg_arch) %>::
 #define __UDB_XLEN m_parent->xlen()
-=======
->>>>>>> 330c4088
 
 // constructor
 <%- fields_for_xlen = fields.select { |f| cfg_arch.possible_xlens.any? { |xlen| f.defined_in_base?(xlen) } } -%>
@@ -195,6 +183,7 @@
 #undef __UDB_CSR_BY_NAME
 #undef __UDB_CSR_FIELD_READ
 #undef __UDB_FUNC_CALL
+#undef __UDB_CONSTEXPR_FUNC_CALL
 #undef __UDB_XLEN
 
 <%- end -%>
