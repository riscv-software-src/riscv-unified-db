#pragma once

#include <cstdint>

#include <nlohmann/json-schema.hpp>

#include "udb/hart.hpp"
#include "udb/cfgs/<%= cfg_arch.name %>/params.hxx"
#include "udb/cfgs/<%= cfg_arch.name %>/csr_container.hxx"
#include "udb/cfgs/<%= cfg_arch.name %>/structs.hxx"
#include "udb/enum.hxx"
#include "udb/bitfield.hxx"

<%- hart_name = name_of(:hart, cfg_arch) -%>

namespace udb {
  class InstBase;
  class <%= hart_name -%> : public HartBase {
    <%- csrs = cfg_arch.fully_configured? ? cfg_arch.implemented_csrs : cfg_arch.csrs -%>
    <%- csrs.each do |csr| -%>
    friend class <%= name_of(:csr, cfg_arch, csr.name) %>;
    <%- fields = cfg_arch.fully_configured? ? csr.implemented_fields(cfg_arch) : csr.fields -%>
    <%- fields.each do |field| -%>
    friend class <%= name_of(:csr_field, cfg_arch, csr.name, field.name) %>;
    <%- end -%>
    <%- end -%>

    public:
      <%- cfg_arch.globals.each do |global| -%>
      <%- if global.is_a?(Idl::GlobalWithInitializationAst) -%>
      <%- if global.type(cfg_arch.symtab).const? -%>
      static <%= global.type(cfg_arch.symtab).const? ? 'constexpr ' : '' %><%= global.type(cfg_arch.symtab).to_cxx %> <%= global.id %> = <%= global.rhs.gen_cpp(cfg_arch.symtab, 0) %>;
      <%- else -%>
      static <%= global.type(cfg_arch.symtab).to_cxx %> <%= global.id %>;
      <%- end -%>
      <%- else -%>
      static <%= global.type(cfg_arch.symtab).to_cxx %> <%= global.id %>;
      <%- end -%>
      <%- end -%>

      #include "udb/cfgs/<%= cfg_arch.name %>/func_prototypes.hxx"

      static constexpr unsigned MXLEN = <%= cfg_arch.mxlen.nil? ? 64 : cfg_arch.mxlen %>;
      using XReg = Bits<MXLEN>;

      <%= hart_name -%>(uint64_t hart_id, Memory& mem, const nlohmann::json& cfg)
        : HartBase(hart_id, mem, cfg),
          m_params(<%= name_of(:params, cfg_arch) %>(cfg)),
          m_csrs(this)
      {
        m_xregs[0].makeZeroReg();
      }

      bool implemented_Q_(const ExtensionName& ext, const VersionRequirement& req)
      {
          return false;
      }

      bool implemented_Q_(const ExtensionName& ext)
      {
          return false;
      }

      void set_pc(uint64_t new_pc) override {
        m_pc = new_pc;
      }

      void set_next_pc(uint64_t next_pc) override {
        m_next_pc = next_pc;
      }

      uint64_t pc() const override { return m_pc; }

      void advance_pc() override {
        m_pc = m_next_pc;
      }

      unsigned mxlen() override { return MXLEN; }

      uint64_t xreg(unsigned num) const override { return m_xregs[num].get(); }

      XRegister<MXLEN>& xregRef(unsigned num) { return m_xregs[num]; }

      void set_xreg(unsigned num, uint64_t value) override {
        m_xregs[num] = value; // zero index check happens in XRegister class
      }

      void printState(FILE* out = stdout) const override;

    CsrBase* csr(unsigned address) override {
      return nullptr;
      // auto it = m_csr_map.find(address);
      // if (it == m_csr_map.end()) {
      //   return nullptr;
      // }
      // return it->second;
    }

    const CsrBase* csr(unsigned address) const override {
      return nullptr;
      // auto it = m_csr_map.find(address);
      // if (it == m_csr_map.end()) {
      //   return nullptr;
      // }
      // return it->second;
    }

    CsrBase* csr(const std::string& address) override {
      return nullptr;
      // auto it = m_csr_map.find(address);
      // if (it == m_csr_map.end()) {
      //   return nullptr;
      // }
      // return it->second;
    }

    const CsrBase* csr(const std::string& address) const override {
      return nullptr;
      // auto it = m_csr_map.find(address);
      // if (it == m_csr_map.end()) {
      //   return nullptr;
      // }
      // return it->second;
    }

    private:
      XReg m_pc;
      XReg m_next_pc;
<<<<<<< HEAD
      InstBase* m_cur_inst;
=======
      InstBase* m_curr_insn;
>>>>>>> 1cf5061f
      std::array<XRegister<MXLEN>, 32> m_xregs;

      <%= name_of(:params, cfg_arch) %> m_params;
      <%= name_of(:csr_container, cfg_arch) %> m_csrs;
  };
}<|MERGE_RESOLUTION|>--- conflicted
+++ resolved
@@ -126,11 +126,7 @@
     private:
       XReg m_pc;
       XReg m_next_pc;
-<<<<<<< HEAD
       InstBase* m_cur_inst;
-=======
-      InstBase* m_curr_insn;
->>>>>>> 1cf5061f
       std::array<XRegister<MXLEN>, 32> m_xregs;
 
       <%= name_of(:params, cfg_arch) %> m_params;
