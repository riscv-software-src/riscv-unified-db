PATH
  remote: tools/ruby-gems/idl_highlighter
  specs:
    idl_highlighter (0.1.0)
      rouge

PATH
  remote: tools/ruby-gems/idlc
  specs:
    idlc (0.1.0)
      activesupport
      commander (~> 5)
      sorbet-runtime
      treetop (= 1.6.12)

PATH
  remote: tools/ruby-gems/udb_helpers
  specs:
    udb_helpers (0.1.0)

PATH
  remote: tools/ruby-gems/udb
  specs:
    udb (0.1.0)
      activesupport
      asciidoctor
      awesome_print
      concurrent-ruby
      idlc
      json_schemer
      numbers_and_words
      ruby-minisat
      sorbet-runtime
      terminal-table
      thor
      tilt
      udb_helpers

GEM
  remote: https://rubygems.org/
  specs:
    Ascii85 (2.0.1)
    activesupport (8.0.2.1)
      base64
      benchmark (>= 0.3)
      bigdecimal
      concurrent-ruby (~> 1.0, >= 1.3.1)
      connection_pool (>= 2.2.5)
      drb
      i18n (>= 1.6, < 2)
      logger (>= 1.4.2)
      minitest (>= 5.1)
      securerandom (>= 0.3)
      tzinfo (~> 2.0, >= 2.0.5)
      uri (>= 0.13.1)
    addressable (2.8.7)
      public_suffix (>= 2.0.2, < 7.0)
    afm (1.0.0)
    asciidoctor (2.0.23)
    asciidoctor-diagram (2.3.2)
      asciidoctor (>= 1.5.7, < 3.x)
      asciidoctor-diagram-ditaamini (~> 1.0)
      asciidoctor-diagram-plantuml (~> 1.2021)
      rexml
    asciidoctor-diagram-batik (1.17)
    asciidoctor-diagram-ditaamini (1.0.3)
    asciidoctor-diagram-plantuml (1.2025.3)
      asciidoctor-diagram-batik (~> 1.17)
    asciidoctor-pdf (2.3.20)
      asciidoctor (~> 2.0)
      concurrent-ruby (~> 1.3)
      matrix (~> 0.4)
      prawn (~> 2.4.0)
      prawn-icon (~> 3.0.0)
      prawn-svg (~> 0.34.0)
      prawn-table (~> 0.2.0)
      prawn-templates (~> 0.1.0)
      treetop (~> 1.6.0)
      ttfunk (~> 1.7.0)
    ast (2.4.3)
    awesome_print (1.9.2)
    backport (1.2.0)
    base64 (0.3.0)
    benchmark (0.4.1)
    bigdecimal (3.2.3)
    commander (5.0.0)
      highline (~> 3.0.0)
    concurrent-ruby (1.3.5)
    concurrent-ruby-ext (1.3.5)
      concurrent-ruby (= 1.3.5)
    connection_pool (2.5.4)
    css_parser (1.21.1)
      addressable
    date (3.4.1)
    debug (1.11.0)
      irb (~> 1.10)
      reline (>= 0.3.8)
    diff-lcs (1.6.2)
    docile (1.4.1)
    drb (2.2.3)
    erb (5.0.2)
    erubi (1.13.1)
    hana (1.3.7)
    hashery (2.1.2)
    highline (3.0.1)
    i18n (1.14.7)
      concurrent-ruby (~> 1.0)
    io-console (0.8.1)
    irb (1.15.2)
      pp (>= 0.6.0)
      rdoc (>= 4.0.0)
      reline (>= 0.4.2)
    jaro_winkler (1.6.1)
    json (2.14.1)
    json_schemer (1.0.3)
      hana (~> 1.3)
      regexp_parser (~> 2.0)
      simpleidn (~> 0.2)
    kramdown (2.5.1)
      rexml (>= 3.3.9)
    kramdown-parser-gfm (1.1.0)
      kramdown (~> 2.0)
    language_server-protocol (3.17.0.5)
    lint_roller (1.1.0)
    logger (1.7.0)
    matrix (0.4.3)
    minitest (5.25.5)
    netrc (0.11.0)
    nkf (0.2.0)
<<<<<<< HEAD
    nokogiri (1.18.10-aarch64-linux-gnu)
      racc (~> 1.4)
    nokogiri (1.18.10-x86_64-linux-gnu)
=======
    nokogiri (1.18.9-aarch64-linux-gnu)
      racc (~> 1.4)
    nokogiri (1.18.9-x86_64-linux-gnu)
>>>>>>> 5d6c397a
      racc (~> 1.4)
    numbers_and_words (1.0.2)
      i18n (<= 2)
    observer (0.1.2)
<<<<<<< HEAD
    ostruct (0.6.3)
=======
    ostruct (0.6.2)
>>>>>>> 5d6c397a
    parallel (1.27.0)
    parser (3.3.9.0)
      ast (~> 2.4.1)
      racc
    pdf-core (0.9.0)
    pdf-reader (2.15.0)
      Ascii85 (>= 1.0, < 3.0, != 2.0.0)
      afm (>= 0.2.1, < 2)
      hashery (~> 2.0)
      ruby-rc4
      ttfunk
    polyglot (0.3.5)
    pp (0.6.2)
      prettyprint
    prawn (2.4.0)
      pdf-core (~> 0.9.0)
      ttfunk (~> 1.7)
    prawn-icon (3.0.0)
      prawn (>= 1.1.0, < 3.0.0)
    prawn-svg (0.34.2)
      css_parser (~> 1.6)
      matrix (~> 0.4.2)
      prawn (>= 0.11.1, < 3)
      rexml (~> 3.2)
    prawn-table (0.2.2)
      prawn (>= 1.3.0, < 3.0.0)
    prawn-templates (0.1.2)
      pdf-reader (~> 2.0)
      prawn (~> 2.2)
    prettyprint (0.2.0)
    prism (1.5.1)
    psych (5.2.6)
      date
      stringio
    public_suffix (6.0.2)
    racc (1.8.1)
    rack (3.2.1)
    rainbow (3.1.1)
    rake (13.3.0)
    rbi (0.3.6)
      prism (~> 1.0)
      rbs (>= 3.4.4)
    rbs (3.9.5)
      logger
    rdbg (0.1.0)
      debug (>= 1.2.2)
    rdoc (6.14.2)
      erb
      psych (>= 4.0.0)
    regexp_parser (2.11.3)
    reline (0.6.2)
      io-console (~> 0.5)
    reverse_markdown (3.0.0)
      nokogiri
<<<<<<< HEAD
    rexml (3.4.4)
    rouge (4.6.0)
    rubocop (1.80.2)
=======
    rexml (3.4.1)
    rouge (4.5.2)
    rubocop (1.77.0)
>>>>>>> 5d6c397a
      json (~> 2.3)
      language_server-protocol (~> 3.17.0.2)
      lint_roller (~> 1.1.0)
      parallel (~> 1.10)
      parser (>= 3.3.0.2)
      rainbow (>= 2.2.2, < 4.0)
      regexp_parser (>= 2.9.3, < 3.0)
<<<<<<< HEAD
      rubocop-ast (>= 1.46.0, < 2.0)
      ruby-progressbar (~> 1.7)
      unicode-display_width (>= 2.4.0, < 4.0)
    rubocop-ast (1.46.0)
=======
      rubocop-ast (>= 1.45.1, < 2.0)
      ruby-progressbar (~> 1.7)
      unicode-display_width (>= 2.4.0, < 4.0)
    rubocop-ast (1.45.1)
>>>>>>> 5d6c397a
      parser (>= 3.3.7.2)
      prism (~> 1.4)
    rubocop-github (0.26.0)
      rubocop (>= 1.76)
      rubocop-performance (>= 1.24)
      rubocop-rails (>= 2.23)
    rubocop-minitest (0.38.2)
      lint_roller (~> 1.1)
      rubocop (>= 1.75.0, < 2.0)
      rubocop-ast (>= 1.38.0, < 2.0)
    rubocop-performance (1.26.0)
      lint_roller (~> 1.1)
      rubocop (>= 1.75.0, < 2.0)
      rubocop-ast (>= 1.44.0, < 2.0)
    rubocop-rails (2.33.3)
      activesupport (>= 4.2.0)
      lint_roller (~> 1.1)
      rack (>= 1.1)
      rubocop (>= 1.75.0, < 2.0)
      rubocop-ast (>= 1.44.0, < 2.0)
    rubocop-sorbet (0.10.5)
      lint_roller
      rubocop (>= 1.75.2)
    ruby-minisat (2.2.0.2)
    ruby-prof (1.7.2)
      base64
    ruby-progressbar (1.13.0)
    ruby-rc4 (0.1.5)
    rubyzip (2.4.1)
    securerandom (0.4.1)
    simplecov (0.22.0)
      docile (~> 1.1)
      simplecov-html (~> 0.11)
      simplecov_json_formatter (~> 0.1)
<<<<<<< HEAD
    simplecov-html (0.13.2)
    simplecov_json_formatter (0.1.4)
    simpleidn (0.2.3)
    solargraph (0.57.0)
=======
    simplecov-cobertura (2.1.0)
      rexml
      simplecov (~> 0.19)
    simplecov-html (0.13.1)
    simplecov_json_formatter (0.1.4)
    simpleidn (0.2.3)
    solargraph (0.56.0)
>>>>>>> 5d6c397a
      backport (~> 1.2)
      benchmark (~> 0.4)
      bundler (~> 2.0)
      diff-lcs (~> 1.4)
      jaro_winkler (~> 1.6, >= 1.6.1)
      kramdown (~> 2.3)
      kramdown-parser-gfm (~> 1.1)
      logger (~> 1.6)
      observer (~> 0.1)
      ostruct (~> 0.6)
      parser (~> 3.0)
      prism (~> 1.4)
<<<<<<< HEAD
      rbs (>= 3.6.1, <= 4.0.0.dev.4)
=======
      rbs (~> 3.3)
>>>>>>> 5d6c397a
      reverse_markdown (~> 3.0)
      rubocop (~> 1.76)
      thor (~> 1.0)
      tilt (~> 2.0)
      yard (~> 0.9, >= 0.9.24)
      yard-activesupport-concern (~> 0.0)
      yard-solargraph (~> 0.1)
    sorbet (0.6.12550)
      sorbet-static (= 0.6.12550)
    sorbet-runtime (0.6.12550)
    sorbet-static (0.6.12550-aarch64-linux)
    sorbet-static (0.6.12550-x86_64-linux)
    sorbet-static-and-runtime (0.6.12550)
      sorbet (= 0.6.12550)
      sorbet-runtime (= 0.6.12550)
    spoom (1.6.3)
      erubi (>= 1.10.0)
      prism (>= 0.28.0)
      rbi (>= 0.3.3)
      rexml (>= 3.2.6)
      sorbet-static-and-runtime (>= 0.5.10187)
      thor (>= 0.19.2)
    stringio (3.1.7)
    tapioca (0.16.11)
      benchmark
      bundler (>= 2.2.25)
      netrc (>= 0.11.0)
      parallel (>= 1.21.0)
      rbi (~> 0.2)
      sorbet-static-and-runtime (>= 0.5.11087)
      spoom (>= 1.2.0)
      thor (>= 1.2.0)
      yard-sorbet
    terminal-table (4.0.0)
      unicode-display_width (>= 1.1.1, < 4)
<<<<<<< HEAD
    thor (1.4.0)
=======
    thor (1.3.2)
>>>>>>> 5d6c397a
    tilt (2.6.1)
    treetop (1.6.12)
      polyglot (~> 0.3)
    ttfunk (1.7.0)
    tzinfo (2.0.6)
      concurrent-ruby (~> 1.0)
    unicode-display_width (3.2.0)
      unicode-emoji (~> 4.1)
    unicode-emoji (4.1.0)
    uri (1.0.3)
    webrick (1.9.1)
    write_xlsx (1.12.2)
      nkf
      rubyzip (~> 2.4.0)
    yard (0.9.37)
    yard-activesupport-concern (0.0.1)
      yard (>= 0.8)
    yard-solargraph (0.1.0)
      yard (~> 0.9)
    yard-sorbet (0.9.0)
      sorbet-runtime
      yard

PLATFORMS
  aarch64-linux
  x86_64-linux

DEPENDENCIES
  asciidoctor-diagram (~> 2.2)
  asciidoctor-pdf
  awesome_print
  base64
  bigdecimal
  concurrent-ruby
  concurrent-ruby-ext
  debug
  idl_highlighter!
  idlc!
  json_schemer (~> 1.0)
  minitest
  rake (~> 13.0)
  rdbg
  rubocop-github
  rubocop-minitest
  rubocop-performance
  rubocop-sorbet
  ruby-prof
  ruby-progressbar (~> 1.13)
  simplecov
  simplecov-cobertura
  solargraph
  sorbet
  sorbet-runtime
  spoom
  tapioca
  ttfunk (= 1.7)
  udb!
  udb_helpers!
  webrick
  write_xlsx
  yard

RUBY VERSION
   ruby 3.2.3p157

BUNDLED WITH
   2.4.20<|MERGE_RESOLUTION|>--- conflicted
+++ resolved
@@ -40,7 +40,7 @@
   remote: https://rubygems.org/
   specs:
     Ascii85 (2.0.1)
-    activesupport (8.0.2.1)
+    activesupport (8.0.3)
       base64
       benchmark (>= 0.3)
       bigdecimal
@@ -111,7 +111,7 @@
       rdoc (>= 4.0.0)
       reline (>= 0.4.2)
     jaro_winkler (1.6.1)
-    json (2.14.1)
+    json (2.15.0)
     json_schemer (1.0.3)
       hana (~> 1.3)
       regexp_parser (~> 2.0)
@@ -127,24 +127,12 @@
     minitest (5.25.5)
     netrc (0.11.0)
     nkf (0.2.0)
-<<<<<<< HEAD
-    nokogiri (1.18.10-aarch64-linux-gnu)
-      racc (~> 1.4)
     nokogiri (1.18.10-x86_64-linux-gnu)
-=======
-    nokogiri (1.18.9-aarch64-linux-gnu)
-      racc (~> 1.4)
-    nokogiri (1.18.9-x86_64-linux-gnu)
->>>>>>> 5d6c397a
       racc (~> 1.4)
     numbers_and_words (1.0.2)
       i18n (<= 2)
     observer (0.1.2)
-<<<<<<< HEAD
     ostruct (0.6.3)
-=======
-    ostruct (0.6.2)
->>>>>>> 5d6c397a
     parallel (1.27.0)
     parser (3.3.9.0)
       ast (~> 2.4.1)
@@ -199,15 +187,9 @@
       io-console (~> 0.5)
     reverse_markdown (3.0.0)
       nokogiri
-<<<<<<< HEAD
     rexml (3.4.4)
-    rouge (4.6.0)
-    rubocop (1.80.2)
-=======
-    rexml (3.4.1)
-    rouge (4.5.2)
-    rubocop (1.77.0)
->>>>>>> 5d6c397a
+    rouge (4.6.1)
+    rubocop (1.81.1)
       json (~> 2.3)
       language_server-protocol (~> 3.17.0.2)
       lint_roller (~> 1.1.0)
@@ -215,17 +197,10 @@
       parser (>= 3.3.0.2)
       rainbow (>= 2.2.2, < 4.0)
       regexp_parser (>= 2.9.3, < 3.0)
-<<<<<<< HEAD
-      rubocop-ast (>= 1.46.0, < 2.0)
+      rubocop-ast (>= 1.47.1, < 2.0)
       ruby-progressbar (~> 1.7)
       unicode-display_width (>= 2.4.0, < 4.0)
-    rubocop-ast (1.46.0)
-=======
-      rubocop-ast (>= 1.45.1, < 2.0)
-      ruby-progressbar (~> 1.7)
-      unicode-display_width (>= 2.4.0, < 4.0)
-    rubocop-ast (1.45.1)
->>>>>>> 5d6c397a
+    rubocop-ast (1.47.1)
       parser (>= 3.3.7.2)
       prism (~> 1.4)
     rubocop-github (0.26.0)
@@ -240,7 +215,7 @@
       lint_roller (~> 1.1)
       rubocop (>= 1.75.0, < 2.0)
       rubocop-ast (>= 1.44.0, < 2.0)
-    rubocop-rails (2.33.3)
+    rubocop-rails (2.33.4)
       activesupport (>= 4.2.0)
       lint_roller (~> 1.1)
       rack (>= 1.1)
@@ -260,20 +235,13 @@
       docile (~> 1.1)
       simplecov-html (~> 0.11)
       simplecov_json_formatter (~> 0.1)
-<<<<<<< HEAD
+    simplecov-cobertura (3.1.0)
+      rexml
+      simplecov (~> 0.19)
     simplecov-html (0.13.2)
     simplecov_json_formatter (0.1.4)
     simpleidn (0.2.3)
     solargraph (0.57.0)
-=======
-    simplecov-cobertura (2.1.0)
-      rexml
-      simplecov (~> 0.19)
-    simplecov-html (0.13.1)
-    simplecov_json_formatter (0.1.4)
-    simpleidn (0.2.3)
-    solargraph (0.56.0)
->>>>>>> 5d6c397a
       backport (~> 1.2)
       benchmark (~> 0.4)
       bundler (~> 2.0)
@@ -286,11 +254,7 @@
       ostruct (~> 0.6)
       parser (~> 3.0)
       prism (~> 1.4)
-<<<<<<< HEAD
       rbs (>= 3.6.1, <= 4.0.0.dev.4)
-=======
-      rbs (~> 3.3)
->>>>>>> 5d6c397a
       reverse_markdown (~> 3.0)
       rubocop (~> 1.76)
       thor (~> 1.0)
@@ -298,14 +262,13 @@
       yard (~> 0.9, >= 0.9.24)
       yard-activesupport-concern (~> 0.0)
       yard-solargraph (~> 0.1)
-    sorbet (0.6.12550)
-      sorbet-static (= 0.6.12550)
-    sorbet-runtime (0.6.12550)
-    sorbet-static (0.6.12550-aarch64-linux)
-    sorbet-static (0.6.12550-x86_64-linux)
-    sorbet-static-and-runtime (0.6.12550)
-      sorbet (= 0.6.12550)
-      sorbet-runtime (= 0.6.12550)
+    sorbet (0.6.12606)
+      sorbet-static (= 0.6.12606)
+    sorbet-runtime (0.6.12606)
+    sorbet-static (0.6.12606-x86_64-linux)
+    sorbet-static-and-runtime (0.6.12606)
+      sorbet (= 0.6.12606)
+      sorbet-runtime (= 0.6.12606)
     spoom (1.6.3)
       erubi (>= 1.10.0)
       prism (>= 0.28.0)
@@ -326,11 +289,7 @@
       yard-sorbet
     terminal-table (4.0.0)
       unicode-display_width (>= 1.1.1, < 4)
-<<<<<<< HEAD
     thor (1.4.0)
-=======
-    thor (1.3.2)
->>>>>>> 5d6c397a
     tilt (2.6.1)
     treetop (1.6.12)
       polyglot (~> 0.3)
@@ -355,8 +314,7 @@
       yard
 
 PLATFORMS
-  aarch64-linux
-  x86_64-linux
+  x86_64-linux-gnu
 
 DEPENDENCIES
   asciidoctor-diagram (~> 2.2)
