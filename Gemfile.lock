GIT
  remote: https://github.com/oozou/ruby-prof-flamegraph.git
  revision: fc3c4370627597557db31e93b6008b123d75ab14
  ref: fc3c437
  specs:
    ruby-prof-flamegraph (0.3.0)
      ruby-prof (>= 1.4.2)

GEM
  remote: https://rubygems.org/
  specs:
    Ascii85 (2.0.1)
    activesupport (8.0.2)
      base64
      benchmark (>= 0.3)
      bigdecimal
      concurrent-ruby (~> 1.0, >= 1.3.1)
      connection_pool (>= 2.2.5)
      drb
      i18n (>= 1.6, < 2)
      logger (>= 1.4.2)
      minitest (>= 5.1)
      securerandom (>= 0.3)
      tzinfo (~> 2.0, >= 2.0.5)
      uri (>= 0.13.1)
    addressable (2.8.7)
      public_suffix (>= 2.0.2, < 7.0)
    afm (0.2.2)
    asciidoctor (2.0.23)
    asciidoctor-diagram (2.3.2)
      asciidoctor (>= 1.5.7, < 3.x)
      asciidoctor-diagram-ditaamini (~> 1.0)
      asciidoctor-diagram-plantuml (~> 1.2021)
      rexml
    asciidoctor-diagram-batik (1.17)
    asciidoctor-diagram-ditaamini (1.0.3)
    asciidoctor-diagram-plantuml (1.2025.2)
      asciidoctor-diagram-batik (~> 1.17)
    asciidoctor-pdf (2.3.19)
      asciidoctor (~> 2.0)
      concurrent-ruby (~> 1.1)
      matrix (~> 0.4)
      prawn (~> 2.4.0)
      prawn-icon (~> 3.0.0)
      prawn-svg (~> 0.34.0)
      prawn-table (~> 0.2.0)
      prawn-templates (~> 0.1.0)
      treetop (~> 1.6.0)
      ttfunk (~> 1.7.0)
    ast (2.4.3)
    awesome_print (1.9.2)
    backport (1.2.0)
    base64 (0.2.0)
    benchmark (0.4.0)
    bigdecimal (3.1.9)
    concurrent-ruby (1.3.5)
    concurrent-ruby-ext (1.3.5)
      concurrent-ruby (= 1.3.5)
    connection_pool (2.5.0)
    css_parser (1.21.1)
      addressable
    date (3.4.1)
    debug (1.10.0)
      irb (~> 1.10)
      reline (>= 0.3.8)
    diff-lcs (1.6.0)
    drb (2.2.1)
    erubi (1.13.1)
    hana (1.3.7)
    hashery (2.1.2)
    i18n (1.14.7)
      concurrent-ruby (~> 1.0)
    io-console (0.8.0)
    irb (1.15.1)
      pp (>= 0.6.0)
      rdoc (>= 4.0.0)
      reline (>= 0.4.2)
    jaro_winkler (1.6.0)
    json (2.10.2)
    json_schemer (1.0.3)
      hana (~> 1.3)
      regexp_parser (~> 2.0)
      simpleidn (~> 0.2)
    kramdown (2.5.1)
      rexml (>= 3.3.9)
    kramdown-parser-gfm (1.1.0)
      kramdown (~> 2.0)
    language_server-protocol (3.17.0.4)
    lint_roller (1.1.0)
    logger (1.6.6)
    matrix (0.4.2)
    minitest (5.25.5)
<<<<<<< HEAD
    netrc (0.11.0)
=======
    nkf (0.2.0)
>>>>>>> 1c52fbf9
    nokogiri (1.18.6-aarch64-linux-gnu)
      racc (~> 1.4)
    nokogiri (1.18.6-x86_64-linux-gnu)
      racc (~> 1.4)
    observer (0.1.2)
    ostruct (0.6.1)
    parallel (1.26.3)
    parser (3.3.7.2)
      ast (~> 2.4.1)
      racc
    pdf-core (0.9.0)
    pdf-reader (2.14.1)
      Ascii85 (>= 1.0, < 3.0, != 2.0.0)
      afm (~> 0.2.1)
      hashery (~> 2.0)
      ruby-rc4
      ttfunk
    polyglot (0.3.5)
    pp (0.6.2)
      prettyprint
    prawn (2.4.0)
      pdf-core (~> 0.9.0)
      ttfunk (~> 1.7)
    prawn-icon (3.0.0)
      prawn (>= 1.1.0, < 3.0.0)
    prawn-svg (0.34.2)
      css_parser (~> 1.6)
      matrix (~> 0.4.2)
      prawn (>= 0.11.1, < 3)
      rexml (~> 3.2)
    prawn-table (0.2.2)
      prawn (>= 1.3.0, < 3.0.0)
    prawn-templates (0.1.2)
      pdf-reader (~> 2.0)
      prawn (~> 2.2)
    prettyprint (0.2.0)
    prism (1.4.0)
    psych (5.2.3)
      date
      stringio
    public_suffix (6.0.1)
    pygments.rb (3.0.0)
    racc (1.8.1)
    rainbow (3.1.1)
    rake (13.2.1)
    rbi (0.3.1)
      prism (~> 1.0)
      rbs (>= 3.4.4)
      sorbet-runtime (>= 0.5.9204)
    rbs (3.9.1)
      logger
    rdbg (0.1.0)
      debug (>= 1.2.2)
    rdoc (6.13.0)
      psych (>= 4.0.0)
    regexp_parser (2.10.0)
    reline (0.6.0)
      io-console (~> 0.5)
    reverse_markdown (3.0.0)
      nokogiri
    rexml (3.4.1)
    rouge (4.5.1)
    rubocop (1.74.0)
      json (~> 2.3)
      language_server-protocol (~> 3.17.0.2)
      lint_roller (~> 1.1.0)
      parallel (~> 1.10)
      parser (>= 3.3.0.2)
      rainbow (>= 2.2.2, < 4.0)
      regexp_parser (>= 2.9.3, < 3.0)
      rubocop-ast (>= 1.38.0, < 2.0)
      ruby-progressbar (~> 1.7)
      unicode-display_width (>= 2.4.0, < 4.0)
    rubocop-ast (1.41.0)
      parser (>= 3.3.7.2)
    rubocop-minitest (0.37.1)
      lint_roller (~> 1.1)
      rubocop (>= 1.72.1, < 2.0)
      rubocop-ast (>= 1.38.0, < 2.0)
    ruby-prof (1.7.1)
    ruby-progressbar (1.13.0)
    ruby-rc4 (0.1.5)
    rubyzip (2.4.1)
    securerandom (0.4.1)
    simpleidn (0.2.3)
    solargraph (0.52.0)
      backport (~> 1.2)
      benchmark
      bundler (~> 2.0)
      diff-lcs (~> 1.4)
      jaro_winkler (~> 1.6)
      kramdown (~> 2.3)
      kramdown-parser-gfm (~> 1.1)
      logger (~> 1.6)
      observer (~> 0.1)
      ostruct (~> 0.6)
      parser (~> 3.0)
      rbs (~> 3.0)
      reverse_markdown (>= 2.0, < 4)
      rubocop (~> 1.38)
      thor (~> 1.0)
      tilt (~> 2.0)
      yard (~> 0.9, >= 0.9.24)
      yard-solargraph (~> 0.1)
    sorbet (0.5.11966)
      sorbet-static (= 0.5.11966)
    sorbet-runtime (0.5.11966)
    sorbet-static (0.5.11966-aarch64-linux)
    sorbet-static (0.5.11966-x86_64-linux)
    sorbet-static-and-runtime (0.5.11966)
      sorbet (= 0.5.11966)
      sorbet-runtime (= 0.5.11966)
    spoom (1.6.1)
      erubi (>= 1.10.0)
      prism (>= 0.28.0)
      rbi (>= 0.2.3)
      sorbet-static-and-runtime (>= 0.5.10187)
      thor (>= 0.19.2)
    stringio (3.1.5)
    tapioca (0.16.11)
      benchmark
      bundler (>= 2.2.25)
      netrc (>= 0.11.0)
      parallel (>= 1.21.0)
      rbi (~> 0.2)
      sorbet-static-and-runtime (>= 0.5.11087)
      spoom (>= 1.2.0)
      thor (>= 1.2.0)
      yard-sorbet
    thor (1.3.2)
    tilt (2.6.0)
    treetop (1.6.12)
      polyglot (~> 0.3)
    ttfunk (1.7.0)
    tzinfo (2.0.6)
      concurrent-ruby (~> 1.0)
    unicode-display_width (3.1.4)
      unicode-emoji (~> 4.0, >= 4.0.4)
    unicode-emoji (4.0.4)
    uri (1.0.3)
    webrick (1.9.1)
    write_xlsx (1.12.1)
      nkf
      rubyzip (>= 1.0.0)
    yard (0.9.37)
    yard-solargraph (0.1.0)
      yard (~> 0.9)
    yard-sorbet (0.9.0)
      sorbet-runtime
      yard

PLATFORMS
  aarch64-linux-gnu
  x86_64-linux-gnu

DEPENDENCIES
  activesupport
  asciidoctor-diagram (~> 2.2)
  asciidoctor-pdf
  awesome_print
  base64
  bigdecimal
  concurrent-ruby
  concurrent-ruby-ext
  debug
  json_schemer (~> 1.0)
  minitest
  pygments.rb
  rake (~> 13.0)
  rdbg
  rouge
  rubocop-minitest
  ruby-prof
  ruby-prof-flamegraph!
  ruby-progressbar (~> 1.13)
  solargraph
  sorbet
  sorbet-runtime
  spoom
  tapioca
  treetop (= 1.6.12)
  ttfunk (= 1.7)
  webrick
  write_xlsx
  yard

RUBY VERSION
   ruby 3.2.3p157

BUNDLED WITH
   2.4.20<|MERGE_RESOLUTION|>--- conflicted
+++ resolved
@@ -90,11 +90,8 @@
     logger (1.6.6)
     matrix (0.4.2)
     minitest (5.25.5)
-<<<<<<< HEAD
     netrc (0.11.0)
-=======
     nkf (0.2.0)
->>>>>>> 1c52fbf9
     nokogiri (1.18.6-aarch64-linux-gnu)
       racc (~> 1.4)
     nokogiri (1.18.6-x86_64-linux-gnu)
