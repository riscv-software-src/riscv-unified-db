--- conflicted
+++ resolved
@@ -43,57 +43,8 @@
         run: ./bin/build_container
       - name: Setup project
         run: ./bin/setup
-<<<<<<< HEAD
-      - name: Build manual
-        run: ./do gen:html_manual MANUAL_NAME=isa VERSIONS=all
-      - name: Build html documentation for example_rv64_with_overlay
-        run: ./do gen:html[example_rv64_with_overlay]
-      - name: Generate YARD docs
-        run: ./do gen:tool_doc
-      - name: Create _site/example_cfg
-        run: mkdir -p _site/example_cfg
-      - name: Create _site/manual
-        run: mkdir -p _site/manual
-      - name: Create _site/pdfs
-        run: mkdir -p _site/pdfs
-      - name: Create _site/htmls
-        run: mkdir -p _site/htmls
-      - name: Copy cfg html
-        run: cp -R gen/cfg_html_doc/example_rv64_with_overlay/html _site/example_cfg
-      - name: Create RVA20 Profile Release PDF Spec
-        run: ./do gen:profile[RVA20]
-      - name: Copy RVA20 Profile Release PDF
-        run: cp gen/profile_doc/pdf/RVA20.pdf _site/pdfs/RVA20.pdf
-      - name: Create RVA22 Profile Release PDF Spec
-        run: ./do gen:profile[RVA22]
-      - name: Copy RVA22 Profile Release PDF
-        run: cp gen/profile_doc/pdf/RVA22.pdf _site/pdfs/RVA22.pdf
-      - name: Create RVI20 Profile Release PDF Spec
-        run: ./do gen:profile[RVI20]
-      - name: Copy RVI20 Profile Release PDF
-        run: cp gen/profile_doc/pdf/RVA20.pdf _site/pdfs/RVI20.pdf
-      - name: Create MC100-32 PDF Spec
-        run: ./do gen:cert_model_pdf[MC100-32]
-      - name: Copy MC100-32 PDF
-        run: cp gen/certificate_doc/pdf/MC100-32.pdf _site/pdfs/MC100-32.pdf
-      - name: Create MC100-32 HTML Spec
-        run: ./do gen:cert_model_html[MC100-32]
-      - name: Copy MC100-32 HTML
-        run: cp gen/certificate_doc/html/MC100-32.html _site/htmls/MC100-32.html
-      - name: Create MC100-64 PDF Spec
-        run: ./do gen:cert_model_pdf[MC100-64]
-      - name: Copy MC100-64 PDF
-        run: cp gen/certificate_doc/pdf/MC100-64.pdf _site/pdfs/MC100-64.pdf
-      - name: Create MC100-64 HTML Spec
-        run: ./do gen:cert_model_html[MC100-64]
-      - name: Copy MC100-64 HTML
-        run: cp gen/certificate_doc/html/MC100-64.html _site/htmls/MC100-64.html
-      - name: Copy manual html
-        run: cp -R gen/manual/isa/top/all/html _site/manual
-=======
       - name: Create deploy dir
         run: /bin/bash lib/deploy.sh
->>>>>>> dcbf3d81
       - name: Setup Pages
         uses: actions/configure-pages@v5
       - name: Upload artifact
