name: Regression test
on:
  push:
    branches:
      - main
  merge_group:
    types: [checks_requested]
  pull_request:
    branches:
      - main
  workflow_dispatch:
jobs:
  regress-pre-commit:
    runs-on: ubuntu-latest
    steps:
      - uses: actions/checkout@v4
      - uses: actions/setup-python@v5
      - uses: pre-commit/action@v3.0.1
  regress-smoke:
    needs: build-llvm
    runs-on: ubuntu-latest
    env:
      SINGULARITY: 1
    steps:
      - name: Clone Github Repo Action
        uses: actions/checkout@v4
<<<<<<< HEAD
      - name: Get current LLVM submodule commit SHA
        id: get-llvm-sha
        run: echo "LLVM_SHA=$(git ls-tree HEAD ext/llvm-project | awk '{print $3}')" >> $GITHUB_ENV
      - name: Restore cache RISC-V JSON
        id: cache-riscv
        uses: actions/cache@v4
        with:
          path: ext/llvm-project/riscv.json
          key: ${{ runner.os }}-riscv-json-${{ env.LLVM_SHA }}
          restore-keys: |
            ${{ runner.os }}-riscv-json-
      - name: Setup apptainer
        uses: eWaterCycle/setup-apptainer@v2.0.0
      - name: Get container from cache
        id: cache-sif
        uses: actions/cache@v4
        with:
          path: .singularity/image.sif
          key: ${{ hashFiles('container.def', 'bin/.container-tag') }}
      - name: Get gems and node files from cache
        id: cache-bundle-npm
        uses: actions/cache@v4
        with:
          path: |
            .home/.gems
            node_modules
          key: ${{ hashFiles('Gemfile.lock') }}-${{ hashFiles('package-lock.json') }}
      - if: ${{ steps.cache-sif.outputs.cache-hit != 'true' }}
        name: Build container
        run: ./bin/build_container
      - name: Setup project
        run: ./bin/setup
=======
      - name: singularity setup
        uses: ./.github/actions/singularity-setup
>>>>>>> 5cb2bd9f
      - name: Run smoke
        run: ./do test:smoke
  regress-gen-isa-manual:
    runs-on: ubuntu-latest
    env:
      MANUAL_NAME: isa
      VERSIONS: all
      SINGULARITY: 1
    steps:
      - name: Clone Github Repo Action
        uses: actions/checkout@v4
      - name: singularity setup
        uses: ./.github/actions/singularity-setup
      - name: Generate HTML ISA manual
        run: ./do gen:html_manual
  regress-gen-instruction-appendix:
    runs-on: ubuntu-latest
    env:
      SINGULARITY: 1
    steps:
      - name: Clone Github Repo Action
        uses: actions/checkout@v4
      - name: singularity setup
        uses: ./.github/actions/singularity-setup
      - name: Generate instruction appendix
        run: ./do gen:instruction_appendix
  regress-cfg-manual:
    runs-on: ubuntu-latest
    env:
      SINGULARITY: 1
    steps:
      - name: Clone Github Repo Action
        uses: actions/checkout@v4
      - name: singularity setup
        uses: ./.github/actions/singularity-setup
      - name: Generate HTML ISA manual
        run: ./do gen:html[example_rv64_with_overlay]
  regress-gen-ext-pdf:
    runs-on: ubuntu-latest
    env:
      EXT: B
      VERSION: latest
      SINGULARITY: 1
      PSEUDO: both
    steps:
      - name: Clone Github Repo Action
        uses: actions/checkout@v4
      - name: singularity setup
        uses: ./.github/actions/singularity-setup
      - name: Generate extension PDF
        run: ./do gen:ext_pdf
  regress-gen-certificate:
    runs-on: ubuntu-latest
    env:
      SINGULARITY: 1
    steps:
      - name: Clone Github Repo Action
        uses: actions/checkout@v4
      - name: singularity setup
        uses: ./.github/actions/singularity-setup
      - name: Generate extension PDF
        run: ./do gen:cert_model_pdf[MockCertificateModel]
  regress-gen-profile:
    runs-on: ubuntu-latest
    env:
      SINGULARITY: 1
    steps:
      - name: Clone Github Repo Action
        uses: actions/checkout@v4
      - name: singularity setup
        uses: ./.github/actions/singularity-setup
      - name: Generate extension PDF
        run: ./do gen:profile[MockProfileRelease]
<<<<<<< HEAD

  build-llvm:
    runs-on: ubuntu-latest

    steps:
      - name: Check out repository (no submodules, shallow fetch)
        uses: actions/checkout@v4
        with:
          submodules: false
          fetch-depth: 1
      - name: Get current LLVM submodule commit SHA
        id: get-llvm-sha
        run: echo "LLVM_SHA=$(git ls-tree HEAD ext/llvm-project | awk '{print $3}')" >> $GITHUB_ENV
      - name: Cache RISC-V JSON
        id: cache-riscv
        uses: actions/cache@v4
        with:
          path: ext/llvm-project/riscv.json
          key: ${{ runner.os }}-riscv-json-${{ env.LLVM_SHA }}
          restore-keys: |
            ${{ runner.os }}-riscv-json-
      - name: Initialize LLVM submodule (shallow + sparse)
        if: ${{ steps.cache-riscv.outputs.cache-hit != 'true' }}
        run: |
          git submodule sync --recursive
          git submodule update --init --recursive --depth=1 ext/llvm-project

      - name: Check for required directories and files
        if: ${{ steps.cache-riscv.outputs.cache-hit != 'true' }}
        run: |
          ls -l ext/llvm-project/llvm/include
          ls -l ext/llvm-project/llvm/lib/Target/RISCV
          ls -l ext/llvm-project/llvm/lib/Target/RISCV/RISCV.td
      - name: Configure and build llvm-tblgen
        if: ${{ steps.cache-riscv.outputs.cache-hit != 'true' }}
        run: |
          cmake -S ext/llvm-project/llvm -B ext/llvm-project/build -DCMAKE_BUILD_TYPE=Release
          cmake --build ext/llvm-project/build --target llvm-tblgen
      - name: Generate RISC-V JSON
        if: ${{ steps.cache-riscv.outputs.cache-hit != 'true' }}
        run: |
          chmod +x ./ext/llvm-project/build/bin/llvm-tblgen
          ./ext/llvm-project/build/bin/llvm-tblgen \
            -I ext/llvm-project/llvm/include \
            -I ext/llvm-project/llvm/lib/Target/RISCV \
            ext/llvm-project/llvm/lib/Target/RISCV/RISCV.td \
            --dump-json \
            -o ext/llvm-project/riscv.json
      - name: Show riscv.json output
        run: ls -l ext/llvm-project/riscv.json
=======
  regress-gen-go:
    runs-on: ubuntu-latest
    env:
      SINGULARITY: 1
    steps:
      - name: Clone Github Repo Action
        uses: actions/checkout@v4
      - name: singularity setup
        uses: ./.github/actions/singularity-setup
      - name: Generate Go code
        run: ./do gen:go
>>>>>>> 5cb2bd9f
<|MERGE_RESOLUTION|>--- conflicted
+++ resolved
@@ -24,7 +24,6 @@
     steps:
       - name: Clone Github Repo Action
         uses: actions/checkout@v4
-<<<<<<< HEAD
       - name: Get current LLVM submodule commit SHA
         id: get-llvm-sha
         run: echo "LLVM_SHA=$(git ls-tree HEAD ext/llvm-project | awk '{print $3}')" >> $GITHUB_ENV
@@ -57,10 +56,8 @@
         run: ./bin/build_container
       - name: Setup project
         run: ./bin/setup
-=======
       - name: singularity setup
         uses: ./.github/actions/singularity-setup
->>>>>>> 5cb2bd9f
       - name: Run smoke
         run: ./do test:smoke
   regress-gen-isa-manual:
@@ -134,11 +131,8 @@
         uses: ./.github/actions/singularity-setup
       - name: Generate extension PDF
         run: ./do gen:profile[MockProfileRelease]
-<<<<<<< HEAD
-
   build-llvm:
     runs-on: ubuntu-latest
-
     steps:
       - name: Check out repository (no submodules, shallow fetch)
         uses: actions/checkout@v4
@@ -185,7 +179,6 @@
             -o ext/llvm-project/riscv.json
       - name: Show riscv.json output
         run: ls -l ext/llvm-project/riscv.json
-=======
   regress-gen-go:
     runs-on: ubuntu-latest
     env:
@@ -196,5 +189,4 @@
       - name: singularity setup
         uses: ./.github/actions/singularity-setup
       - name: Generate Go code
-        run: ./do gen:go
->>>>>>> 5cb2bd9f
+        run: ./do gen:go