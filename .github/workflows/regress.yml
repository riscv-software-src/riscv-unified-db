--- conflicted
+++ resolved
@@ -18,11 +18,7 @@
       id: cache-sif
       uses: actions/cache@v3
       with:
-<<<<<<< HEAD
         path: .singularity/image.sif
-=======
-        path: .singularity/image${{ env.CONTAINER_TAG }}.sif
->>>>>>> c08ea361
         key: ${{ hashFiles('container.def', 'bin/.container-tag') }}
     - name: Get gems and node files from cache
       id: cache-bundle-npm
