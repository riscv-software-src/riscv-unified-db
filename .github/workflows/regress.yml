--- conflicted
+++ resolved
@@ -30,12 +30,8 @@
       name: Build container
       run: ./bin/build_container
     - name: Setup project
-<<<<<<< HEAD
-      run: apptainer run --home ${{ github.workspace }}/.home oras://docker.io/riscvintl/spec-generator:0.1 ./bin/setup
+      run: ./bin/setup
     - name: Run IDL tests
       run: ./do idl_test
-=======
-      run: ./bin/setup
->>>>>>> 7be4248a
     - name: Build html documentation for generic_rv64
       run: ./do gen:html[generic_rv64]