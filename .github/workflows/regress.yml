--- conflicted
+++ resolved
@@ -35,27 +35,6 @@
           key: ${{ runner.os }}-riscv-json-${{ env.LLVM_SHA }}
           restore-keys: |
             ${{ runner.os }}-riscv-json-
-      - name: Setup apptainer
-        uses: eWaterCycle/setup-apptainer@v2.0.0
-      - name: Get container from cache
-        id: cache-sif
-        uses: actions/cache@v4
-        with:
-          path: .singularity/image.sif
-          key: ${{ hashFiles('container.def', 'bin/.container-tag') }}
-      - name: Get gems and node files from cache
-        id: cache-bundle-npm
-        uses: actions/cache@v4
-        with:
-          path: |
-            .home/.gems
-            node_modules
-          key: ${{ hashFiles('Gemfile.lock') }}-${{ hashFiles('package-lock.json') }}
-      - if: ${{ steps.cache-sif.outputs.cache-hit != 'true' }}
-        name: Build container
-        run: ./bin/build_container
-      - name: Setup project
-        run: ./bin/setup
       - name: singularity setup
         uses: ./.github/actions/singularity-setup
       - name: Run smoke
@@ -130,8 +109,7 @@
       - name: singularity setup
         uses: ./.github/actions/singularity-setup
       - name: Generate extension PDF
-<<<<<<< HEAD
-        run: ./do gen:profile[MockProfileRelease]
+        run: ./do gen:profile_release_pdf[Mock]
   build-llvm:
     runs-on: ubuntu-latest
     steps:
@@ -180,9 +158,6 @@
             -o ext/llvm-project/riscv.json
       - name: Show riscv.json output
         run: ls -l ext/llvm-project/riscv.json
-=======
-        run: ./do gen:profile_release_pdf[Mock]
->>>>>>> de77b7bb
   regress-gen-go:
     runs-on: ubuntu-latest
     env:
